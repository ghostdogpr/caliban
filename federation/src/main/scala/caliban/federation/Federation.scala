package caliban.federation

import caliban.CalibanError.ExecutionError
import caliban.Value.{ NullValue, StringValue }
import caliban.introspection.adt._
import caliban.parsing.adt.Directive
import caliban.schema.Step.QueryStep
import caliban.schema._
import caliban.{ CalibanError, GraphQL, GraphQLAspect, InputValue, RootResolver }
import zio.query.ZQuery

trait Federation {
  import Federation._

  object Key {
    def apply(fields: String): Directive =
      Directive("key", Map("fields" -> StringValue(fields)))
  }

  object Provides {
    def apply(fields: String): Directive =
      Directive("provides", Map("fields" -> StringValue(fields)))
  }

  object Requires {
    def apply(fields: String): Directive =
      Directive("requires", Map("fields" -> StringValue(fields)))
  }

  val Extend = Directive("extends")

  val External = Directive("external")

  /**
   * Accepts a GraphQL and returns a GraphQL with the minimum settings to support federation. This variant does not
   * provide any stitching capabilities, it merely makes this schema consumable by a graphql federation gateway.
   * @param original The original schema
   * @return A new schema which has been augmented with federation types
   */
  def federate[R](original: GraphQL[R]): GraphQL[R] = {
    import Schema._

    case class Query(
      _service: _Service,
      _fieldSet: FieldSet = FieldSet("")
    )

    GraphQL.graphQL(RootResolver(Query(_service = _Service(original.render))), federationDirectives) |+| original
  }

  def federated[R](resolver: EntityResolver[R], others: EntityResolver[R]*): GraphQLAspect[Nothing, R] =
    new GraphQLAspect[Nothing, R] {
      def apply[R1 <: R](original: GraphQL[R1]): GraphQL[R1] =
        federate(original, resolver, others: _*)
    }

  lazy val federated: GraphQLAspect[Nothing, Any] =
    new GraphQLAspect[Nothing, Any] {
      def apply[R1](original: GraphQL[R1]): GraphQL[R1] =
        federate(original)
    }

  /**
   * Accepts a GraphQL as well as entity resolvers in order to support more advanced federation use cases. This variant
   * will allow the gateway to query for entities by resolver.
   * @param original The original schema
   * @param resolver A type which can resolve a single type by a key which is provided per type using the @key directive
   * @param otherResolvers Additional resolvers to supply
   */
  def federate[R](original: GraphQL[R], resolver: EntityResolver[R], otherResolvers: EntityResolver[R]*): GraphQL[R] = {

    val resolvers = resolver +: otherResolvers.toList

    val genericSchema = new GenericSchema[R] {}
    import genericSchema._

    implicit val entitySchema: Schema[R, _Entity] = new Schema[R, _Entity] {
      override def toType(isInput: Boolean, isSubscription: Boolean): __Type =
        __Type(
          __TypeKind.UNION,
          name = Some("_Entity"),
          possibleTypes = Some(resolvers.map(_.toType))
        )

      private lazy val _entityMap = resolvers.flatMap(r => r.toType.name.map(_ -> r)).toMap

      /**
       * Resolves `T` by turning a value of type `T` into an execution step that describes how to resolve the value.
       *
       * @param value a value of type `T`
       */
      override def resolve(value: _Entity): Step[R] =
        QueryStep(
          _entityMap
            .get(value.__typename)
            .fold[ZQuery[R, CalibanError, Step[R]]](ZQuery.succeed(Step.NullStep))(_.resolve(value.value))
        )
    }

    case class Query(
      _entities: RepresentationsArgs => List[_Entity],
      _service: ZQuery[Any, Nothing, _Service],
      _fieldSet: FieldSet = FieldSet("")
    )

    case class EmptyQuery(
      _service: _Service,
      _fieldSet: FieldSet = FieldSet("")
    )

    val withSDL = original.withAdditionalTypes(resolvers.map(_.toType).flatMap(Types.collectTypes(_)))

<<<<<<< HEAD
    GraphQL.graphQL[R, Query, Unit, Unit](
=======
    implicit val querySchema: Schema[R, Query] = genericSchema.gen[Query]

    GraphQL.graphQL(
>>>>>>> 292cd76f
      RootResolver(
        Query(
          _entities = args => args.representations.map(rep => _Entity(rep.__typename, rep.fields)),
          _service = ZQuery.succeed(_Service(withSDL.render))
        )
      ),
      federationDirectives
    ) |+| original

  }
}

object Federation {
  def traverseEither[A, B](list: List[Either[A, B]]): Either[A, List[B]] = {
    val iterator = list.iterator
    val result   = List.newBuilder[B]
    var error    = Option.empty[A]

    while (error.isEmpty && iterator.hasNext) {
      val b = iterator.next()
      b match {
        case Left(value)  =>
          result.clear()
          error = Some(value)
        case Right(value) => result += value
      }
    }

    error.toLeft(result.result())
  }

  private[federation] val _FieldSet = __InputValue(
    "fields",
    None,
    () => Types.makeScalar("_FieldSet"),
    None,
    None
  )

  private[federation] val federationDirectives = List(
    __Directive(
      "external",
      Some("The @external directive is used to mark a field as owned by another service"),
      locations = Set(__DirectiveLocation.FIELD_DEFINITION),
      args = Nil
    ),
    __Directive("requires", None, locations = Set(__DirectiveLocation.FIELD_DEFINITION), args = _FieldSet :: Nil),
    __Directive("provides", None, locations = Set(__DirectiveLocation.FIELD_DEFINITION), args = _FieldSet :: Nil),
    __Directive(
      "key",
      None,
      locations = Set(__DirectiveLocation.OBJECT, __DirectiveLocation.INTERFACE),
      args = _FieldSet :: Nil
    ),
    __Directive("extends", None, locations = Set(__DirectiveLocation.OBJECT, __DirectiveLocation.INTERFACE), Nil)
  )

  case class _Any(__typename: String, fields: InputValue)

  implicit val anySchema: Schema[Any, _Any] =
    Schema.scalarSchema("_Any", None, _ => NullValue)

  val anyArgBuilder: ArgBuilder[_Any] = {
    case v @ InputValue.ObjectValue(fields) =>
      fields
        .get("__typename")
        .collect { case StringValue(__typename) =>
          _Any(__typename, v)
        }
        .toRight(ExecutionError("_Any must contain a __typename value"))
    case other                              => Left(ExecutionError(s"Can't build a _Any from input $other"))
  }

  case class RepresentationsArgs(representations: List[_Any])

  implicit val representationsArgBuilder: ArgBuilder[RepresentationsArgs] = {
    case InputValue.ObjectValue(fields) =>
      fields.get("representations").toRight(ExecutionError("_Any must contain a __typename value")).flatMap {
        case InputValue.ListValue(values) =>
          traverseEither(values.map(anyArgBuilder.build)).map(RepresentationsArgs.apply)
        case other                        => Left(ExecutionError(s"Can't build a representations from input $other"))
      }
    case other                          => Left(ExecutionError(s"Can't build a representations from input $other"))

  }

  case class _Entity(__typename: String, value: InputValue)

  case class FieldSet(fields: String)
  case class _Service(sdl: String)

  implicit val fieldSetSchema: Schema[Any, FieldSet] = Schema.scalarSchema[FieldSet](
    "_FieldSet",
    None,
    fs => StringValue(fs.fields)
  )
}<|MERGE_RESOLUTION|>--- conflicted
+++ resolved
@@ -110,13 +110,9 @@
 
     val withSDL = original.withAdditionalTypes(resolvers.map(_.toType).flatMap(Types.collectTypes(_)))
 
-<<<<<<< HEAD
-    GraphQL.graphQL[R, Query, Unit, Unit](
-=======
     implicit val querySchema: Schema[R, Query] = genericSchema.gen[Query]
 
     GraphQL.graphQL(
->>>>>>> 292cd76f
       RootResolver(
         Query(
           _entities = args => args.representations.map(rep => _Entity(rep.__typename, rep.fields)),
