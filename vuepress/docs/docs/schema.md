--- conflicted
+++ resolved
@@ -452,7 +452,6 @@
 to handle instants which are encoded using a `Long` from the standard java epoch time (January 1st 1970 00:00:00).
 For some time formats you can also specify a specific `DateTimeFormatter` to handle your particular date time needs.
 
-<<<<<<< HEAD
 ## Using features that are disabled by default
 
 Some features of Caliban's schema derivation are disabled by default.
@@ -533,51 +532,6 @@
 If you have custom types that override the `Schema` trait, make sure to override `nullable` and `canFail` methods to return the correct values.
 All types that return `false` for `nullable` and `true` for `canFail` will be treated as semantically non-nullable.
 
-## Code generation
-
-Caliban can automatically generate Scala code from a GraphQL schema.
-
-In order to use this feature, add the `caliban-codegen-sbt` sbt plugin to your `project/plugins.sbt` file:
-```scala
-addSbtPlugin("com.github.ghostdogpr" % "caliban-codegen-sbt" % "2.6.0")
-```
-
-And enable it in your `build.sbt` file:
-```scala
-enablePlugins(CalibanPlugin)
-```
-
-Then call the `calibanGenSchema` sbt command.
-```scala
-calibanGenSchema schemaPath outputPath [--scalafmtPath path] [--headers name:value,name2:value2] [--packageName name] [--effect fqdn.Effect] [--scalarMappings gqlType:f.q.d.n.Type,gqlType2:f.q.d.n.Type2] [--imports a.b.c._,c.d.E] [--abstractEffectType true|false]
-
-calibanGenSchema project/schema.graphql src/main/MyAPI.scala
-```
-This command will create a Scala file in `outputPath` containing all the types defined in the provided GraphQL schema defined at `schemaPath`. Instead of a file, you can provide a URL and the schema will be obtained using introspection.
-
-The generated code will be formatted with Scalafmt using the configuration defined by `--scalafmtPath` option (default: `.scalafmt.conf`). If you provide a URL for `schemaPath`, you can provide request headers with `--headers` option.
-
-The package of the generated code is derived from the folder of `outputPath`. This can be overridden by providing an alternative package with the `--packageName` option.
-
-By default, each Query and Mutation will be wrapped into a `zio.UIO` effect. This can be overridden by providing an alternative effect with the `--effect` option.
-
-You can also indicate that the effect type is abstract via `--abstractEffectType true`, in which case `Query` will be replaced by `Query[F[_]]` and so on (note `F` will be used unless `--effect <effect>` is explicitly given in which case `<effect>` would be used in place of `F`).
-
-By default the suffix `Input` is appended to the type name of input types in the derived schema.  Use the `--preserveInputNames` flag to disable this. 
-
-If you use scala3, you can enable `--addDerives` flag to automatically add `derives` clauses to the generated code. It will add type class instance derivation that create schema.
-
-In case you use derives and ZIO Environment other than Any, you need to pass type info or your schema generation will fail. Use the `--envForDerives` flag to
-pass in the type alias for your ZIO Environment.
-
-If you want to force a mapping between a GraphQL type and a Scala class (such as scalars), you can use the
-`--scalarMappings` option. Also you can add additional imports by providing `--imports` option.
-
-Since Caliban 1.3.0, you can generate schemas using an sbt `sourceGenerator`, which means your schemas will be generated every time you compile (or when you import your build into [Metals](https://scalameta.org/metals/)).
-This can be configured with the same settings as [the client generators](client.md#code-generation), but you have to specify `.genType(Codegen.GenType.Schema)` in the `calibanSettings` entry for a given file.
-
-=======
->>>>>>> 0e3eaab8
 ## Building Schemas by hand
 
 Sometimes for whatever reason schema generation fails. This can happen if your schema has co-recursive types and derivation is unable
