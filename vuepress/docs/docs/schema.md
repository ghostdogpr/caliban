# Schemas

A GraphQL schema will be derived automatically at compile-time (no reflection) from the types present in your resolver.
The table below shows how common Scala types are converted to GraphQL types.

| Scala Type       | GraphQL Type                                     |
| ---------------- | ------------------------------------------------ |
| Boolean          | Boolean                                          |
| Int              | Int                                              |
| Float            | Float                                            |
<<<<<<< HEAD
| Double           | Float                                            |
| String           | String                                           |
| Unit             | Unit (custom scalar)                             |
| Long             | Long (custom scalar)                             |
| BigInt           | BigInt (custom scalar)                           |
| BigDecimal       | BigDecimal (custom scalar)                       |
=======
| String           | String                                           |
| Unit             | Unit (custom scalar)                             |
| Long             | Long (custom scalar)                             |
| Double           | Double (custom scalar)                           |
>>>>>>> c30d6893
| Case Class       | Object                                           |
| Sealed Trait     | Enum or Union                                    |
| Option[A]        | Nullable A                                       |
| List[A]          | List of A                                        |
| Set[A]           | List of A                                        |
| A => B           | A and B                                          |
| (A, B)           | Object with 2 fields `_1` and `_2`               |
| Either[A, B]     | Object with 2 nullable fields `left` and `right` |
| Map[A, B]        | List of Object with 2 fields `key` and `value`   |
<<<<<<< HEAD
| ZIO[R, E, A]     | A                                                |
=======
| ZIO[R, E, A]     | Nullable A                                       |
>>>>>>> c30d6893
| ZStream[R, E, A] | A                                                |

See the [Custom Types](#custom-types) section to find out how to support your own types.

If you want Caliban to support other standard types, feel free to [file an issue](https://github.com/ghostdogpr/caliban/issues) or even a PR.

::: warning
Magnolia (the library used to derive the schema at compile-time) sometimes has some trouble generating schemas with a lot of nested types, or types reused in multiple places.
to deal with this, you can declare schemas for your case classes and sealed traits explicitly:

```scala
implicit val roleSchema      = Schema.gen[Role]
implicit val characterSchema = Schema.gen[Character]
```

Make sure those implicits are in scope when you call `graphQL(...)`. This will make Magnolia's job easier by pre-generating schemas for those classes and re-using them when needed.
This will also improve compilation times and generate less bytecode.
:::

## Enum and union

A sealed trait will be converted to a different GraphQL type depending on its content:

- a sealed trait with only case objects will be converted to an `ENUM`
- a sealed trait with only case classes will be converted to a `UNION`

GraphQL does not support empty objects, so in case a sealed trait mixes case classes and case objects, a union type will be created and the case objects will have a "fake" field named `_` which is not queryable.

```scala
sealed trait ORIGIN
object ORIGIN {
  case object EARTH extends ORIGIN
  case object MARS  extends ORIGIN
  case object BELT  extends ORIGIN
}
```

The snippet above will produce the following GraphQL type:

```graphql
enum Origin {
  BELT
  EARTH
  MARS
}
```

Here's an example of union:

```scala
sealed trait Role
object Role {
  case class Captain(shipName: String) extends Role
  case class Engineer(specialty: String) extends Role
  case object Mechanic extends Role
}
```

The snippet above will produce the following GraphQL type:

```graphql
union Role = Captain | Engineer | Mechanic

type Captain {
  shipName: String!
}

type Engineer {
  specialty: String!
}

type Mechanic {
  _: Boolean!
}
```

## Arguments

To declare a field that take arguments, create a dedicated case class representing the arguments and make the field a _function_ from this class to the result type.

```scala
case class FilterArgs(origin: Option[Origin])
case class Queries(characters: FilterArgs => List[Character])
```

The snippet above will produce the following GraphQL type:

```graphql
type Queries {
  characters(origin: Origin): [Character!]!
}
```

Caliban provides auto-derivation for common types such as `Int`, `String`, `List`, `Option`, etc. but you can also support your own types by providing an implicit instance of `caliban.schema.ArgBuilder`.

## Effects

Fields can return ZIO effects. This allows you to leverage all the features provided by ZIO: timeouts, retries, access to ZIO environment, memoizing, etc. An effect will be ran every time a query requiring the corresponding field is executed.

```scala
case class Queries(characters: Task[List[Character]],
                   character: CharacterName => RIO[Console, Character])
```

If you don't use ZIO environment (`R` = `Any`), there is nothing special to do to get it working.

If you require a ZIO environment, you will need to have the content of `caliban.schema.GenericSchema[R]` for your custom `R` in scope when you call `graphQL(...)`.

```scala
object schema extends GenericSchema[MyEnv]
import schema._
```

## Annotations

Caliban supports a few annotation to enrich data types:

- `@GQLName("name")` allows you to specify a different name for a data type or a field.
- `@GQLInputName("name")` allows you to specify a different name for a data type used as an input (by default, the suffix `Input` is appended to the type name).
- `@GQLDescription("description")` lets you provide a description for a data type or field. This description will be visible when your schema is introspected.
- `@GQLDeprecated("reason")` allows deprecating a field or an enum value.

## Custom types

Caliban provides auto-derivation for common types such as `Int`, `String`, `List`, `Option`, etc. but you can also support your own types by providing an implicit instance of `caliban.schema.Schema`.

An easy way to do this is to reuse existing instances and use `contramap` to map from your type to the original type. Here's an example of creating an instance for [refined](https://github.com/fthomas/refined)'s `NonEmptyString` reusing existing instance for `String`:

```scala
import caliban.schema._
implicit val nonEmptyStringSchema: Schema[NonEmptyString] = Schema.stringSchema.contramap(_.value)
```

You can also use the `scalarSchema` helper to create your own scalar types, providing a name, an optional description, and a function from your type to a `ResponseValue`:

```scala
import caliban.schema._
implicit val unitSchema: Schema[Unit] = scalarSchema("Unit", None, _ => ObjectValue(Nil))
```<|MERGE_RESOLUTION|>--- conflicted
+++ resolved
@@ -8,19 +8,12 @@
 | Boolean          | Boolean                                          |
 | Int              | Int                                              |
 | Float            | Float                                            |
-<<<<<<< HEAD
 | Double           | Float                                            |
 | String           | String                                           |
 | Unit             | Unit (custom scalar)                             |
 | Long             | Long (custom scalar)                             |
 | BigInt           | BigInt (custom scalar)                           |
 | BigDecimal       | BigDecimal (custom scalar)                       |
-=======
-| String           | String                                           |
-| Unit             | Unit (custom scalar)                             |
-| Long             | Long (custom scalar)                             |
-| Double           | Double (custom scalar)                           |
->>>>>>> c30d6893
 | Case Class       | Object                                           |
 | Sealed Trait     | Enum or Union                                    |
 | Option[A]        | Nullable A                                       |
@@ -30,11 +23,7 @@
 | (A, B)           | Object with 2 fields `_1` and `_2`               |
 | Either[A, B]     | Object with 2 nullable fields `left` and `right` |
 | Map[A, B]        | List of Object with 2 fields `key` and `value`   |
-<<<<<<< HEAD
-| ZIO[R, E, A]     | A                                                |
-=======
 | ZIO[R, E, A]     | Nullable A                                       |
->>>>>>> c30d6893
 | ZStream[R, E, A] | A                                                |
 
 See the [Custom Types](#custom-types) section to find out how to support your own types.
