# Schemas

A GraphQL schema will be derived automatically at compile-time (no reflection) from the types present in your resolver.
The table below shows how common Scala types are converted to GraphQL types.

<<<<<<< HEAD
| Scala Type       | GraphQL Type                                     |
| ---------------- | ------------------------------------------------ |
| Boolean          | Boolean                                          |
| Int              | Int                                              |
| Float            | Float                                            |
| String           | String                                           |
| Unit             | Unit (custom scalar)                             |
| Long             | Long (custom scalar)                             |
| Double           | Double (custom scalar)                           |
| Case Class       | Object                                           |
| Sealed Trait     | Enum or Union                                    |
| Option[A]        | Nullable A                                       |
| List[A]          | List of A                                        |
| Set[A]           | List of A                                        |
| A => B           | A and B                                          |
| (A, B)           | Object with 2 fields `_1` and `_2`               |
| Either[A, B]     | Object with 2 nullable fields `left` and `right` |
| Map[A, B]        | List of Object with 2 fields `key` and `value`   |
| ZIO[R, E, A]     | A                                                |
| ZStream[R, E, A] | A                                                |
=======
Scala Type|GraphQL Type
--- | ---
Boolean|Boolean
Int|Int
Float|Float
String|String
Unit|Unit (custom scalar)
Long|Long (custom scalar)
Double|Double (custom scalar)
Case Class|Object
Sealed Trait|Enum or Union
Option[A]|Nullable A
List[A]|List of A
Set[A]|List of A
A => B|A and B
(A, B)|Object with 2 fields `_1` and `_2`
Either[A, B]|Object with 2 nullable fields `left` and `right`
Map[A, B]| List of Object with 2 fields `key` and `value`
UIO[R, A]|A
ZIO[R, E, A]|Nullable A
ZStream[R, E, A]|A
>>>>>>> 708c628d

See the [Custom Types](#custom-types) section to find out how to support your own types.

If you want Caliban to support other standard types, feel free to [file an issue](https://github.com/ghostdogpr/caliban/issues) or even a PR.

::: warning
Magnolia (the library used to derive the schema at compile-time) sometimes has some trouble generating schemas with a lot of nested types, or types reused in multiple places.
to deal with this, you can declare schemas for your case classes and sealed traits explicitly:

```scala
implicit val roleSchema      = Schema.gen[Role]
implicit val characterSchema = Schema.gen[Character]
```

Make sure those implicits are in scope when you call `graphQL(...)`. This will make Magnolia's job easier by pre-generating schemas for those classes and re-using them when needed.
This will also improve compilation times and generate less bytecode.
:::

## Enum and union

A sealed trait will be converted to a different GraphQL type depending on its content:

- a sealed trait with only case objects will be converted to an `ENUM`
- a sealed trait with only case classes will be converted to a `UNION`

GraphQL does not support empty objects, so in case a sealed trait mixes case classes and case objects, a union type will be created and the case objects will have a "fake" field named `_` which is not queryable.

```scala
sealed trait ORIGIN
object ORIGIN {
  case object EARTH extends ORIGIN
  case object MARS  extends ORIGIN
  case object BELT  extends ORIGIN
}
```

The snippet above will produce the following GraphQL type:

```graphql
enum Origin {
  BELT
  EARTH
  MARS
}
```

Here's an example of union:

```scala
sealed trait Role
object Role {
  case class Captain(shipName: String) extends Role
  case class Engineer(specialty: String) extends Role
  case object Mechanic extends Role
}
```

The snippet above will produce the following GraphQL type:

```graphql
union Role = Captain | Engineer | Mechanic

type Captain {
  shipName: String!
}

type Engineer {
  specialty: String!
}

type Mechanic {
  _: Boolean!
}
```

## Arguments

To declare a field that take arguments, create a dedicated case class representing the arguments and make the field a _function_ from this class to the result type.

```scala
case class FilterArgs(origin: Option[Origin])
case class Queries(characters: FilterArgs => List[Character])
```

The snippet above will produce the following GraphQL type:

```graphql
type Queries {
  characters(origin: Origin): [Character!]!
}
```

Caliban provides auto-derivation for common types such as `Int`, `String`, `List`, `Option`, etc. but you can also support your own types by providing an implicit instance of `caliban.schema.ArgBuilder`.

## Effects

Fields can return ZIO effects. This allows you to leverage all the features provided by ZIO: timeouts, retries, access to ZIO environment, memoizing, etc. An effect will be ran every time a query requiring the corresponding field is executed.

```scala
case class Queries(characters: Task[List[Character]],
                   character: CharacterName => RIO[Console, Character])
```

If you don't use ZIO environment (`R` = `Any`), there is nothing special to do to get it working.

If you require a ZIO environment, you will need to have the content of `caliban.schema.GenericSchema[R]` for your custom `R` in scope when you call `graphQL(...)`.

```scala
object schema extends GenericSchema[MyEnv]
import schema._
```

## Annotations

Caliban supports a few annotation to enrich data types:

- `@GQLName("name")` allows you to specify a different name for a data type or a field.
- `@GQLInputName("name")` allows you to specify a different name for a data type used as an input (by default, the suffix `Input` is appended to the type name).
- `@GQLDescription("description")` lets you provide a description for a data type or field. This description will be visible when your schema is introspected.
- `@GQLDeprecated("reason")` allows deprecating a field or an enum value.

## Custom types

Caliban provides auto-derivation for common types such as `Int`, `String`, `List`, `Option`, etc. but you can also support your own types by providing an implicit instance of `caliban.schema.Schema`.

An easy way to do this is to reuse existing instances and use `contramap` to map from your type to the original type. Here's an example of creating an instance for [refined](https://github.com/fthomas/refined)'s `NonEmptyString` reusing existing instance for `String`:

```scala
import caliban.schema._
implicit val nonEmptyStringSchema: Schema[NonEmptyString] = Schema.stringSchema.contramap(_.value)
```

You can also use the `scalarSchema` helper to create your own scalar types, providing a name, an optional description, and a function from your type to a `ResponseValue`:

```scala
import caliban.schema._
implicit val unitSchema: Schema[Unit] = scalarSchema("Unit", None, _ => ObjectValue(Nil))
```<|MERGE_RESOLUTION|>--- conflicted
+++ resolved
@@ -3,7 +3,6 @@
 A GraphQL schema will be derived automatically at compile-time (no reflection) from the types present in your resolver.
 The table below shows how common Scala types are converted to GraphQL types.
 
-<<<<<<< HEAD
 | Scala Type       | GraphQL Type                                     |
 | ---------------- | ------------------------------------------------ |
 | Boolean          | Boolean                                          |
@@ -22,31 +21,8 @@
 | (A, B)           | Object with 2 fields `_1` and `_2`               |
 | Either[A, B]     | Object with 2 nullable fields `left` and `right` |
 | Map[A, B]        | List of Object with 2 fields `key` and `value`   |
-| ZIO[R, E, A]     | A                                                |
+| ZIO[R, E, A]     | Nullable A                                       |
 | ZStream[R, E, A] | A                                                |
-=======
-Scala Type|GraphQL Type
---- | ---
-Boolean|Boolean
-Int|Int
-Float|Float
-String|String
-Unit|Unit (custom scalar)
-Long|Long (custom scalar)
-Double|Double (custom scalar)
-Case Class|Object
-Sealed Trait|Enum or Union
-Option[A]|Nullable A
-List[A]|List of A
-Set[A]|List of A
-A => B|A and B
-(A, B)|Object with 2 fields `_1` and `_2`
-Either[A, B]|Object with 2 nullable fields `left` and `right`
-Map[A, B]| List of Object with 2 fields `key` and `value`
-UIO[R, A]|A
-ZIO[R, E, A]|Nullable A
-ZStream[R, E, A]|A
->>>>>>> 708c628d
 
 See the [Custom Types](#custom-types) section to find out how to support your own types.
 
