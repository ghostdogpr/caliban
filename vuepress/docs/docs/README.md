# Getting Started

**Caliban** is a purely functional library for creating GraphQL servers and clients in Scala.

For more details on Caliban Client, see the [dedicated section](client.md). The rest of this page is about the backend part of the library.

The design principles of Caliban are the following:

- **pure interface**: errors and effects are returned explicitly (no exceptions thrown), all returned types are referentially transparent (no usage of `Future`).
- **minimal amount of boilerplate**: no need to manually define a schema for every type in your API. Let the compiler do the boring work.
- **excellent interoperability**: out-of-the-box support for major HTTP server libraries ([http4s](https://http4s.org/), [Akka HTTP](https://doc.akka.io/docs/akka-http/current/index.html), [Play](https://www.playframework.com/), [ZIO HTTP](https://github.com/dream11/zio-http)), effect types (Future, [ZIO](https://zio.dev/), [Cats Effect](https://typelevel.org/cats-effect/), [Monix](https://monix.io/)), Json libraries ([Circe](https://circe.github.io/circe/), [Play Json](https://github.com/playframework/play-json), [ZIO Json](https://github.com/zio/zio-json)), various integrations ([Apollo Tracing](https://github.com/apollographql/apollo-tracing), [Apollo Federation](https://www.apollographql.com/docs/federation/), [Tapir](https://tapir.softwaremill.com/en/latest/), etc.) and more.

## Dependencies

To use `caliban`, add the following line in your `build.sbt` file:

```
libraryDependencies += "com.github.ghostdogpr" %% "caliban" % "1.2.2"
```

The following modules are optional:

```
<<<<<<< HEAD
libraryDependencies += "com.github.ghostdogpr" %% "caliban-http4s"     % "1.2.1" // routes for http4s
libraryDependencies += "com.github.ghostdogpr" %% "caliban-akka-http"  % "1.2.1" // routes for akka-http
libraryDependencies += "com.github.ghostdogpr" %% "caliban-play"       % "1.2.1" // routes for play
libraryDependencies += "com.github.ghostdogpr" %% "caliban-zio-http"   % "1.2.1" // routes for zio-http
libraryDependencies += "com.github.ghostdogpr" %% "caliban-cats"       % "1.2.1" // interop with cats effect
libraryDependencies += "com.github.ghostdogpr" %% "caliban-monix"      % "1.2.1" // interop with monix
libraryDependencies += "com.github.ghostdogpr" %% "caliban-tapir"      % "1.2.1" // interop with tapir
libraryDependencies += "com.github.ghostdogpr" %% "caliban-federation" % "1.2.1" // interop with apollo federation
=======
libraryDependencies += "com.github.ghostdogpr" %% "caliban-http4s"     % "1.2.2" // routes for http4s
libraryDependencies += "com.github.ghostdogpr" %% "caliban-akka-http"  % "1.2.2" // routes for akka-http
libraryDependencies += "com.github.ghostdogpr" %% "caliban-play"       % "1.2.2" // routes for play
libraryDependencies += "com.github.ghostdogpr" %% "caliban-finch"      % "1.2.2" // routes for finch
libraryDependencies += "com.github.ghostdogpr" %% "caliban-zio-http"   % "1.2.2" // routes for zio-http
libraryDependencies += "com.github.ghostdogpr" %% "caliban-cats"       % "1.2.2" // interop with cats effect
libraryDependencies += "com.github.ghostdogpr" %% "caliban-monix"      % "1.2.2" // interop with monix
libraryDependencies += "com.github.ghostdogpr" %% "caliban-tapir"      % "1.2.2" // interop with tapir
libraryDependencies += "com.github.ghostdogpr" %% "caliban-federation" % "1.2.2" // interop with apollo federation
>>>>>>> 4e72e2fa
```

## A simple example

Creating a GraphQL API with Caliban is as simple as creating a case class. Indeed, the whole GraphQL schema will be derived from a case class structure (its fields and the other types it references), and the resolver is just an instance of that case class.

Let's say we have a class `Character` and 2 functions: `getCharacters` and `getCharacter`:

```scala
case class Character(name: String, age: Int)

def getCharacters: List[Character] = ???
def getCharacter(name: String): Option[Character] = ???
```

Let's create a case class named `Queries` that will represent our API, with 2 fields named and modeled after the functions we want to expose (a _record of functions_). We then create a value of this class that calls our actual functions. This is our resolver.

```scala
// schema
case class CharacterName(name: String)
case class Queries(characters: List[Character],
                   character: CharacterName => Option[Character])
// resolver
val queries = Queries(getCharacters, args => getCharacter(args.name))
```

The next step is creating our GraphQL API definition. First, we wrap our query resolver inside a `RootResolver`, the root object that contains queries, mutations and subscriptions. Only queries are mandatory.
Then we can call the `graphQL` function which will turn our simple resolver value into a GraphQL API definition.
The whole schema will be derived at compile time, meaning that if it compiles, it will be able to serve it.

```scala
import caliban.GraphQL.graphQL
import caliban.RootResolver

val api = graphQL(RootResolver(queries))
```

You can use `api.render` to visualize the schema generated, in this case:

```graphql
type Character {
  name: String!
  age: Int!
}

type Queries {
  characters: [Character!]!
  character(name: String!): Character
}
```

In order to process requests, you need to turn your API into an interpreter, which can be done easily by calling `.interpreter`.
An interpreter is a light wrapper around the API definition that allows plugging in some middleware and possibly modifying the environment and error types (see [Middleware](middleware.md) for more info).
Creating the interpreter may fail with a `ValidationError` if some type is found invalid.

```scala
for {
  interpreter <- api.interpreter
} yield interpreter
```

Now you can call `interpreter.execute` with a given GraphQL query, and you will get an `ZIO[R, Nothing, GraphQLResponse[CalibanError]]` as a response, with `GraphQLResponse` defined as follows:

```scala
case class GraphQLResponse[+E](data: ResponseValue, errors: List[E])
```

Use `ResponseValue#toString` to get the JSON representation of the result.

```scala
val query = """
  {
    characters {
      name
    }
  }"""

for {
  result <- interpreter.execute(query)
  _      <- zio.console.putStrLn(result.data.toString)
} yield ()
```

A `CalibanError` can be:

- a `ParsingError`: the query has invalid syntax
- a `ValidationError`: the query was parsed but does not match the schema
- an `ExecutionError`: an error happened while executing the query

Caliban itself is not tied to any web framework, you are free to expose this function using the protocol and library of your choice. The [caliban-http4s](https://github.com/ghostdogpr/caliban/tree/master/adapters/http4s) module provides an `Http4sAdapter` that exposes an interpreter over HTTP and WebSocket using http4s. There are also similar adapters for Akka HTTP, Play and zio-http.

::: tip Combining GraphQL APIs
You don't have to define all your root fields into a single case class: you can use smaller case classes and combine `GraphQL` objects using the `|+|` operator.

```scala
val api1 = graphQL(...)
val api2 = graphQL(...)

val api = api1 |+| api2
```

You can use `.rename` to change the names of the generated root types.
:::

## Mutations

Creating mutations is the same as queries, except you pass them as the second argument to `RootResolver`:

```scala
case class CharacterArgs(name: String)
case class Mutations(deleteCharacter: CharacterArgs => Task[Boolean])
val mutations = Mutations(???)
val api = graphQL(RootResolver(queries, mutations))
```

## Subscriptions

Similarly, subscriptions are passed as the third argument to `RootResolver`:

```scala
case class Subscriptions(deletedCharacter: ZStream[Any, Nothing, Character])
val subscriptions = Subscriptions(???)
val api = graphQL(RootResolver(queries, mutations, subscriptions))
```

All the fields of the subscription root case class MUST return `ZStream` or `? => ZStream` objects. When a subscription request is received, an output stream of `ResponseValue` (a `StreamValue`) will be returned wrapped inside an `ObjectValue`.
<|MERGE_RESOLUTION|>--- conflicted
+++ resolved
@@ -21,26 +21,14 @@
 The following modules are optional:
 
 ```
-<<<<<<< HEAD
-libraryDependencies += "com.github.ghostdogpr" %% "caliban-http4s"     % "1.2.1" // routes for http4s
-libraryDependencies += "com.github.ghostdogpr" %% "caliban-akka-http"  % "1.2.1" // routes for akka-http
-libraryDependencies += "com.github.ghostdogpr" %% "caliban-play"       % "1.2.1" // routes for play
-libraryDependencies += "com.github.ghostdogpr" %% "caliban-zio-http"   % "1.2.1" // routes for zio-http
-libraryDependencies += "com.github.ghostdogpr" %% "caliban-cats"       % "1.2.1" // interop with cats effect
-libraryDependencies += "com.github.ghostdogpr" %% "caliban-monix"      % "1.2.1" // interop with monix
-libraryDependencies += "com.github.ghostdogpr" %% "caliban-tapir"      % "1.2.1" // interop with tapir
-libraryDependencies += "com.github.ghostdogpr" %% "caliban-federation" % "1.2.1" // interop with apollo federation
-=======
 libraryDependencies += "com.github.ghostdogpr" %% "caliban-http4s"     % "1.2.2" // routes for http4s
 libraryDependencies += "com.github.ghostdogpr" %% "caliban-akka-http"  % "1.2.2" // routes for akka-http
 libraryDependencies += "com.github.ghostdogpr" %% "caliban-play"       % "1.2.2" // routes for play
-libraryDependencies += "com.github.ghostdogpr" %% "caliban-finch"      % "1.2.2" // routes for finch
 libraryDependencies += "com.github.ghostdogpr" %% "caliban-zio-http"   % "1.2.2" // routes for zio-http
 libraryDependencies += "com.github.ghostdogpr" %% "caliban-cats"       % "1.2.2" // interop with cats effect
 libraryDependencies += "com.github.ghostdogpr" %% "caliban-monix"      % "1.2.2" // interop with monix
 libraryDependencies += "com.github.ghostdogpr" %% "caliban-tapir"      % "1.2.2" // interop with tapir
 libraryDependencies += "com.github.ghostdogpr" %% "caliban-federation" % "1.2.2" // interop with apollo federation
->>>>>>> 4e72e2fa
 ```
 
 ## A simple example
