--- conflicted
+++ resolved
@@ -150,11 +150,7 @@
     override protected val wrappers: List[Wrapper[R]]              = Nil
     override protected val additionalDirectives: List[__Directive] = Nil
     override protected val features: Set[Feature]                  = Set.empty
-<<<<<<< HEAD
-    override protected val transformers: List[Transformer[R]]      = Nil
-=======
     override protected val transformer: Transformer[R]             = Transformer.empty
->>>>>>> a34debe8
   }
 
   private def extractPath[I](endpointName: Option[String], input: EndpointInput[I]): String =
