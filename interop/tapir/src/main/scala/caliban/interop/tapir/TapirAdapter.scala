--- conflicted
+++ resolved
@@ -1,37 +1,20 @@
 package caliban.interop.tapir
 
-<<<<<<< HEAD
 import caliban._
+import caliban.ResponseValue.StreamValue
 import sttp.capabilities.WebSockets
-=======
-import caliban.ResponseValue.StreamValue
-
-import java.nio.charset.StandardCharsets
-import caliban._
-import caliban.execution.QueryExecution
-import caliban.interop.tapir.ws.Protocol
-import caliban.uploads.{ FileMeta, GraphQLUploadRequest, Uploads }
-import sttp.capabilities.{ Streams, WebSockets }
->>>>>>> 19be94dc
 import sttp.capabilities.zio.ZioStreams
 import sttp.capabilities.zio.ZioStreams.Pipe
 import sttp.model.{ headers => _, _ }
 import sttp.monad.MonadError
-<<<<<<< HEAD
+import sttp.tapir.Codec.JsonCodec
 import sttp.tapir.model.ServerRequest
-=======
-import sttp.tapir.Codec.{ mediaType, JsonCodec }
-import sttp.tapir._
-import sttp.tapir.model.{ ServerRequest, UnsupportedWebSocketFrameException }
->>>>>>> 19be94dc
 import sttp.tapir.server.ServerEndpoint
 import sttp.tapir.{ headers, _ }
 import zio._
-<<<<<<< HEAD
-=======
 import zio.stream.{ ZSink, ZStream }
->>>>>>> 19be94dc
 
+import java.nio.charset.StandardCharsets
 import scala.concurrent.Future
 
 object TapirAdapter {
@@ -43,11 +26,11 @@
   object CalibanBody {
     type Single = Left[ResponseValue, Nothing]
     type Stream = Right[Nothing, ZStream[Any, Throwable, Byte]]
+  }
 
-  }
-  type CalibanBody        = Either[ResponseValue, ZStream[Any, Throwable, Byte]]
-  type CalibanResponse    = (MediaType, CalibanBody)
-  type CalibanEndpoint[R] =
+  private type CalibanBody = Either[ResponseValue, ZStream[Any, Throwable, Byte]]
+  type CalibanResponse     = (MediaType, CalibanBody)
+  type CalibanEndpoint[R]  =
     ServerEndpoint.Full[Unit, Unit, (GraphQLRequest, ServerRequest), TapirResponse, CalibanResponse, ZioStreams, RIO[
       R,
       *
@@ -84,215 +67,22 @@
     (TapirResponse.apply _).tupled
   )(resp => (resp.code, resp.body, resp.headers))
 
-<<<<<<< HEAD
   val errorBody = statusCode.and(stringBody).and(headers).map(responseMapping)
-=======
-  private val errorBody = statusCode.and(stringBody).and(headers).map(responseMapping)
 
-  private def outputBody(implicit codec: JsonCodec[ResponseValue]) = oneOf[CalibanBody](
-    oneOfVariantValueMatcher[CalibanBody.Single](customCodecJsonBody[ResponseValue].map(Left(_)) { case Left(value) =>
-      value
-    }) { case Left(_) => true },
-    oneOfVariantValueMatcher[CalibanBody.Stream](
-      streamTextBody(ZioStreams)(CodecFormat.Json(), Some(StandardCharsets.UTF_8)).toEndpointIO
-        .map(Right(_)) { case Right(value) => value }
-    ) { case Right(_) => true }
-  )
+  def outputBody(implicit codec: JsonCodec[ResponseValue]): EndpointOutput[CalibanBody] =
+    oneOf[CalibanBody](
+      oneOfVariantValueMatcher[CalibanBody.Single](customCodecJsonBody[ResponseValue].map(Left(_)) { case Left(value) =>
+        value
+      }) { case Left(_) => true },
+      oneOfVariantValueMatcher[CalibanBody.Stream](
+        streamTextBody(ZioStreams)(CodecFormat.Json(), Some(StandardCharsets.UTF_8)).toEndpointIO
+          .map(Right(_)) { case Right(value) => value }
+      ) { case Right(_) => true }
+    )
 
-  def makeHttpEndpoints[E](implicit
-    requestCodec: JsonCodec[GraphQLRequest],
-    responseCodec: JsonCodec[ResponseValue]
-  ): List[
-    PublicEndpoint[(GraphQLRequest, ServerRequest), TapirResponse, CalibanResponse, ZioStreams]
-  ] = {
-    def queryFromQueryParams(queryParams: QueryParams): DecodeResult[GraphQLRequest] =
-      for {
-        req <- requestCodec.decode(s"""{"query":"","variables":${queryParams
-                 .get("variables")
-                 .getOrElse("null")},"extensions":${queryParams
-                 .get("extensions")
-                 .getOrElse("null")}}""")
-
-      } yield req.copy(query = queryParams.get("query"), operationName = queryParams.get("operationName"))
-
-    val postEndpoint: PublicEndpoint[
-      (GraphQLRequest, ServerRequest),
-      TapirResponse,
-      CalibanResponse,
-      ZioStreams
-    ] =
-      endpoint.post
-        .in(
-          (headers and stringBody and queryParams).mapDecode { case (headers, body, params) =>
-            val getRequest =
-              if (params.get("query").isDefined)
-                queryFromQueryParams(params)
-              else if (
-                headers.exists(header =>
-                  header.name.equalsIgnoreCase(HeaderNames.ContentType) &&
-                    MediaType
-                      .parse(header.value)
-                      .exists(mediaType => mediaType.mainType == "application" && mediaType.subType == "graphql")
-                )
-              )
-                DecodeResult.Value(GraphQLRequest(query = Some(body)))
-              else requestCodec.decode(body)
-
-            getRequest.map(request => headers.find(isFtv1Header).fold(request)(_ => request.withFederatedTracing))
-          }(request => (Nil, requestCodec.encode(request), QueryParams()))
-        )
-        .in(extractFromRequest(identity))
-        .out(header[MediaType](HeaderNames.ContentType))
-        .out(outputBody)
-        .errorOut(errorBody)
-
-    val getEndpoint: PublicEndpoint[
-      (GraphQLRequest, ServerRequest),
-      TapirResponse,
-      CalibanResponse,
-      ZioStreams
-    ] =
-      endpoint.get
-        .in(
-          queryParams.mapDecode(queryFromQueryParams)(request =>
-            QueryParams.fromMap(
-              Map(
-                "query"         -> request.query.getOrElse(""),
-                "operationName" -> request.operationName.getOrElse(""),
-                "variables"     -> request.variables
-                  .map(_.map { case (k, v) => s""""$k":${v.toInputString}""" }.mkString("{", ",", "}"))
-                  .getOrElse(""),
-                "extensions"    -> request.extensions
-                  .map(_.map { case (k, v) => s""""$k":${v.toInputString}""" }.mkString("{", ",", "}"))
-                  .getOrElse("")
-              ).filter { case (_, v) => v.nonEmpty }
-            )
-          )
-        )
-        .in(extractFromRequest(identity))
-        .out(header[MediaType](HeaderNames.ContentType))
-        .out(outputBody)
-        .errorOut(errorBody)
-
-    postEndpoint :: getEndpoint :: Nil
-  }
-
-  def makeHttpService[R, E](
-    interpreter: GraphQLInterpreter[R, E],
-    skipValidation: Boolean = false,
-    enableIntrospection: Boolean = true,
-    queryExecution: QueryExecution = QueryExecution.Parallel,
-    requestInterceptor: RequestInterceptor[R] = RequestInterceptor.empty
-  )(implicit
-    requestCodec: JsonCodec[GraphQLRequest],
-    responseCodec: JsonCodec[ResponseValue]
-  ): List[CalibanEndpoint[R]] = {
-    def logic(
-      request: (GraphQLRequest, ServerRequest)
-    ): RIO[R, Either[TapirResponse, CalibanResponse]] = {
-      val (graphQLRequest, serverRequest) = request
-
-      requestInterceptor(serverRequest)(
-        interpreter
-          .executeRequest(
-            graphQLRequest,
-            skipValidation = skipValidation,
-            enableIntrospection = enableIntrospection,
-            queryExecution
-          )
-      ).map(buildHttpResponse).either
-    }
-
-    makeHttpEndpoints.map(_.serverLogic(logic))
-  }
-
-  def makeHttpUploadEndpoint(implicit responseCodec: JsonCodec[ResponseValue]): PublicEndpoint[
-    UploadRequest,
-    TapirResponse,
-    CalibanResponse,
-    ZioStreams
-  ] =
-    endpoint.post
-      .in(multipartBody)
-      .in(extractFromRequest(identity))
-      .out(header[MediaType](HeaderNames.ContentType))
-      .out(outputBody)
-      .errorOut(errorBody)
-
-  def makeHttpUploadService[R, E](
-    interpreter: GraphQLInterpreter[R, E],
-    skipValidation: Boolean = false,
-    enableIntrospection: Boolean = true,
-    queryExecution: QueryExecution = QueryExecution.Parallel,
-    requestInterceptor: RequestInterceptor[R] = RequestInterceptor.empty
-  )(implicit
-    requestCodec: JsonCodec[GraphQLRequest],
-    mapCodec: JsonCodec[Map[String, Seq[String]]],
-    responseValueCodec: JsonCodec[ResponseValue]
-  ): CalibanUploadsEndpoint[R] = {
-    def logic(
-      request: UploadRequest
-    ): RIO[R, Either[TapirResponse, CalibanResponse]] = {
-      val (parts, serverRequest) = request
-      val partsMap               = parts.map(part => part.name -> part).toMap
-
-      val io =
-        for {
-          rawOperations <- ZIO.fromOption(partsMap.get("operations")) orElseFail TapirResponse(StatusCode.BadRequest)
-          request       <- requestCodec.rawDecode(new String(rawOperations.body, StandardCharsets.UTF_8)) match {
-                             case _: DecodeResult.Failure => ZIO.fail(TapirResponse(StatusCode.BadRequest))
-                             case DecodeResult.Value(v)   => ZIO.succeed(v)
-                           }
-          rawMap        <- ZIO.fromOption(partsMap.get("map")) orElseFail TapirResponse(StatusCode.BadRequest)
-          map           <- mapCodec.rawDecode(new String(rawMap.body, StandardCharsets.UTF_8)) match {
-                             case _: DecodeResult.Failure => ZIO.fail(TapirResponse(StatusCode.BadRequest))
-                             case DecodeResult.Value(v)   => ZIO.succeed(v)
-                           }
-          filePaths      = map.map { case (key, value) => (key, value.map(parsePath).toList) }.toList
-                             .flatMap(kv => kv._2.map(kv._1 -> _))
-          handler        = Uploads.handler(handle =>
-                             ZIO
-                               .succeed(partsMap.get(handle))
-                               .some
-                               .flatMap(fp =>
-                                 Random.nextUUID.asSomeError
-                                   .map(uuid =>
-                                     FileMeta(
-                                       uuid.toString,
-                                       fp.body,
-                                       fp.contentType,
-                                       fp.fileName.getOrElse(""),
-                                       fp.body.length
-                                     )
-                                   )
-                               )
-                               .unsome
-                           )
-          uploadQuery    = GraphQLUploadRequest(request, filePaths, handler)
-          query          = serverRequest.headers
-                             .find(isFtv1Header)
-                             .fold(uploadQuery.remap)(_ => uploadQuery.remap.withFederatedTracing)
-          response      <- interpreter
-                             .executeRequest(
-                               query,
-                               skipValidation = skipValidation,
-                               enableIntrospection = enableIntrospection,
-                               queryExecution
-                             )
-                             .provideSomeLayer[R](ZLayer(uploadQuery.fileHandle))
-        } yield response
-
-      requestInterceptor(serverRequest)(io)
-        .map(buildHttpResponse)
-        .either
-    }
-
-    makeHttpUploadEndpoint.serverLogic(logic)
-  }
-
-  private def buildHttpResponse[E](response: GraphQLResponse[E])(implicit
-    responseCodec: JsonCodec[ResponseValue]
-  ) =
+  def buildHttpResponse[E](
+    response: GraphQLResponse[E]
+  )(implicit responseCodec: JsonCodec[ResponseValue]): (MediaType, CalibanBody) =
     response match {
       case resp @ GraphQLResponse(StreamValue(stream), _, _, _) =>
         (
@@ -314,7 +104,7 @@
     val InnerBoundary = s"$Newline$Boundary$SubHeader"
     val EndBoundary   = s"$Newline-----$Newline"
 
-    val DeferHeaderParams = Map("boundary" -> BoundaryHeader, "deferSpec" -> DeferSpec)
+    val DeferHeaderParams: Map[String, String] = Map("boundary" -> BoundaryHeader, "deferSpec" -> DeferSpec)
   }
 
   private def encodeMultipartMixedResponse[E](
@@ -343,71 +133,6 @@
 
   private def encodeSingleResponse[E](response: GraphQLResponse[E]) =
     Left(response.toResponseValue)
-
-  /**
-   * A codec which expects only text and close frames (all other frames cause a decoding error). Close frames correspond to a `Left`,
-   * while text frames are handled using the given `stringCodec` and wrapped with a `Right`
-   * @return
-   */
-  private implicit def textOrCloseWebSocketFrameEither[A, CF <: CodecFormat](implicit
-    stringCodec: Codec[String, A, CF]
-  ): Codec[WebSocketFrame, Either[GraphQLWSClose, A], CF] =
-    Codec
-      .id[WebSocketFrame, CF](stringCodec.format, Schema.string)
-      .mapDecode {
-        case WebSocketFrame.Text(s, _, _)       => stringCodec.decode(s).map(Right(_))
-        case WebSocketFrame.Close(code, reason) => DecodeResult.Value(Left(GraphQLWSClose(code, reason)))
-        case f                                  => DecodeResult.Error(f.toString, new UnsupportedWebSocketFrameException(f))
-      } {
-        case Left(value)  => WebSocketFrame.Close(value.code, value.reason)
-        case Right(value) => WebSocketFrame.text(stringCodec.encode(value))
-      }
-
-  def makeWebSocketEndpoint(implicit
-    inputCodec: JsonCodec[GraphQLWSInput],
-    outputCodec: JsonCodec[GraphQLWSOutput]
-  ): PublicEndpoint[(ServerRequest, String), TapirResponse, (String, CalibanPipe), ZioStreams with WebSockets] = {
-    val protocolHeader: EndpointIO.Header[String] = header[String]("sec-websocket-protocol")
-    endpoint
-      .in(extractFromRequest(identity))
-      .in(protocolHeader)
-      .out(protocolHeader)
-      .out(
-        webSocketBody[GraphQLWSInput, CodecFormat.Json, Either[GraphQLWSClose, GraphQLWSOutput], CodecFormat.Json](
-          ZioStreams
-        )
-      )
-      .errorOut(errorBody)
-  }
-
-  def makeWebSocketService[R, E](
-    interpreter: GraphQLInterpreter[R, E],
-    skipValidation: Boolean = false,
-    enableIntrospection: Boolean = true,
-    keepAliveTime: Option[Duration] = None,
-    queryExecution: QueryExecution = QueryExecution.Parallel,
-    requestInterceptor: RequestInterceptor[R] = RequestInterceptor.empty,
-    webSocketHooks: WebSocketHooks[R, E] = WebSocketHooks.empty[R, E]
-  )(implicit
-    inputCodec: JsonCodec[GraphQLWSInput],
-    outputCodec: JsonCodec[GraphQLWSOutput]
-  ): ServerEndpoint[ZioWebSockets, RIO[R, *]] =
-    makeWebSocketEndpoint.serverLogic[RIO[R, *]] { case (serverRequest, protocol) =>
-      requestInterceptor(serverRequest)(
-        Protocol
-          .fromName(protocol)
-          .make(
-            interpreter,
-            skipValidation,
-            enableIntrospection,
-            keepAliveTime,
-            queryExecution,
-            webSocketHooks
-          )
-          .map(res => Right((protocol, res)))
-      ).catchAll(ZIO.left(_))
-    }
->>>>>>> 19be94dc
 
   def convertHttpEndpointToFuture[R](
     endpoint: ServerEndpoint[ZioStreams, RIO[R, *]]
