--- conflicted
+++ resolved
@@ -42,11 +42,7 @@
   }
 
   private type CalibanBody[BS]   = Either[ResponseValue, BS]
-<<<<<<< HEAD
-  type CalibanResponse[BS]       = (MediaType, Option[String], CalibanBody[BS])
-=======
-  type CalibanResponse[BS]       = (MediaType, StatusCode, CalibanBody[BS])
->>>>>>> e5b5b851
+  type CalibanResponse[BS]       = (MediaType, StatusCode, Option[String], CalibanBody[BS])
   type CalibanEndpoint[R, BS, S] =
     ServerEndpoint.Full[Unit, Unit, (GraphQLRequest, ServerRequest), TapirResponse, CalibanResponse[BS], S, RIO[R, *]]
 
@@ -103,19 +99,7 @@
   )(implicit
     streamConstructor: StreamConstructor[BS],
     responseCodec: JsonCodec[ResponseValue]
-<<<<<<< HEAD
-  ): (MediaType, Option[String], CalibanBody[BS]) =
-    response match {
-      case resp @ GraphQLResponse(StreamValue(stream), _, _, _) =>
-        (
-          MediaType.MultipartMixed.copy(otherParameters = DeferMultipart.DeferHeaderParams),
-          None,
-          encodeMultipartMixedResponse(resp, stream)
-        )
-      case response                                             =>
-        (MediaType.ApplicationJson, computeCacheDirective(response.extensions), encodeSingleResponse(response))
-=======
-  ): (MediaType, StatusCode, CalibanBody[BS]) = {
+  ): (MediaType, StatusCode, Option[String], CalibanBody[BS]) = {
 
     /**
      * NOTE: From  1st January 2025 this logic should be changed to use `application/graphql-response+json` as the
@@ -135,6 +119,7 @@
         (
           DeferMultipart.mediaType,
           StatusCode.Ok,
+          None,
           encodeMultipartMixedResponse(resp, stream)
         )
       case resp if acceptsGqlJson                               =>
@@ -147,8 +132,12 @@
         val code =
           response.errors.collectFirst { case HttpRequestMethod.MutationOverGetError => StatusCode.BadRequest }
             .getOrElse(StatusCode.Ok)
-        (MediaType.ApplicationJson, code, encodeSingleResponse(resp, keepDataOnErrors = true))
->>>>>>> e5b5b851
+        (
+          MediaType.ApplicationJson,
+          code,
+          computeCacheDirective(response.extensions),
+          encodeSingleResponse(resp, keepDataOnErrors = true)
+        )
     }
   }
 
