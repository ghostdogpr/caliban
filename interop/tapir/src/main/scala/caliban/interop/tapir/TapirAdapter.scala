package caliban.interop.tapir

import caliban.ResponseValue.{ ObjectValue, StreamValue }
import caliban.Value.StringValue
import caliban._
import caliban.execution.QueryExecution
import caliban.uploads.{ FileMeta, GraphQLUploadRequest, Uploads }
import sttp.capabilities.WebSockets
import sttp.capabilities.zio.ZioStreams
import sttp.capabilities.zio.ZioStreams.Pipe
import sttp.model.{ headers => _, _ }
import sttp.monad.MonadError
import sttp.tapir.Codec.{ mediaType, JsonCodec }
import sttp.tapir._
import sttp.tapir.model.ServerRequest
import sttp.tapir.server.ServerEndpoint
import zio._
import zio.stream._

import scala.concurrent.Future
import scala.util.Try

object TapirAdapter {

  type CalibanPipe   = Pipe[GraphQLWSInput, GraphQLWSOutput]
  type UploadRequest = (Seq[Part[Array[Byte]]], ServerRequest)
  type ZioWebSockets = ZioStreams with WebSockets

  case class TapirResponse(
    code: StatusCode,
    body: String = "",
    headers: List[Header] = Nil
  ) {
    def withBody(body: String): TapirResponse =
      copy(body = body)

    def withHeader(key: String, value: String): TapirResponse =
      copy(headers = Header(key, value) :: headers)

    def withHeaders(_headers: List[Header]): TapirResponse =
      copy(headers = _headers ++ headers)
  }

  object TapirResponse {

    val ok                             = TapirResponse(StatusCode.Ok)
    def status(statusCode: StatusCode) = TapirResponse(statusCode)
  }

  private val responseMapping = Mapping.from[(StatusCode, String, List[Header]), TapirResponse](
    (TapirResponse.apply _).tupled
  )(resp => (resp.code, resp.body, resp.headers))

  private val errorBody = statusCode.and(stringBody).and(headers).map(responseMapping)

  def makeHttpEndpoints[R, E](implicit
    requestCodec: JsonCodec[GraphQLRequest],
    responseCodec: JsonCodec[GraphQLResponse[E]]
  ): List[
    PublicEndpoint[(GraphQLRequest, ServerRequest), TapirResponse, GraphQLResponse[E], Any]
  ] = {
    def queryFromQueryParams(queryParams: QueryParams): DecodeResult[GraphQLRequest] =
      for {
        req <- requestCodec.decode(s"""{"query":"","variables":${queryParams
                 .get("variables")
                 .getOrElse("null")},"extensions":${queryParams
                 .get("extensions")
                 .getOrElse("null")}}""")

      } yield req.copy(query = queryParams.get("query"), operationName = queryParams.get("operationName"))

    val postEndpoint: PublicEndpoint[(GraphQLRequest, ServerRequest), TapirResponse, GraphQLResponse[E], Any] =
      endpoint.post
        .in(
          (headers and stringBody and queryParams).mapDecode { case (headers, body, params) =>
            val getRequest =
              if (params.get("query").isDefined)
                queryFromQueryParams(params)
              else if (
                headers.exists(header =>
                  header.name == HeaderNames.ContentType &&
                    MediaType
                      .parse(header.value)
                      .exists(mediaType => mediaType.mainType == "application" && mediaType.subType == "graphql")
                )
              )
                DecodeResult.Value(GraphQLRequest(query = Some(body)))
              else requestCodec.decode(body)

            getRequest.map(request => headers.find(isFtv1Header).fold(request)(_ => request.withFederatedTracing))
          }(request => (Nil, requestCodec.encode(request), QueryParams()))
        )
        .in(extractFromRequest(identity))
        .out(customJsonBody[GraphQLResponse[E]])
        .errorOut(errorBody)

    val getEndpoint: PublicEndpoint[(GraphQLRequest, ServerRequest), TapirResponse, GraphQLResponse[E], Any] =
      endpoint.get
        .in(
          queryParams.mapDecode(queryFromQueryParams)(request =>
            QueryParams.fromMap(
              Map(
                "query"         -> request.query.getOrElse(""),
                "operationName" -> request.operationName.getOrElse(""),
                "variables"     -> request.variables
                  .map(_.map { case (k, v) => s""""$k":${v.toInputString}""" }.mkString("{", ",", "}"))
                  .getOrElse(""),
                "extensions"    -> request.extensions
                  .map(_.map { case (k, v) => s""""$k":${v.toInputString}""" }.mkString("{", ",", "}"))
                  .getOrElse("")
              ).filter { case (_, v) => v.nonEmpty }
            )
          )
        )
        .in(extractFromRequest(identity))
        .out(customJsonBody[GraphQLResponse[E]])
        .errorOut(errorBody)

    postEndpoint :: getEndpoint :: Nil
  }

  def makeHttpService[R, E](
    interpreter: GraphQLInterpreter[R, E],
    skipValidation: Boolean = false,
    enableIntrospection: Boolean = true,
    queryExecution: QueryExecution = QueryExecution.Parallel,
    requestInterceptor: RequestInterceptor[R] = RequestInterceptor.empty
  )(implicit
    requestCodec: JsonCodec[GraphQLRequest],
    responseCodec: JsonCodec[GraphQLResponse[E]]
  ): List[ServerEndpoint[Any, RIO[R, *]]] = {
    def logic(
      request: (GraphQLRequest, ServerRequest)
    ): RIO[R, Either[TapirResponse, GraphQLResponse[E]]] = {
      val (graphQLRequest, serverRequest) = request

      requestInterceptor(serverRequest)(
        interpreter
          .executeRequest(
            graphQLRequest,
            skipValidation = skipValidation,
            enableIntrospection = enableIntrospection,
            queryExecution
          )
      ).either
    }

    makeHttpEndpoints.map(_.serverLogic(logic))
  }

  def makeHttpUploadEndpoint[R, E](implicit
    requestCodec: JsonCodec[GraphQLRequest],
    mapCodec: JsonCodec[Map[String, Seq[String]]],
    responseCodec: JsonCodec[GraphQLResponse[E]]
<<<<<<< HEAD
  ): PublicEndpoint[UploadRequest, StatusCode, GraphQLResponse[E], Any] =
=======
  ): PublicEndpoint[(Seq[Part[Array[Byte]]], ServerRequest), TapirResponse, GraphQLResponse[E], Any] =
>>>>>>> 0daae339
    endpoint.post
      .in(multipartBody)
      .in(extractFromRequest(identity))
      .out(customJsonBody[GraphQLResponse[E]])
      .errorOut(errorBody)

  def makeHttpUploadService[R, E](
    interpreter: GraphQLInterpreter[R, E],
    skipValidation: Boolean = false,
    enableIntrospection: Boolean = true,
    queryExecution: QueryExecution = QueryExecution.Parallel,
    requestInterceptor: RequestInterceptor[R] = RequestInterceptor.empty
  )(implicit
    requestCodec: JsonCodec[GraphQLRequest],
    mapCodec: JsonCodec[Map[String, Seq[String]]],
    responseCodec: JsonCodec[GraphQLResponse[E]]
  ): ServerEndpoint[Any, RIO[R with Random, *]] = {
    def logic(
      request: UploadRequest
    ): RIO[R with Random, Either[TapirResponse, GraphQLResponse[E]]] = {
      val (parts, serverRequest) = request
      val partsMap               = parts.map(part => part.name -> part).toMap

      val io =
        for {
          rawOperations <- ZIO.fromOption(partsMap.get("operations")) orElseFail TapirResponse(StatusCode.BadRequest)
          request       <- requestCodec.rawDecode(new String(rawOperations.body, "utf-8")) match {
                             case _: DecodeResult.Failure => ZIO.fail(TapirResponse(StatusCode.BadRequest))
                             case DecodeResult.Value(v)   => UIO(v)
                           }
          rawMap        <- ZIO.fromOption(partsMap.get("map")) orElseFail TapirResponse(StatusCode.BadRequest)
          map           <- mapCodec.rawDecode(new String(rawMap.body, "utf-8")) match {
                             case _: DecodeResult.Failure => ZIO.fail(TapirResponse(StatusCode.BadRequest))
                             case DecodeResult.Value(v)   => UIO(v)
                           }
          filePaths      = map.map { case (key, value) => (key, value.map(parsePath).toList) }.toList
                             .flatMap(kv => kv._2.map(kv._1 -> _))
          random        <- ZIO.service[Random]
          handler        = Uploads.handler(handle =>
                             UIO(partsMap.get(handle)).some
                               .flatMap(fp =>
                                 random.nextUUID.asSomeError
                                   .map(uuid =>
                                     FileMeta(
                                       uuid.toString,
                                       fp.body,
                                       fp.contentType,
                                       fp.fileName.getOrElse(""),
                                       fp.body.length
                                     )
                                   )
                               )
                               .unsome
                           )
          uploadQuery    = GraphQLUploadRequest(request, filePaths, handler)
          query          = serverRequest.headers
                             .find(isFtv1Header)
                             .fold(uploadQuery.remap)(_ => uploadQuery.remap.withFederatedTracing)
          response      <- interpreter
                             .executeRequest(
                               query,
                               skipValidation = skipValidation,
                               enableIntrospection = enableIntrospection,
                               queryExecution
                             )
                             .provideSomeLayer[R with Random](uploadQuery.fileHandle.toLayer)
        } yield response

      requestInterceptor(serverRequest)(io).either
    }

    makeHttpUploadEndpoint.serverLogic(logic)
  }

  def makeWebSocketEndpoint[R, E](implicit
    inputCodec: JsonCodec[GraphQLWSInput],
    outputCodec: JsonCodec[GraphQLWSOutput]
  ): PublicEndpoint[ServerRequest, TapirResponse, CalibanPipe, ZioStreams with WebSockets] = {
    val protocolHeader = Header("Sec-WebSocket-Protocol", "graphql-ws")
    endpoint
      .in(header(protocolHeader))
      .in(extractFromRequest(identity))
      .out(header(protocolHeader))
      .out(webSocketBody[GraphQLWSInput, CodecFormat.Json, GraphQLWSOutput, CodecFormat.Json](ZioStreams))
      .errorOut(errorBody)
  }

  def makeWebSocketService[R, E](
    interpreter: GraphQLInterpreter[R, E],
    skipValidation: Boolean = false,
    enableIntrospection: Boolean = true,
    keepAliveTime: Option[Duration] = None,
    queryExecution: QueryExecution = QueryExecution.Parallel,
    requestInterceptor: RequestInterceptor[R] = RequestInterceptor.empty,
    webSocketHooks: WebSocketHooks[R, E] = WebSocketHooks.empty[R, E]
  )(implicit
    inputCodec: JsonCodec[GraphQLWSInput],
    outputCodec: JsonCodec[GraphQLWSOutput]
  ): ServerEndpoint[ZioWebSockets, RIO[R, *]] = {

    val io: URIO[R, Either[Nothing, CalibanPipe]] =
      for {
        env           <- RIO.environment[R]
        subscriptions <- Ref.make(Map.empty[String, Promise[Any, Unit]])
        output        <- Queue.unbounded[GraphQLWSOutput]
        pipe          <- UIO.right[CalibanPipe] { input =>
                           ZStream
                             .acquireReleaseWith(
                               input.collectZIO {
                                 case GraphQLWSInput("connection_init", id, payload) =>
                                   val before   = ZIO.whenCase((webSocketHooks.beforeInit, payload)) {
                                     case (Some(beforeInit), Some(payload)) =>
                                       beforeInit(payload).catchAll(e => output.offer(makeError(id, e)))
                                   }
                                   val response = output.offer(connectionAck)
                                   val ka       = keepAlive(keepAliveTime).mapZIO(output.offer).runDrain.fork
                                   val after    = ZIO.whenCase(webSocketHooks.afterInit) { case Some(afterInit) =>
                                     afterInit.catchAll(e => output.offer(makeError(id, e)))
                                   }

                                   before *> response *> ka *> after
                                 case GraphQLWSInput("start", id, payload)           =>
                                   val request = payload.collect { case InputValue.ObjectValue(fields) =>
                                     val query         = fields.get("query").collect { case StringValue(v) => v }
                                     val operationName = fields.get("operationName").collect { case StringValue(v) => v }
                                     val variables     = fields.get("variables").collect { case InputValue.ObjectValue(v) => v }
                                     val extensions    = fields.get("extensions").collect { case InputValue.ObjectValue(v) => v }
                                     GraphQLRequest(query, operationName, variables, extensions)
                                   }
                                   request match {
                                     case Some(req) =>
                                       val stream = generateGraphQLResponse(
                                         req,
                                         id.getOrElse(""),
                                         interpreter,
                                         skipValidation,
                                         enableIntrospection,
                                         queryExecution,
                                         subscriptions
                                       )
                                       webSocketHooks.onMessage
                                         .map(_.transform(stream))
                                         .getOrElse(stream)
                                         .mapZIO(output.offer)
                                         .runDrain
                                         .catchAll(e => output.offer(makeError(id, e)))
                                         .interruptible
                                         .fork
                                         .unit

                                     case None => output.offer(connectionError)
                                   }
                                 case GraphQLWSInput("stop", id, _)                  =>
                                   removeSubscription(id, subscriptions)
                                 case GraphQLWSInput("connection_terminate", _, _)   =>
                                   ZIO.interrupt
                               }.runDrain
                                 .catchAll(_ => output.offer(connectionError))
                                 .ensuring(subscriptions.get.flatMap(m => ZIO.foreach(m.values)(_.succeed(()))))
                                 .provideEnvironment(env)
                                 .forkDaemon
                             )(_.interrupt) *> ZStream.fromQueueWithShutdown(output)
                         }
      } yield pipe

    makeWebSocketEndpoint.serverLogic[RIO[R, *]](serverRequest =>
      requestInterceptor(serverRequest)(io).catchAll(ZIO.left(_))
    )
  }

  def convertHttpEndpointToFuture[E, R](
    endpoint: ServerEndpoint[Any, RIO[R, *]]
  )(implicit runtime: Runtime[R]): ServerEndpoint[Any, Future] =
    ServerEndpoint[
      endpoint.SECURITY_INPUT,
      endpoint.PRINCIPAL,
      endpoint.INPUT,
      endpoint.ERROR_OUTPUT,
      endpoint.OUTPUT,
      Any,
      Future
    ](
      endpoint.endpoint,
      _ => a => runtime.unsafeRunToFuture(endpoint.securityLogic(zioMonadError)(a)).future,
      _ => u => req => runtime.unsafeRunToFuture(endpoint.logic(zioMonadError)(u)(req)).future
    )

  def zioMonadError[R]: MonadError[RIO[R, *]] = new MonadError[RIO[R, *]] {
    override def unit[T](t: T): RIO[R, T]                                                                            = URIO.succeed(t)
    override def map[T, T2](fa: RIO[R, T])(f: T => T2): RIO[R, T2]                                                   = fa.map(f)
    override def flatMap[T, T2](fa: RIO[R, T])(f: T => RIO[R, T2]): RIO[R, T2]                                       = fa.flatMap(f)
    override def error[T](t: Throwable): RIO[R, T]                                                                   = RIO.fail(t)
    override protected def handleWrappedError[T](rt: RIO[R, T])(h: PartialFunction[Throwable, RIO[R, T]]): RIO[R, T] =
      rt.catchSome(h)
    override def eval[T](t: => T): RIO[R, T]                                                                         = RIO.attempt(t)
    override def suspend[T](t: => RIO[R, T]): RIO[R, T]                                                              = RIO.suspend(t)
    override def flatten[T](ffa: RIO[R, RIO[R, T]]): RIO[R, T]                                                       = ffa.flatten
    override def ensure[T](f: RIO[R, T], e: => RIO[R, Unit]): RIO[R, T]                                              = f.ensuring(e.ignore)
  }

  private[caliban] def keepAlive(keepAlive: Option[Duration]): UStream[GraphQLWSOutput] =
    keepAlive match {
      case None           => ZStream.empty
      case Some(duration) =>
        ZStream
          .succeed(GraphQLWSOutput("ka", None, None))
          .repeat(Schedule.spaced(duration))
          .provideLayer(Clock.live)
    }

  private[caliban] val connectionError: GraphQLWSOutput = GraphQLWSOutput("connection_error", None, None)
  private[caliban] val connectionAck: GraphQLWSOutput   = GraphQLWSOutput("connection_ack", None, None)

  type Subscriptions = Ref[Map[String, Promise[Any, Unit]]]

  private[caliban] def generateGraphQLResponse[R, E](
    payload: GraphQLRequest,
    id: String,
    interpreter: GraphQLInterpreter[R, E],
    skipValidation: Boolean,
    enableIntrospection: Boolean,
    queryExecution: QueryExecution,
    subscriptions: Subscriptions
  ): ZStream[R, E, GraphQLWSOutput] = {
    val resp =
      ZStream
        .fromZIO(interpreter.executeRequest(payload, skipValidation, enableIntrospection, queryExecution))
        .flatMap(res =>
          res.data match {
            case ObjectValue((fieldName, StreamValue(stream)) :: Nil) =>
              trackSubscription(id, subscriptions).flatMap { p =>
                stream.map(toResponse(id, fieldName, _, res.errors)).interruptWhen(p)
              }
            case other                                                =>
              ZStream.succeed(toResponse(id, GraphQLResponse(other, res.errors)))
          }
        )

    (resp ++ complete(id)).catchAll(toStreamError(Option(id), _))
  }

  private def trackSubscription(id: String, subs: Subscriptions): UStream[Promise[Any, Unit]] =
    ZStream.fromZIO(Promise.make[Any, Unit].tap(p => subs.update(_.updated(id, p))))

  private[caliban] def removeSubscription(id: Option[String], subs: Subscriptions): UIO[Unit] =
    IO.whenCase(id) { case Some(id) =>
      subs.modify(map => (map.get(id), map - id)).flatMap { p =>
        IO.whenCase(p) { case Some(p) => p.succeed(()) }
      }
    }.unit

  private[caliban] def toStreamError[E](id: Option[String], e: E): UStream[GraphQLWSOutput] =
    ZStream.succeed(makeError(id, e))

  private def makeError[E](id: Option[String], e: E): GraphQLWSOutput =
    GraphQLWSOutput(
      "error",
      id,
      Some(ResponseValue.ListValue(List(e match {
        case e: CalibanError => e.toResponseValue
        case e               => StringValue(e.toString)
      })))
    )

  private def complete(id: String): UStream[GraphQLWSOutput] =
    ZStream.succeed(GraphQLWSOutput("complete", Some(id), None))

  private def toResponse[E](id: String, fieldName: String, r: ResponseValue, errors: List[E]): GraphQLWSOutput =
    toResponse(id, GraphQLResponse(ObjectValue(List(fieldName -> r)), errors))

  private def toResponse[E](id: String, r: GraphQLResponse[E]): GraphQLWSOutput =
    GraphQLWSOutput("data", Some(id), Some(r.toResponseValue))

  private def parsePath(path: String): List[Either[String, Int]] =
    path.split('.').map(c => Try(c.toInt).toEither.left.map(_ => c)).toList

  private def isFtv1Header(r: Header): Boolean =
    r.name == GraphQLRequest.`apollo-federation-include-trace` && r.value == GraphQLRequest.ftv1
}<|MERGE_RESOLUTION|>--- conflicted
+++ resolved
@@ -10,7 +10,7 @@
 import sttp.capabilities.zio.ZioStreams.Pipe
 import sttp.model.{ headers => _, _ }
 import sttp.monad.MonadError
-import sttp.tapir.Codec.{ mediaType, JsonCodec }
+import sttp.tapir.Codec.JsonCodec
 import sttp.tapir._
 import sttp.tapir.model.ServerRequest
 import sttp.tapir.server.ServerEndpoint
@@ -152,11 +152,7 @@
     requestCodec: JsonCodec[GraphQLRequest],
     mapCodec: JsonCodec[Map[String, Seq[String]]],
     responseCodec: JsonCodec[GraphQLResponse[E]]
-<<<<<<< HEAD
-  ): PublicEndpoint[UploadRequest, StatusCode, GraphQLResponse[E], Any] =
-=======
-  ): PublicEndpoint[(Seq[Part[Array[Byte]]], ServerRequest), TapirResponse, GraphQLResponse[E], Any] =
->>>>>>> 0daae339
+  ): PublicEndpoint[UploadRequest, TapirResponse, GraphQLResponse[E], Any] =
     endpoint.post
       .in(multipartBody)
       .in(extractFromRequest(identity))
