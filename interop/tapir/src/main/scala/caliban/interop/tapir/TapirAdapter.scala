--- conflicted
+++ resolved
@@ -1,12 +1,7 @@
 package caliban.interop.tapir
 
-<<<<<<< HEAD
 import caliban._
 import caliban.ResponseValue.{ ObjectValue, StreamValue }
-=======
-import caliban.ResponseValue.StreamValue
-import caliban._
->>>>>>> 86718d46
 import caliban.wrappers.Caching
 import sttp.capabilities.zio.ZioStreams
 import sttp.capabilities.zio.ZioStreams.Pipe
@@ -155,7 +150,6 @@
         val code           =
           response.errors.collectFirst { case HttpRequestMethod.MutationOverGetError => StatusCode.BadRequest }
             .getOrElse(StatusCode.Ok)
-<<<<<<< HEAD
         val cacheDirective = computeCacheDirective(response.extensions)
         isSSE match {
           case true  =>
@@ -177,19 +171,6 @@
               )
             )
         }
-=======
-        val cacheDirective = HttpUtils.computeCacheDirective(response.extensions)
-        (
-          MediaType.ApplicationJson,
-          code,
-          cacheDirective,
-          encodeSingleResponse(
-            resp,
-            keepDataOnErrors = true,
-            excludeExtensions = cacheDirective.map(_ => Set(Caching.DirectiveName))
-          )
-        )
->>>>>>> 86718d46
     }
   }
 
