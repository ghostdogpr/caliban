package caliban.interop.tapir

import caliban.InputValue.ObjectValue
import caliban.Value.StringValue
import caliban.interop.tapir.TestService.TestService
import caliban.{ CalibanError, GraphQLRequest, GraphQLWSInput }
import sttp.client3.asynchttpclient.zio._
import sttp.model.{ Header, MediaType, Method, Part, QueryParams, StatusCode, Uri }
import sttp.tapir.client.sttp.SttpClientInterpreter
import sttp.tapir.client.sttp.ws.zio._
import sttp.tapir.json.circe._
import sttp.tapir.model.{ ConnectionInfo, ServerRequest }
import zio.stream.ZStream
<<<<<<< HEAD
=======
import zio.test.Assertion._
import zio.test.TestAspect.before
>>>>>>> 50b1a65c
import zio.test._
import zio.{ test => _, _ }
import scala.language.postfixOps

import sttp.tapir.AttributeKey

object TapirAdapterSpec {
  case class FakeServerRequest(method: Method, uri: Uri, headers: List[Header] = Nil) extends ServerRequest {
    override def protocol: String = "http"

    override def connectionInfo: ConnectionInfo = ConnectionInfo.NoInfo

    override def underlying: Any = ()

    override def pathSegments: List[String] =
      uri.pathSegments.segments.map(_.v).toList

    override def queryParameters: QueryParams = uri.params

    override def attribute[T](k: AttributeKey[T]): Option[T]           = None
    override def attribute[T](k: AttributeKey[T], v: T): ServerRequest = this

    override def withUnderlying(underlying: Any): ServerRequest = this
  }

  def makeSuite(
    label: String,
    httpUri: Uri,
    uploadUri: Option[Uri] = None,
    wsUri: Option[Uri] = None
<<<<<<< HEAD
  ): Spec[Live, Throwable] = {
=======
  ): ZSpec[TestService, Throwable] = suiteM(label) {
>>>>>>> 50b1a65c
    val run       =
      SttpClientInterpreter()
        .toRequestThrowDecodeFailures(TapirAdapter.makeHttpEndpoints[Any, CalibanError].head, Some(httpUri))
    val runUpload = uploadUri.map(uploadUri =>
      SttpClientInterpreter()
        .toRequestThrowDecodeFailures(TapirAdapter.makeHttpUploadEndpoint[Any, CalibanError], Some(uploadUri))
    )
    val runWS     = wsUri.map(wsUri =>
      SttpClientInterpreter()
        .toRequestThrowDecodeFailures(TapirAdapter.makeWebSocketEndpoint, Some(wsUri))
    )

    val tests: List[Option[Spec[Live with SttpClient, Throwable]]] = List(
      Some(
        suite("http")(
          test("test http endpoint") {
            for {
              res      <- send(run((GraphQLRequest(Some("{ characters { name }  }")), null)))
              response <- ZIO.fromEither(res.body).orElseFail(new Throwable("Failed to parse result"))
            } yield assertTrue(
              response.data.toString ==
                """{"characters":[{"name":"James Holden"},{"name":"Naomi Nagata"},{"name":"Amos Burton"},{"name":"Alex Kamal"},{"name":"Chrisjen Avasarala"},{"name":"Josephus Miller"},{"name":"Roberta Draper"}]}"""
            )

          },
          test("test interceptor failure") {
            for {
              res      <- send(
                            run(
                              (
                                GraphQLRequest(Some("{ characters { name }  }")),
                                null
                              )
                            ).header("X-Invalid", "1")
                          )
              response <- ZIO.fromEither(res.body).flip.orElseFail(new Throwable("Failed to parse result"))
            } yield assertTrue(response.code == StatusCode.Unauthorized) &&
              assertTrue(response.body == "You are unauthorized!")
          },
          test("lower-case content-type header") {
            val q = "{ characters { name }  }"
            val r = run((GraphQLRequest(), null))
              .header(Header("content-type", "application/graphql; charset=utf-8"), replaceExisting = true)
              .body(q)
              // if we don't set content-length here it gets incorrectly set to 70 rather than 24.
              .contentLength(q.length)

            for {
              res      <- send(r)
              response <- ZIO.fromEither(res.body).orElseFail(new Throwable(s"Failed to parse result: $res"))
            } yield assertTrue(
              response.data.toString ==
                """{"characters":[{"name":"James Holden"},{"name":"Naomi Nagata"},{"name":"Amos Burton"},{"name":"Alex Kamal"},{"name":"Chrisjen Avasarala"},{"name":"Josephus Miller"},{"name":"Roberta Draper"}]}"""
            )
          }
        )
      ),
      runUpload.map(runUpload =>
        test("test http upload endpoint") {
          val query =
            """{ "query": "mutation ($files: [Upload!]!) { uploadFiles(files: $files) { hash, filename, mimetype } }", "variables": { "files": [null, null] }}"""

          val parts =
            List(
              Part("operations", query.getBytes, contentType = Some(MediaType.ApplicationJson)),
              Part("map", """{ "0": ["variables.files.0"], "1":  ["variables.files.1"]}""".getBytes),
              Part("0", """image""".getBytes, contentType = Some(MediaType.ImagePng)).fileName("a.png"),
              Part("1", """text""".getBytes, contentType = Some(MediaType.TextPlain)).fileName("a.txt")
            )

          for {
            res      <- send(runUpload((parts, null)))
            response <- ZIO.fromEither(res.body).orElseFail(new Throwable("Failed to parse result"))
          } yield assertTrue(
            response.data.toString ==
              """{"uploadFiles":[{"hash":"6105d6cc76af400325e94d588ce511be5bfdbb73b437dc51eca43917d7a43e3d","filename":"a.png","mimetype":"image/png"},{"hash":"982d9e3eb996f559e633f4d194def3761d909f5a3b647d1a851fead67c32c9d1","filename":"a.txt","mimetype":"text/plain"}]}"""
          )
        }
      ),
      runUpload.map(runUpload =>
        test("test http upload endpoint for extra fields") {
          val query =
            """{ "query": "mutation ($uploadedDocuments: [UploadedDocumentInput!]!) { uploadFilesWithExtraFields(uploadedDocuments: $uploadedDocuments) { someField1, someField2} }", "variables": { "uploadedDocuments": [{"file": null, "someField1": 1, "someField2": 2}, {"file": null, "someField1": 3}] }}"""

          val parts =
            List(
              Part("operations", query.getBytes, contentType = Some(MediaType.ApplicationJson)),
              Part(
                "map",
                """{ "0": ["variables.uploadedDocuments.0.file"], "1":  ["variables.uploadedDocuments.1.file"]}""".getBytes
              ),
              Part("0", """image""".getBytes, contentType = Some(MediaType.ImagePng)).fileName("a.png"),
              Part("1", """text""".getBytes, contentType = Some(MediaType.TextPlain)).fileName("a.txt")
            )

          for {
            res      <- send(runUpload((parts, null)))
            response <- ZIO.fromEither(res.body).orElseFail(new Throwable("Failed to parse result"))
          } yield assertTrue(
            response.data.toString ==
              """{"uploadFilesWithExtraFields":[{"someField1":1,"someField2":2},{"someField1":3,"someField2":null}]}"""
          )
        }
      ),
      runWS.map(runWS =>
<<<<<<< HEAD
        test("test ws endpoint") {
          val io =
            for {
              res         <- send(runWS(null))
              pipe        <- ZIO.fromEither(res.body).orElseFail(new Throwable("Failed to parse result"))
              inputQueue  <- Queue.unbounded[GraphQLWSInput]
              inputStream  = ZStream.fromQueue(inputQueue)
              outputStream = pipe(inputStream)
              _           <- inputQueue.offer(GraphQLWSInput("connection_init", None, None))
              _           <- inputQueue.offer(
                               GraphQLWSInput(
                                 "start",
                                 Some("id"),
                                 Some(ObjectValue(Map("query" -> StringValue("subscription { characterDeleted }"))))
                               )
                             )
              sendDelete   = send(
                               run((GraphQLRequest(Some("""mutation{ deleteCharacter(name: "Amos Burton") }""")), null))
                             ).delay(3 seconds)
              stop         = inputQueue.offer(GraphQLWSInput("stop", Some("id"), None))
              messages    <- Live.live {
                               outputStream
                                 .tap(out => ZIO.when(out.`type` == "connection_ack")(sendDelete))
                                 .tap(out => ZIO.when(out.`type` == "data")(stop))
                                 .take(3)
                                 .runCollect
                                 .timeoutFail(new Throwable("timeout ws"))(30.seconds)
                             }
            } yield messages

          io.map { messages =>
            assertTrue(messages.head.`type` == "connection_ack") &&
            assertTrue(messages(1).payload.get.toString == """{"data":{"characterDeleted":"Amos Burton"}}""") &&
            assertTrue(messages(2).`type` == "complete")
=======
        suite("test ws endpoint")(
          testM("legacy ws") {
            import caliban.interop.tapir.ws.Protocol.Legacy.Ops
            val io =
              for {
                res         <- send(
                                 runWS(
                                   FakeServerRequest(
                                     Method.GET,
                                     Uri.unsafeParse("http://localhost:80/ws/graphql"),
                                     Header("Sec-WebSocket-Protocol", "graphql-ws") :: Nil
                                   ) -> "graphql-ws"
                                 )
                               )
                pipe        <- ZIO.fromEither(res.body).orElseFail(new Throwable("Failed to parse result"))
                inputQueue  <- Queue.unbounded[GraphQLWSInput]
                inputStream  = ZStream.fromQueueWithShutdown(inputQueue)
                outputStream = pipe(inputStream)
                _           <- inputQueue.offer(GraphQLWSInput(Ops.ConnectionInit, None, None))
                _           <- inputQueue.offer(
                                 GraphQLWSInput(
                                   Ops.Start,
                                   Some("id"),
                                   Some(ObjectValue(Map("query" -> StringValue("subscription { characterDeleted }"))))
                                 )
                               )
                sendDelete   = send(
                                 run((GraphQLRequest(Some("""mutation{ deleteCharacter(name: "Amos Burton") }""")), null))
                               ).delay(3 seconds)
                stop         = inputQueue.offer(GraphQLWSInput(Ops.Stop, Some("id"), None))
                messages    <- outputStream
                                 .tap(out =>
                                   ZIO.whenCase(out) {
                                     case Right(out) if out.`type` == Ops.ConnectionAck => sendDelete
                                     case Right(out) if out.`type` == Ops.Data          => stop
                                   }
                                 )
                                 .take(3)
                                 .runCollect
                                 .timeoutFail(new Throwable("timeout ws"))(60.seconds)
                                 .provideSomeLayer[SttpClient](Clock.live)
              } yield messages

            io.map(_.collect { case Right(value) => value }).map { messages =>
              assertTrue(messages.head.`type` == Ops.ConnectionAck) &&
              assertTrue(messages(1).payload.get.toString == """{"data":{"characterDeleted":"Amos Burton"}}""") &&
              assertTrue(messages(2).`type` == Ops.Complete)
            }
          },
          testM("graphql-ws") {
            import caliban.interop.tapir.ws.Protocol.GraphQLWS.Ops
            val io =
              for {
                res         <- send(
                                 runWS(
                                   FakeServerRequest(
                                     Method.GET,
                                     Uri.unsafeParse("http://localhost:80/ws/graphql"),
                                     Header("Sec-WebSocket-Protocol", "graphql-transport-ws") :: Nil
                                   ) -> "graphql-transport-ws"
                                 )
                               )
                pipe        <- ZIO.fromEither(res.body).orElseFail(new Throwable("Failed to parse result"))
                inputQueue  <- Queue.unbounded[GraphQLWSInput]
                inputStream  = ZStream.fromQueueWithShutdown(inputQueue)
                outputStream = pipe(inputStream)
                _           <- inputQueue.offer(GraphQLWSInput(Ops.ConnectionInit, None, None))
                _           <- inputQueue.offer(
                                 GraphQLWSInput(
                                   Ops.Subscribe,
                                   Some("id"),
                                   Some(ObjectValue(Map("query" -> StringValue("subscription { characterDeleted }"))))
                                 )
                               )
                sendDelete   = send(
                                 run((GraphQLRequest(Some("""mutation{ deleteCharacter(name: "Amos Burton") }""")), null))
                               ).delay(3 seconds)
                stop         = inputQueue.offer(GraphQLWSInput(Ops.Complete, Some("id"), None))
                messages    <- outputStream
                                 .tap(out =>
                                   ZIO.whenCase(out) {
                                     case Right(out) if out.`type` == Ops.ConnectionAck => sendDelete
                                     case Right(out) if out.`type` == Ops.Next          => stop
                                   }
                                 )
                                 .take(3)
                                 .runCollect
                                 .timeoutFail(new Throwable("timeout ws"))(60.seconds)
                                 .provideSomeLayer[SttpClient](Clock.live)
              } yield messages

            io.map { messages =>
              assertTrue(messages.head.map(_.`type`) == Right(Ops.ConnectionAck)) &&
              assertTrue(
                messages(1).map(_.payload.get.toString) == Right("""{"data":{"characterDeleted":"Amos Burton"}}""")
              ) &&
              assertTrue(messages(2).map(_.`type`) == Right(Ops.Complete))
            }
>>>>>>> 50b1a65c
          }
        )
      )
    )

<<<<<<< HEAD
    suite(label)(tests.flatten: _*).provideSomeLayer[Live](AsyncHttpClientZioBackend.layer()) @@ TestAspect.sequential
  }
=======
    ZIO.succeed(tests.flatten)
  }.provideLayer(AsyncHttpClientZioBackend.layer().mapError(TestFailure.fail)) @@ before(
    TestService.reset
  ) @@ TestAspect.sequential
>>>>>>> 50b1a65c
}<|MERGE_RESOLUTION|>--- conflicted
+++ resolved
@@ -2,7 +2,6 @@
 
 import caliban.InputValue.ObjectValue
 import caliban.Value.StringValue
-import caliban.interop.tapir.TestService.TestService
 import caliban.{ CalibanError, GraphQLRequest, GraphQLWSInput }
 import sttp.client3.asynchttpclient.zio._
 import sttp.model.{ Header, MediaType, Method, Part, QueryParams, StatusCode, Uri }
@@ -11,11 +10,7 @@
 import sttp.tapir.json.circe._
 import sttp.tapir.model.{ ConnectionInfo, ServerRequest }
 import zio.stream.ZStream
-<<<<<<< HEAD
-=======
-import zio.test.Assertion._
 import zio.test.TestAspect.before
->>>>>>> 50b1a65c
 import zio.test._
 import zio.{ test => _, _ }
 import scala.language.postfixOps
@@ -46,11 +41,7 @@
     httpUri: Uri,
     uploadUri: Option[Uri] = None,
     wsUri: Option[Uri] = None
-<<<<<<< HEAD
-  ): Spec[Live, Throwable] = {
-=======
-  ): ZSpec[TestService, Throwable] = suiteM(label) {
->>>>>>> 50b1a65c
+  ): Spec[TestEnvironment with TestService, Throwable] = suite(label) {
     val run       =
       SttpClientInterpreter()
         .toRequestThrowDecodeFailures(TapirAdapter.makeHttpEndpoints[Any, CalibanError].head, Some(httpUri))
@@ -156,44 +147,8 @@
         }
       ),
       runWS.map(runWS =>
-<<<<<<< HEAD
-        test("test ws endpoint") {
-          val io =
-            for {
-              res         <- send(runWS(null))
-              pipe        <- ZIO.fromEither(res.body).orElseFail(new Throwable("Failed to parse result"))
-              inputQueue  <- Queue.unbounded[GraphQLWSInput]
-              inputStream  = ZStream.fromQueue(inputQueue)
-              outputStream = pipe(inputStream)
-              _           <- inputQueue.offer(GraphQLWSInput("connection_init", None, None))
-              _           <- inputQueue.offer(
-                               GraphQLWSInput(
-                                 "start",
-                                 Some("id"),
-                                 Some(ObjectValue(Map("query" -> StringValue("subscription { characterDeleted }"))))
-                               )
-                             )
-              sendDelete   = send(
-                               run((GraphQLRequest(Some("""mutation{ deleteCharacter(name: "Amos Burton") }""")), null))
-                             ).delay(3 seconds)
-              stop         = inputQueue.offer(GraphQLWSInput("stop", Some("id"), None))
-              messages    <- Live.live {
-                               outputStream
-                                 .tap(out => ZIO.when(out.`type` == "connection_ack")(sendDelete))
-                                 .tap(out => ZIO.when(out.`type` == "data")(stop))
-                                 .take(3)
-                                 .runCollect
-                                 .timeoutFail(new Throwable("timeout ws"))(30.seconds)
-                             }
-            } yield messages
-
-          io.map { messages =>
-            assertTrue(messages.head.`type` == "connection_ack") &&
-            assertTrue(messages(1).payload.get.toString == """{"data":{"characterDeleted":"Amos Burton"}}""") &&
-            assertTrue(messages(2).`type` == "complete")
-=======
         suite("test ws endpoint")(
-          testM("legacy ws") {
+          test("legacy ws") {
             import caliban.interop.tapir.ws.Protocol.Legacy.Ops
             val io =
               for {
@@ -218,9 +173,13 @@
                                    Some(ObjectValue(Map("query" -> StringValue("subscription { characterDeleted }"))))
                                  )
                                )
-                sendDelete   = send(
-                                 run((GraphQLRequest(Some("""mutation{ deleteCharacter(name: "Amos Burton") }""")), null))
-                               ).delay(3 seconds)
+                sendDelete   = Live.live {
+                                 send(
+                                   run(
+                                     (GraphQLRequest(Some("""mutation{ deleteCharacter(name: "Amos Burton") }""")), null)
+                                   )
+                                 ).delay(3 seconds)
+                               }
                 stop         = inputQueue.offer(GraphQLWSInput(Ops.Stop, Some("id"), None))
                 messages    <- outputStream
                                  .tap(out =>
@@ -231,8 +190,6 @@
                                  )
                                  .take(3)
                                  .runCollect
-                                 .timeoutFail(new Throwable("timeout ws"))(60.seconds)
-                                 .provideSomeLayer[SttpClient](Clock.live)
               } yield messages
 
             io.map(_.collect { case Right(value) => value }).map { messages =>
@@ -240,8 +197,8 @@
               assertTrue(messages(1).payload.get.toString == """{"data":{"characterDeleted":"Amos Burton"}}""") &&
               assertTrue(messages(2).`type` == Ops.Complete)
             }
-          },
-          testM("graphql-ws") {
+          } @@ TestAspect.timeout(60.seconds),
+          test("graphql-ws") {
             import caliban.interop.tapir.ws.Protocol.GraphQLWS.Ops
             val io =
               for {
@@ -266,9 +223,13 @@
                                    Some(ObjectValue(Map("query" -> StringValue("subscription { characterDeleted }"))))
                                  )
                                )
-                sendDelete   = send(
-                                 run((GraphQLRequest(Some("""mutation{ deleteCharacter(name: "Amos Burton") }""")), null))
-                               ).delay(3 seconds)
+                sendDelete   = Live.live {
+                                 send(
+                                   run(
+                                     (GraphQLRequest(Some("""mutation{ deleteCharacter(name: "Amos Burton") }""")), null)
+                                   )
+                                 ).delay(3 seconds)
+                               }
                 stop         = inputQueue.offer(GraphQLWSInput(Ops.Complete, Some("id"), None))
                 messages    <- outputStream
                                  .tap(out =>
@@ -279,8 +240,6 @@
                                  )
                                  .take(3)
                                  .runCollect
-                                 .timeoutFail(new Throwable("timeout ws"))(60.seconds)
-                                 .provideSomeLayer[SttpClient](Clock.live)
               } yield messages
 
             io.map { messages =>
@@ -290,19 +249,13 @@
               ) &&
               assertTrue(messages(2).map(_.`type`) == Right(Ops.Complete))
             }
->>>>>>> 50b1a65c
-          }
+          } @@ TestAspect.timeout(60.seconds)
         )
       )
     )
 
-<<<<<<< HEAD
-    suite(label)(tests.flatten: _*).provideSomeLayer[Live](AsyncHttpClientZioBackend.layer()) @@ TestAspect.sequential
-  }
-=======
     ZIO.succeed(tests.flatten)
-  }.provideLayer(AsyncHttpClientZioBackend.layer().mapError(TestFailure.fail)) @@ before(
+  }.provideCustomLayerShared(AsyncHttpClientZioBackend.layer()) @@ before(
     TestService.reset
   ) @@ TestAspect.sequential
->>>>>>> 50b1a65c
 }