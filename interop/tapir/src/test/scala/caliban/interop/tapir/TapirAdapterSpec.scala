--- conflicted
+++ resolved
@@ -53,26 +53,14 @@
   )(implicit
     requestCodec: JsonCodec[GraphQLRequest],
     responseCodec: JsonCodec[GraphQLResponse[CalibanError]],
-    responseValueCodec: JsonCodec[ResponseValue],
     wsInputCodec: JsonCodec[GraphQLWSInput],
     wsOutputCodec: JsonCodec[GraphQLWSOutput]
   ): Spec[TestService, Throwable] = suite(label) {
-<<<<<<< HEAD
-    val run       =
-      SttpClientInterpreter()
-        .toRequestThrowDecodeFailures(HttpInterpreter.makeHttpEndpoints[CalibanError].head, Some(httpUri))
-    val runUpload = uploadUri.map(uploadUri =>
-      SttpClientInterpreter()
-        .toRequestThrowDecodeFailures(HttpUploadInterpreter.makeHttpUploadEndpoint[CalibanError], Some(uploadUri))
-    )
-    val runWS     = wsUri.map(wsUri =>
-=======
     val httpClient   = new TapirClient(httpUri)
     val uploadClient = uploadUri.map(new TapirClient(_))
     val run          = (request: GraphQLRequest) => httpClient.runPost(request)
     val runUpload    = uploadClient.map(client => (request: List[Part[BasicRequestBody]]) => client.runUpload(request))
     val runWS        = wsUri.map(wsUri =>
->>>>>>> 19be94dc
       SttpClientInterpreter()
         .toRequestThrowDecodeFailures(WebSocketInterpreter.makeWebSocketEndpoint, Some(wsUri))
     )
@@ -98,14 +86,10 @@
                             run(GraphQLRequest(Some("{ characters { name }  }"))).header("X-Invalid", "1").send(_)
                           )
               response <- ZIO.fromEither(res.body).flip.orElseFail(new Throwable("Failed to parse result"))
-<<<<<<< HEAD
-            } yield assertTrue(response.code == StatusCode.Unauthorized, response.body == "You are unauthorized!")
-=======
             } yield assertTrue(
               res.code == StatusCode.Unauthorized,
               response.is(_.custom(customError)) == "You are unauthorized!"
             )
->>>>>>> 19be94dc
           },
           test("lower-case content-type header") {
             val q = "{ characters { name }  }"
@@ -309,20 +293,14 @@
 
   private class TapirClient(httpUri: Uri)(implicit
     requestCodec: JsonCodec[GraphQLRequest],
-    mapCodec: JsonCodec[Map[String, Seq[String]]],
-    responseCodec: JsonCodec[GraphQLResponse[CalibanError]],
-    responseValueCodec: JsonCodec[ResponseValue],
-    wsInputCodec: JsonCodec[GraphQLWSInput],
-    wsOutputCodec: JsonCodec[GraphQLWSOutput]
+    responseCodec: JsonCodec[GraphQLResponse[CalibanError]]
   ) {
     import sttp.client3._
 
     implicit def jsonBodySerializer[B](implicit encoder: JsonCodec[B]): BodySerializer[B] =
       b => StringBody(encoder.encode(b), "UTF-8", MediaType.ApplicationJson)
 
-    implicit val stringShows: ShowError[String] = new ShowError[String] {
-      override def show(error: String): String = error
-    }
+    implicit val stringShows: ShowError[String] = (error: String) => error
 
     def runPost(request: GraphQLRequest): Request[Either[ResponseException[String, String], Either[GraphQLResponse[
       CalibanError
@@ -396,8 +374,8 @@
       asString.mapWithMetadata(
         ResponseAs.deserializeRightWithError(
           implicitly[JsonCodec[B]].decode(_) match {
-            case failure: DecodeResult.Failure => Left("Failed to decode")
-            case DecodeResult.Value(v)         => Right(v)
+            case _: DecodeResult.Failure => Left("Failed to decode")
+            case DecodeResult.Value(v)   => Right(v)
           }
         )
       )
