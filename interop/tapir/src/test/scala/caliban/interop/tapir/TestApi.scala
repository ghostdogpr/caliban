--- conflicted
+++ resolved
@@ -64,13 +64,7 @@
       maxDepth(30) @@                 // query analyzer that limit query depth
       timeout(3 seconds) @@           // wrapper that fails slow queries
       printSlowQueries(500 millis) @@ // wrapper that logs slow queries
-<<<<<<< HEAD
-      printErrors @@                  // wrapper that logs errors
-      apolloTracing @@                // wrapper for https://github.com/apollographql/apollo-tracing
+      apolloTracing() @@              // wrapper for https://github.com/apollographql/apollo-tracing
       DeferSupport.defer @@
       Caching.extension()
-=======
-      apolloTracing() @@              // wrapper for https://github.com/apollographql/apollo-tracing
-      DeferSupport.defer
->>>>>>> e5b5b851
 }