package caliban.interop.tapir

import caliban._
import caliban.interop.tapir.TestData._
import caliban.schema.Annotations.{ GQLDeprecated, GQLDescription }
import caliban.schema.{ GenericSchema, Schema }
import caliban.schema.ArgBuilder.auto._
import caliban.uploads.{ Upload, Uploads }
import caliban.wrappers.ApolloTracing.apolloTracing
import caliban.wrappers.DeferSupport
import caliban.wrappers.Wrappers._
import zio._
import zio.stream.ZStream

import scala.language.postfixOps

object TestApi extends GenericSchema[TestService with Uploads] {
  import auto._

  case class File(hash: String, filename: String, mimetype: String)
  case class UploadFileArgs(file: Upload)
  case class UploadFilesArgs(files: List[Upload])
  case class UploadedDocument(file: Upload, someField1: Int, someField2: Option[Int])
  case class UploadWithExtraFields(uploadedDocuments: List[UploadedDocument])
  case class SomeFieldOutput(someField1: Int, someField2: Option[Int])

  case class Queries(
    @GQLDescription("Return all characters from a given origin")
    characters: CharactersArgs => URIO[TestService, List[Character]],
    @GQLDeprecated("Use `characters`")
    character: CharacterArgs => URIO[TestService, Option[Character]]
  )
  case class Mutations(
    deleteCharacter: CharacterArgs => URIO[TestService, Boolean],
    uploadFile: UploadFileArgs => ZIO[Uploads, Throwable, File],
    uploadFiles: UploadFilesArgs => ZIO[Uploads, Throwable, List[File]],
    uploadFilesWithExtraFields: UploadWithExtraFields => ZIO[Uploads, Throwable, List[SomeFieldOutput]]
  )
  case class Subscriptions(characterDeleted: ZStream[TestService, Nothing, String])

  implicit val roleSchema: Schema[Any, Role]                     = Schema.gen
  implicit val originSchema: Schema[Any, Origin]                 = Schema.gen
  implicit val characterSchema: Schema[Any, Character]           = Schema.gen
  implicit val characterArgsSchema: Schema[Any, CharacterArgs]   = Schema.gen
  implicit val charactersArgsSchema: Schema[Any, CharactersArgs] = Schema.gen

  val api: GraphQL[TestService with Uploads] =
    graphQL[TestService with Uploads, Queries, Mutations, Subscriptions](
      RootResolver(
        Queries(
          args => TestService.getCharacters(args.origin),
          args => TestService.findCharacter(args.name)
        ),
        Mutations(
          args => TestService.deleteCharacter(args.name),
          args => TestService.uploadFile(args.file),
          args => TestService.uploadFiles(args.files),
          args => TestService.uploadFilesWithOtherFields(args.uploadedDocuments)
        ),
        Subscriptions(TestService.deletedEvents)
      )
    ) @@
      maxFields(200) @@               // query analyzer that limit query fields
      maxDepth(30) @@                 // query analyzer that limit query depth
      timeout(3 seconds) @@           // wrapper that fails slow queries
      printSlowQueries(500 millis) @@ // wrapper that logs slow queries
<<<<<<< HEAD
      apolloTracing @@                // wrapper for https://github.com/apollographql/apollo-tracing
=======
      printErrors @@                  // wrapper that logs errors
      apolloTracing() @@              // wrapper for https://github.com/apollographql/apollo-tracing
>>>>>>> 55c5cf1e
      DeferSupport.defer
}<|MERGE_RESOLUTION|>--- conflicted
+++ resolved
@@ -64,11 +64,6 @@
       maxDepth(30) @@                 // query analyzer that limit query depth
       timeout(3 seconds) @@           // wrapper that fails slow queries
       printSlowQueries(500 millis) @@ // wrapper that logs slow queries
-<<<<<<< HEAD
-      apolloTracing @@                // wrapper for https://github.com/apollographql/apollo-tracing
-=======
-      printErrors @@                  // wrapper that logs errors
-      apolloTracing() @@              // wrapper for https://github.com/apollographql/apollo-tracing
->>>>>>> 55c5cf1e
+      apolloTracing() @@                // wrapper for https://github.com/apollographql/apollo-tracing
       DeferSupport.defer
 }