package caliban.interop.cats

import caliban.schema.Schema
<<<<<<< HEAD
import caliban.{ GraphQL, InputValue, ResponseValue }
=======
import caliban.{ GraphQL, GraphQLResponse }
>>>>>>> c30d6893
import cats.effect.{ Async, Effect }
import zio.Runtime

package object implicits {

  implicit class CatsEffectGraphQL[R, Q, M, S, E](
    underlying: GraphQL[R, Q, M, S, E]
  ) {

    def executeAsync[F[_]: Async](
      query: String,
      operationName: Option[String] = None,
      variables: Map[String, InputValue] = Map(),
      skipValidation: Boolean = false
    )(implicit runtime: Runtime[R]): F[GraphQLResponse[E]] =
      CatsInterop.executeAsync(underlying)(
        query,
        operationName,
        variables,
        skipValidation
      )

    def checkAsync[F[_]: Async](
      query: String
    )(implicit runtime: Runtime[R]): F[Unit] =
      CatsInterop.checkAsync(underlying)(query)
  }

  implicit def effectSchema[F[_]: Effect, R, A](implicit ev: Schema[R, A]): Schema[R, F[A]] =
    CatsInterop.schema
}<|MERGE_RESOLUTION|>--- conflicted
+++ resolved
@@ -1,11 +1,7 @@
 package caliban.interop.cats
 
 import caliban.schema.Schema
-<<<<<<< HEAD
-import caliban.{ GraphQL, InputValue, ResponseValue }
-=======
-import caliban.{ GraphQL, GraphQLResponse }
->>>>>>> c30d6893
+import caliban.{ GraphQL, GraphQLResponse, InputValue }
 import cats.effect.{ Async, Effect }
 import zio.Runtime
 
