package example.akkahttp

import example.ExampleData.sampleCharacters
import example.ExampleService.ExampleService
import example.{ ExampleApi, ExampleService }

import scala.concurrent.ExecutionContextExecutor
import scala.io.StdIn
import akka.actor.ActorSystem
import akka.http.scaladsl.Http
import akka.http.scaladsl.server.Directives._
import caliban.AkkaHttpAdapter
import sttp.tapir.json.circe._
import zio.Runtime

object ExampleApp extends App {

<<<<<<< HEAD
  implicit val system: ActorSystem                        = ActorSystem()
  implicit val executionContext: ExecutionContextExecutor = system.dispatcher
  implicit val runtime: Runtime[ExampleService]           = Runtime.unsafeFromLayer(ExampleService.make(sampleCharacters))
=======
  implicit val system: ActorSystem                                              = ActorSystem()
  implicit val executionContext: ExecutionContextExecutor                       = system.dispatcher
  implicit val runtime: Runtime.Managed[ExampleService with Console with Clock] =
    Runtime.unsafeFromLayer(ExampleService.make(sampleCharacters) ++ Console.live ++ Clock.live, Platform.default)
>>>>>>> 50b1a65c

  val interpreter = runtime.unsafeRun(ExampleApi.api.interpreter)
  val adapter     = AkkaHttpAdapter.default

  /**
   * curl -X POST \
   * http://localhost:8088/api/graphql \
   * -H 'Host: localhost:8088' \
   * -H 'Content-Type: application/json' \
   * -d '{
   * "query": "query { characters { name }}"
   * }'
   */
  val route =
    path("api" / "graphql") {
      adapter.makeHttpService(interpreter)
    } ~ path("ws" / "graphql") {
      adapter.makeWebSocketService(interpreter)
    } ~ path("graphiql") {
      getFromResource("graphiql.html")
    }

  val bindingFuture = Http().newServerAt("localhost", 8088).bind(route)
  println(s"Server online at http://localhost:8088/\nPress RETURN to stop...")
  StdIn.readLine()
  bindingFuture
    .flatMap(_.unbind())
    .onComplete { _ =>
      system.terminate()
      runtime.shutdown()
    }
}<|MERGE_RESOLUTION|>--- conflicted
+++ resolved
@@ -15,16 +15,9 @@
 
 object ExampleApp extends App {
 
-<<<<<<< HEAD
   implicit val system: ActorSystem                        = ActorSystem()
   implicit val executionContext: ExecutionContextExecutor = system.dispatcher
   implicit val runtime: Runtime[ExampleService]           = Runtime.unsafeFromLayer(ExampleService.make(sampleCharacters))
-=======
-  implicit val system: ActorSystem                                              = ActorSystem()
-  implicit val executionContext: ExecutionContextExecutor                       = system.dispatcher
-  implicit val runtime: Runtime.Managed[ExampleService with Console with Clock] =
-    Runtime.unsafeFromLayer(ExampleService.make(sampleCharacters) ++ Console.live ++ Clock.live, Platform.default)
->>>>>>> 50b1a65c
 
   val interpreter = runtime.unsafeRun(ExampleApi.api.interpreter)
   val adapter     = AkkaHttpAdapter.default
@@ -54,6 +47,5 @@
     .flatMap(_.unbind())
     .onComplete { _ =>
       system.terminate()
-      runtime.shutdown()
     }
 }