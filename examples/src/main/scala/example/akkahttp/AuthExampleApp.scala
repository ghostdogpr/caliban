--- conflicted
+++ resolved
@@ -29,13 +29,8 @@
       request.headers.collectFirst {
         case header if header.is("token") => header.value
       } match {
-<<<<<<< HEAD
         case Some(token) => ZIO.serviceWithZIO[Auth](_.set(Some(AuthToken(token)))) *> effect
-        case _           => ZIO.fail(StatusCode.Forbidden)
-=======
-        case Some(token) => ZIO.accessM[Auth](_.get.set(Some(AuthToken(token)))) *> effect
         case _           => ZIO.fail(TapirResponse(StatusCode.Forbidden))
->>>>>>> 0daae339
       }
   }
 
