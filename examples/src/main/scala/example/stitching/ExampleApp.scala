--- conflicted
+++ resolved
@@ -1,15 +1,6 @@
 package example.stitching
 
 import caliban._
-<<<<<<< HEAD
-import caliban.gateway.{ SubGraph, SuperGraph }
-import caliban.interop.tapir.{ HttpInterpreter, WebSocketInterpreter }
-import caliban.introspection.adt.TypeVisitor
-import caliban.schema.ArgBuilder.auto._
-import caliban.schema.Schema.auto._
-import caliban.schema._
-import caliban.wrappers.Wrappers
-=======
 import caliban.quick._
 import caliban.schema.ArgBuilder.auto._
 import caliban.schema.Schema.auto._
@@ -19,7 +10,7 @@
 import sttp.capabilities.WebSockets
 import sttp.capabilities.zio.ZioStreams
 import sttp.client3.SttpBackend
->>>>>>> cd5f673c
+import caliban.wrappers.Wrappers
 import sttp.client3.httpclient.zio._
 import zio._
 
@@ -87,44 +78,9 @@
     }
 }
 
-<<<<<<< HEAD
-import caliban.ZHttpAdapter
-import zio.http._
-import zio.stream._
-
-object ExampleApp extends ZIOAppDefault {
-  import sttp.tapir.json.circe._
-
-  private val graphiql = Handler.fromStream(ZStream.fromResource("graphiql.html")).toHttp.withDefaultErrorResponse
-
-  def run =
-    (for {
-      _           <- ZIO.debug("Building schema")
-      api         <- StitchingExample.enrichedApi
-      interpreter <- (api @@ Wrappers.printErrors).interpreter
-      _           <- ZIO.debug("Starting server")
-      _           <-
-        Server
-          .serve(
-            Http
-              .collectHttp[Request] {
-                case _ -> Root / "api" / "graphql" => ZHttpAdapter.makeHttpService(HttpInterpreter(interpreter))
-                case _ -> Root / "ws" / "graphql"  =>
-                  ZHttpAdapter.makeWebSocketService(WebSocketInterpreter(interpreter))
-                case _ -> Root / "graphiql"        => graphiql
-              }
-          )
-    } yield ())
-      .provide(
-        HttpClientZioBackend.layer(),
-        Configuration.fromEnvironment,
-        Server.default
-      )
-      .onExit(ZIO.debug(_))
-=======
 object ExampleApp extends ZIOAppDefault {
   def run =
-    StitchingExample.api.flatMap {
+    (StitchingExample.enrichedApi @@ Wrappers.printErrors).flatMap {
       _.runServer(
         port = 8080,
         apiPath = "/api/graphql",
@@ -135,5 +91,4 @@
       HttpClientZioBackend.layer(),
       Configuration.fromEnvironment
     )
->>>>>>> cd5f673c
 }