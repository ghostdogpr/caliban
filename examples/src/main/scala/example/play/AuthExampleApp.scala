package example.play

import akka.actor.ActorSystem
import caliban.GraphQL.graphQL
import caliban.interop.tapir.RequestInterceptor
import caliban.interop.tapir.TapirAdapter.TapirResponse
import caliban.schema.GenericSchema
import caliban.{ PlayAdapter, RootResolver }
import play.api.Mode
import play.api.routing._
import play.api.routing.sird._
import play.core.server.{ AkkaHttpServer, ServerConfig }
import sttp.model.StatusCode
import sttp.tapir.json.play._
import sttp.tapir.model.ServerRequest
import zio.stream.ZStream
import zio.{ FiberRef, RIO, Random, Runtime, RuntimeConfig, ZIO }

import scala.concurrent.ExecutionContextExecutor
import scala.io.StdIn.readLine

object AuthExampleApp extends App {
  case class AuthToken(value: String)

  type Auth = FiberRef[Option[AuthToken]]

  implicit val system: ActorSystem                        = ActorSystem()
  implicit val executionContext: ExecutionContextExecutor = system.dispatcher

  object AuthWrapper extends RequestInterceptor[Auth] {
    override def apply[R <: Auth, A](
      request: ServerRequest
    )(effect: ZIO[R, TapirResponse, A]): ZIO[R, TapirResponse, A] =
      request.header("token") match {
<<<<<<< HEAD
        case Some(token) => ZIO.serviceWithZIO[Auth](_.set(Some(AuthToken(token)))) *> effect
        case None        => ZIO.fail(StatusCode.Forbidden)
=======
        case Some(token) => ZIO.accessM[Auth](_.get.set(Some(AuthToken(token)))) *> effect
        case None        => ZIO.fail(TapirResponse(StatusCode.Forbidden))
>>>>>>> 0daae339
      }
  }

  val schema: GenericSchema[Auth] = new GenericSchema[Auth] {}
  import schema._
  case class Query(token: RIO[Auth, Option[String]])
  case class Mutation(x: RIO[Auth, Option[String]])
  case class Subscription(x: ZStream[Auth, Throwable, Option[String]])
  private val resolver            = RootResolver(
    Query(ZIO.serviceWithZIO[Auth](_.get).map(_.map(_.value))),
    Mutation(ZIO.some("foo")),
    Subscription(ZStream.empty)
  )
  private val api                 = graphQL(resolver)

  // Note that we must initialize the runtime with any FiberRefs we intend to
  // pass on so that they are present in the environment for our ResultWrapper(s)
  // For the auth we wrap in an option, but you could just as well use something
  // like AuthToken("__INVALID") or a sealed trait hierarchy with an invalid member
  val initLayer                                   = FiberRef.make(Option.empty[AuthToken]).toLayer ++ Random.live
  implicit val runtime: Runtime[Auth with Random] = Runtime.unsafeFromLayer(initLayer, RuntimeConfig.default)

  val interpreter = runtime.unsafeRun(api.interpreter)

  val server = AkkaHttpServer.fromRouterWithComponents(
    ServerConfig(
      mode = Mode.Dev,
      port = Some(8088),
      address = "127.0.0.1"
    )
  ) { _ =>
    Router.from {
      case req @ POST(p"/api/graphql") =>
        PlayAdapter.makeHttpService(interpreter, requestInterceptor = AuthWrapper).apply(req)
      case req @ GET(p"/ws/graphql")   => PlayAdapter.makeWebSocketService(interpreter).apply(req)
    }.routes
  }

  println("Server online at http://localhost:8088/\nPress RETURN to stop...")
  readLine()
  server.stop()
}<|MERGE_RESOLUTION|>--- conflicted
+++ resolved
@@ -32,13 +32,8 @@
       request: ServerRequest
     )(effect: ZIO[R, TapirResponse, A]): ZIO[R, TapirResponse, A] =
       request.header("token") match {
-<<<<<<< HEAD
         case Some(token) => ZIO.serviceWithZIO[Auth](_.set(Some(AuthToken(token)))) *> effect
-        case None        => ZIO.fail(StatusCode.Forbidden)
-=======
-        case Some(token) => ZIO.accessM[Auth](_.get.set(Some(AuthToken(token)))) *> effect
         case None        => ZIO.fail(TapirResponse(StatusCode.Forbidden))
->>>>>>> 0daae339
       }
   }
 
