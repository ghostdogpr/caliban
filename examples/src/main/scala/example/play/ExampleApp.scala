package example.play

import akka.actor.ActorSystem
import akka.stream.Materializer
import example.{ ExampleApi, ExampleService }
import example.ExampleData.sampleCharacters
import example.ExampleService.ExampleService
import caliban.PlayAdapter
import play.api.Mode
import play.api.routing._
import play.api.routing.sird._
import play.core.server.{ AkkaHttpServer, ServerConfig }
import sttp.tapir.json.play._
<<<<<<< HEAD
import zio.Runtime
=======
import zio.clock.Clock
import zio.console.{ getStrLn, putStrLn, Console }
import zio.internal.Platform
import zio.{ ExitCode, Runtime, Task, URIO, ZIO, ZManaged }
>>>>>>> 50b1a65c

import scala.io.StdIn.readLine
import scala.concurrent.ExecutionContextExecutor

<<<<<<< HEAD
object ExampleApp extends App {

  implicit val system: ActorSystem                        = ActorSystem()
  implicit val executionContext: ExecutionContextExecutor = system.dispatcher
  implicit val runtime: Runtime[ExampleService]           =
    Runtime.unsafeFromLayer(ExampleService.make(sampleCharacters))

  val interpreter = runtime.unsafeRun(ExampleApi.api.interpreter)

  val server = AkkaHttpServer.fromRouterWithComponents(
    ServerConfig(
      mode = Mode.Dev,
      port = Some(8088),
      address = "127.0.0.1"
    )
  ) { _ =>
    Router.from {
      case req @ POST(p"/api/graphql") => PlayAdapter.makeHttpService(interpreter).apply(req)
      case req @ GET(p"/ws/graphql")   => PlayAdapter.makeWebSocketService(interpreter).apply(req)
    }.routes
  }

  println("Server online at http://localhost:8088/\nPress RETURN to stop...")
  readLine()
  server.stop()

=======
object ExampleApp extends zio.App {

  override def run(args: List[String]): ZIO[zio.ZEnv, Nothing, ExitCode] =
    (for {
      runtime     <- ZManaged.runtime[zio.ZEnv with ExampleService]
      system      <- ZManaged.make(Task.effectTotal(ActorSystem()))(sys => ZIO.fromFuture(_ => sys.terminate()).ignore)
      interpreter <- ExampleApi.api.interpreter.toManaged_
      _           <- ZManaged.makeEffect(
                       AkkaHttpServer.fromRouterWithComponents(
                         ServerConfig(
                           mode = Mode.Dev,
                           port = Some(8088),
                           address = "127.0.0.1"
                         )
                       ) { _ =>
                         implicit val ec: ExecutionContextExecutor               = system.dispatcher
                         implicit val mat: Materializer                          = Materializer(system)
                         implicit val rts: Runtime[zio.ZEnv with ExampleService] = runtime
                         Router.from {
                           case req @ POST(p"/api/graphql") => PlayAdapter.makeHttpService(interpreter).apply(req)
                           case req @ GET(p"/ws/graphql")   => PlayAdapter.makeWebSocketService(interpreter).apply(req)
                         }.routes
                       }
                     )(server => server.stop())
    } yield ())
      .use_(
        putStrLn("Server online at http://localhost:8088/\nPress RETURN to stop...") *> getStrLn
      )
      .exitCode
      .provideCustomLayer(ExampleService.make(sampleCharacters))
>>>>>>> 50b1a65c
}<|MERGE_RESOLUTION|>--- conflicted
+++ resolved
@@ -11,75 +11,37 @@
 import play.api.routing.sird._
 import play.core.server.{ AkkaHttpServer, ServerConfig }
 import sttp.tapir.json.play._
-<<<<<<< HEAD
-import zio.Runtime
-=======
-import zio.clock.Clock
-import zio.console.{ getStrLn, putStrLn, Console }
-import zio.internal.Platform
-import zio.{ ExitCode, Runtime, Task, URIO, ZIO, ZManaged }
->>>>>>> 50b1a65c
-
-import scala.io.StdIn.readLine
+import zio.{ Runtime, Scope, ZIO, ZIOAppDefault }
 import scala.concurrent.ExecutionContextExecutor
 
-<<<<<<< HEAD
-object ExampleApp extends App {
+object ExampleApp extends ZIOAppDefault {
 
-  implicit val system: ActorSystem                        = ActorSystem()
-  implicit val executionContext: ExecutionContextExecutor = system.dispatcher
-  implicit val runtime: Runtime[ExampleService]           =
-    Runtime.unsafeFromLayer(ExampleService.make(sampleCharacters))
-
-  val interpreter = runtime.unsafeRun(ExampleApi.api.interpreter)
-
-  val server = AkkaHttpServer.fromRouterWithComponents(
-    ServerConfig(
-      mode = Mode.Dev,
-      port = Some(8088),
-      address = "127.0.0.1"
-    )
-  ) { _ =>
-    Router.from {
-      case req @ POST(p"/api/graphql") => PlayAdapter.makeHttpService(interpreter).apply(req)
-      case req @ GET(p"/ws/graphql")   => PlayAdapter.makeWebSocketService(interpreter).apply(req)
-    }.routes
-  }
-
-  println("Server online at http://localhost:8088/\nPress RETURN to stop...")
-  readLine()
-  server.stop()
-
-=======
-object ExampleApp extends zio.App {
-
-  override def run(args: List[String]): ZIO[zio.ZEnv, Nothing, ExitCode] =
+  override def run =
     (for {
-      runtime     <- ZManaged.runtime[zio.ZEnv with ExampleService]
-      system      <- ZManaged.make(Task.effectTotal(ActorSystem()))(sys => ZIO.fromFuture(_ => sys.terminate()).ignore)
-      interpreter <- ExampleApi.api.interpreter.toManaged_
-      _           <- ZManaged.makeEffect(
-                       AkkaHttpServer.fromRouterWithComponents(
-                         ServerConfig(
-                           mode = Mode.Dev,
-                           port = Some(8088),
-                           address = "127.0.0.1"
-                         )
-                       ) { _ =>
-                         implicit val ec: ExecutionContextExecutor               = system.dispatcher
-                         implicit val mat: Materializer                          = Materializer(system)
-                         implicit val rts: Runtime[zio.ZEnv with ExampleService] = runtime
-                         Router.from {
-                           case req @ POST(p"/api/graphql") => PlayAdapter.makeHttpService(interpreter).apply(req)
-                           case req @ GET(p"/ws/graphql")   => PlayAdapter.makeWebSocketService(interpreter).apply(req)
-                         }.routes
-                       }
-                     )(server => server.stop())
-    } yield ())
-      .use_(
-        putStrLn("Server online at http://localhost:8088/\nPress RETURN to stop...") *> getStrLn
-      )
-      .exitCode
-      .provideCustomLayer(ExampleService.make(sampleCharacters))
->>>>>>> 50b1a65c
+      runtime     <- ZIO.runtime[ExampleService]
+      system      <- ZIO.succeed(ActorSystem()).withFinalizer(sys => ZIO.fromFuture(_ => sys.terminate()).ignore)
+      interpreter <- ExampleApi.api.interpreter
+      _           <- ZIO.acquireRelease(
+                       ZIO.attempt(
+                         AkkaHttpServer.fromRouterWithComponents(
+                           ServerConfig(
+                             mode = Mode.Dev,
+                             port = Some(8088),
+                             address = "127.0.0.1"
+                           )
+                         ) { _ =>
+                           implicit val ec: ExecutionContextExecutor = system.dispatcher
+                           implicit val mat: Materializer            = Materializer(system)
+                           implicit val rts: Runtime[ExampleService] = runtime
+                           Router.from {
+                             case req @ POST(p"/api/graphql") => PlayAdapter.makeHttpService(interpreter).apply(req)
+                             case req @ GET(p"/ws/graphql")   => PlayAdapter.makeWebSocketService(interpreter).apply(req)
+                           }.routes
+                         }
+                       )
+                     )(server => ZIO.attempt(server.stop()).ignore)
+      _           <- zio.Console.printLine(
+                       "Server online at http://localhost:8088/\nPress RETURN to stop..."
+                     ) *> zio.Console.readLine
+    } yield ()).provideSomeLayer[Scope](ExampleService.make(sampleCharacters))
 }