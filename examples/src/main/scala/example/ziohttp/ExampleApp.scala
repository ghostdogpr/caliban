--- conflicted
+++ resolved
@@ -7,7 +7,6 @@
 import zio._
 import zio.stream._
 import zio.http._
-import zio.Console
 
 object ExampleApp extends ZIOAppDefault {
   import sttp.tapir.json.circe._
@@ -17,7 +16,6 @@
   override def run =
     (for {
       interpreter <- ExampleApi.api.interpreter
-<<<<<<< HEAD
       _           <-
         Server
           .serve(
@@ -29,20 +27,8 @@
               }
               .withDefaultErrorResponse
           )
-=======
-      _           <- Server
-                       .serve(
-                         Http
-                           .collectHttp[Request] {
-                             case _ -> !! / "api" / "graphql" => ZHttpAdapter.makeHttpService(interpreter)
-                             case _ -> !! / "ws" / "graphql"  => ZHttpAdapter.makeWebSocketService(interpreter)
-                             case _ -> !! / "graphiql"        => graphiql
-                           }
-                           .withDefaultErrorResponse
-                       )
       _           <- Console.printLine("Server online at http://localhost:8088/")
       _           <- Console.printLine("Press RETURN to stop...") *> Console.readLine
->>>>>>> 19be94dc
     } yield ())
       .provide(ExampleService.make(sampleCharacters), Server.default)
 }