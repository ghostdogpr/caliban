--- conflicted
+++ resolved
@@ -27,33 +27,18 @@
       .flatMap(implicit runtime =>
         for {
           interpreter <- ExampleApi.api.interpreter
-<<<<<<< HEAD
-          _ <- BlazeServerBuilder[ExampleTask](ExecutionContext.global)
-                .bindHttp(8088, "localhost")
-                .withHttpApp(
-                  Router[ExampleTask](
-                    "/api/graphql" -> CORS(Http4sAdapter.makeHttpService(interpreter)),
-                    "/ws/graphql"  -> CORS(Http4sAdapter.makeWebSocketService(interpreter)),
-                    "/graphiql"    -> Kleisli.liftF(StaticFile.fromResource("/graphiql.html", None))
-                  ).orNotFound
-                )
-                .resource
-                .toManagedZIO
-                .useForever
-=======
           _           <- BlazeServerBuilder[ExampleTask](ExecutionContext.global)
                            .bindHttp(8088, "localhost")
                            .withHttpApp(
                              Router[ExampleTask](
                                "/api/graphql" -> CORS(Http4sAdapter.makeHttpService(interpreter)),
                                "/ws/graphql"  -> CORS(Http4sAdapter.makeWebSocketService(interpreter)),
-                               "/graphiql"    -> Kleisli.liftF(StaticFile.fromResource("/graphiql.html", blocker, None))
+                               "/graphiql"    -> Kleisli.liftF(StaticFile.fromResource("/graphiql.html", None))
                              ).orNotFound
                            )
                            .resource
-                           .toManaged
+                           .toManagedZIO
                            .useForever
->>>>>>> 09d47823
         } yield ()
       )
       .provideCustomLayer(ExampleService.make(sampleCharacters))
