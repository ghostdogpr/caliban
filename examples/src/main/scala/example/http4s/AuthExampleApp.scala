--- conflicted
+++ resolved
@@ -55,24 +55,13 @@
   override def run(args: List[String]): ZIO[ZEnv, Nothing, ExitCode] =
     (for {
       interpreter <- api.interpreter
-<<<<<<< HEAD
-      route       = AuthMiddleware(Http4sAdapter.makeHttpService(interpreter))
-      _ <- BlazeServerBuilder[Task](ExecutionContext.global)
-            .withServiceErrorHandler(errorHandler)
-            .bindHttp(8088, "localhost")
-            .withHttpApp(Router[Task]("/api/graphql" -> route).orNotFound)
-            .resource
-            .toManagedZIO
-            .useForever
-=======
       route        = AuthMiddleware(Http4sAdapter.makeHttpService(interpreter))
       _           <- BlazeServerBuilder[Task](ExecutionContext.global)
                        .withServiceErrorHandler(errorHandler)
                        .bindHttp(8088, "localhost")
                        .withHttpApp(Router[Task]("/api/graphql" -> route).orNotFound)
                        .resource
-                       .toManaged
+                       .toManagedZIO
                        .useForever
->>>>>>> 09d47823
     } yield ()).exitCode
 }