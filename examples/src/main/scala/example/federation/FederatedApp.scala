package example.federation

import example.federation.FederationData.characters.sampleCharacters
import example.federation.FederationData.episodes.sampleEpisodes

import caliban.Http4sAdapter

import cats.data.Kleisli
import org.http4s.StaticFile
import org.http4s.implicits._
import org.http4s.server.Router
import org.http4s.blaze.server.BlazeServerBuilder
import org.http4s.server.middleware.CORS
import zio._
import zio.interop.catz._

import scala.concurrent.ExecutionContext

object FederatedApp extends CatsApp {
  type ExampleTask[A] = RIO[ZEnv, A]

  val service1 = CharacterService
    .make(sampleCharacters)
    .memoize
    .use(layer =>
      for {
        interpreter <- FederatedApi.Characters.api.interpreter.map(_.provideCustomLayer(layer))
<<<<<<< HEAD
        _ <- BlazeServerBuilder[ExampleTask](ExecutionContext.global)
              .bindHttp(8089, "localhost")
              .withHttpApp(
                Router[ExampleTask](
                  "/api/graphql" -> CORS(Http4sAdapter.makeHttpService(interpreter)),
                  "/graphiql"    -> Kleisli.liftF(StaticFile.fromResource("/graphiql.html", None))
                ).orNotFound
              )
              .resource
              .toManagedZIO
              .useForever
=======
        _           <- BlazeServerBuilder[ExampleTask](ExecutionContext.global)
                         .bindHttp(8089, "localhost")
                         .withHttpApp(
                           Router[ExampleTask](
                             "/api/graphql" -> CORS(Http4sAdapter.makeHttpService(interpreter)),
                             "/graphiql"    -> Kleisli.liftF(StaticFile.fromResource("/graphiql.html", blocker, None))
                           ).orNotFound
                         )
                         .resource
                         .toManaged
                         .useForever
>>>>>>> 09d47823
      } yield ()
    )

  val service2 = EpisodeService
    .make(sampleEpisodes)
    .memoize
    .use(layer =>
      for {
        interpreter <- FederatedApi.Episodes.api.interpreter.map(_.provideCustomLayer(layer))
<<<<<<< HEAD
        _ <- BlazeServerBuilder[ExampleTask](ExecutionContext.global)
              .bindHttp(8088, "localhost")
              .withHttpApp(
                Router[ExampleTask](
                  "/api/graphql" -> CORS(Http4sAdapter.makeHttpService(interpreter)),
                  "/graphiql"    -> Kleisli.liftF(StaticFile.fromResource("/graphiql.html", None))
                ).orNotFound
              )
              .resource
              .toManagedZIO
              .useForever
=======
        _           <- BlazeServerBuilder[ExampleTask](ExecutionContext.global)
                         .bindHttp(8088, "localhost")
                         .withHttpApp(
                           Router[ExampleTask](
                             "/api/graphql" -> CORS(Http4sAdapter.makeHttpService(interpreter)),
                             "/graphiql"    -> Kleisli.liftF(StaticFile.fromResource("/graphiql.html", blocker, None))
                           ).orNotFound
                         )
                         .resource
                         .toManaged
                         .useForever
>>>>>>> 09d47823
      } yield ()
    )

  override def run(args: List[String]): ZIO[ZEnv, Nothing, ExitCode] =
    (service1 race service2).exitCode
}<|MERGE_RESOLUTION|>--- conflicted
+++ resolved
@@ -25,31 +25,17 @@
     .use(layer =>
       for {
         interpreter <- FederatedApi.Characters.api.interpreter.map(_.provideCustomLayer(layer))
-<<<<<<< HEAD
-        _ <- BlazeServerBuilder[ExampleTask](ExecutionContext.global)
-              .bindHttp(8089, "localhost")
-              .withHttpApp(
-                Router[ExampleTask](
-                  "/api/graphql" -> CORS(Http4sAdapter.makeHttpService(interpreter)),
-                  "/graphiql"    -> Kleisli.liftF(StaticFile.fromResource("/graphiql.html", None))
-                ).orNotFound
-              )
-              .resource
-              .toManagedZIO
-              .useForever
-=======
         _           <- BlazeServerBuilder[ExampleTask](ExecutionContext.global)
                          .bindHttp(8089, "localhost")
                          .withHttpApp(
                            Router[ExampleTask](
                              "/api/graphql" -> CORS(Http4sAdapter.makeHttpService(interpreter)),
-                             "/graphiql"    -> Kleisli.liftF(StaticFile.fromResource("/graphiql.html", blocker, None))
+                             "/graphiql"    -> Kleisli.liftF(StaticFile.fromResource("/graphiql.html", None))
                            ).orNotFound
                          )
                          .resource
-                         .toManaged
+                         .toManagedZIO
                          .useForever
->>>>>>> 09d47823
       } yield ()
     )
 
@@ -59,31 +45,17 @@
     .use(layer =>
       for {
         interpreter <- FederatedApi.Episodes.api.interpreter.map(_.provideCustomLayer(layer))
-<<<<<<< HEAD
-        _ <- BlazeServerBuilder[ExampleTask](ExecutionContext.global)
-              .bindHttp(8088, "localhost")
-              .withHttpApp(
-                Router[ExampleTask](
-                  "/api/graphql" -> CORS(Http4sAdapter.makeHttpService(interpreter)),
-                  "/graphiql"    -> Kleisli.liftF(StaticFile.fromResource("/graphiql.html", None))
-                ).orNotFound
-              )
-              .resource
-              .toManagedZIO
-              .useForever
-=======
         _           <- BlazeServerBuilder[ExampleTask](ExecutionContext.global)
                          .bindHttp(8088, "localhost")
                          .withHttpApp(
                            Router[ExampleTask](
                              "/api/graphql" -> CORS(Http4sAdapter.makeHttpService(interpreter)),
-                             "/graphiql"    -> Kleisli.liftF(StaticFile.fromResource("/graphiql.html", blocker, None))
+                             "/graphiql"    -> Kleisli.liftF(StaticFile.fromResource("/graphiql.html", None))
                            ).orNotFound
                          )
                          .resource
-                         .toManaged
+                         .toManagedZIO
                          .useForever
->>>>>>> 09d47823
       } yield ()
     )
 
