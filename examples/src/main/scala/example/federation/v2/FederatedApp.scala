--- conflicted
+++ resolved
@@ -17,13 +17,8 @@
       Server
         .serve(
           Http
-<<<<<<< HEAD
-            .collectRoute[Request] { case _ -> !! / "api" / "graphql" =>
+            .collectHttp[Request] { case _ -> !! / "api" / "graphql" =>
               ZHttpAdapter.makeHttpService(HttpAdapter(interpreter))
-=======
-            .collectHttp[Request] { case _ -> !! / "api" / "graphql" =>
-              ZHttpAdapter.makeHttpService(interpreter)
->>>>>>> 5b7a863b
             }
             .withDefaultErrorResponse
         )
@@ -37,13 +32,8 @@
       Server
         .serve(
           Http
-<<<<<<< HEAD
-            .collectRoute[Request] { case _ -> !! / "api" / "graphql" =>
-              ZHttpAdapter.makeHttpService(HttpAdapter(interpreter))
-=======
             .collectHttp[Request] { case _ -> !! / "api" / "graphql" =>
               ZHttpAdapter.makeHttpService(interpreter)
->>>>>>> 5b7a863b
             }
             .withDefaultErrorResponse
         )
