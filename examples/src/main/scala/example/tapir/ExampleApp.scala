--- conflicted
+++ resolved
@@ -41,30 +41,16 @@
   override def run(args: List[String]): ZIO[ZEnv, Nothing, ExitCode] =
     (for {
       interpreter <- graphql.interpreter
-<<<<<<< HEAD
-      _ <- BlazeServerBuilder[Task](ExecutionContext.global)
-            .bindHttp(8088, "localhost")
-            .withHttpApp(
-              Router[Task](
-                "/api/graphql" -> CORS(Http4sAdapter.makeHttpService(interpreter)),
-                "/graphiql"    -> Kleisli.liftF(StaticFile.fromResource("/graphiql.html", None))
-              ).orNotFound
-            )
-            .resource
-            .toManagedZIO
-            .useForever
-=======
       _           <- BlazeServerBuilder[Task](ExecutionContext.global)
                        .bindHttp(8088, "localhost")
                        .withHttpApp(
                          Router[Task](
                            "/api/graphql" -> CORS(Http4sAdapter.makeHttpService(interpreter)),
-                           "/graphiql"    -> Kleisli.liftF(StaticFile.fromResource("/graphiql.html", blocker, None))
+                           "/graphiql"    -> Kleisli.liftF(StaticFile.fromResource("/graphiql.html", None))
                          ).orNotFound
                        )
                        .resource
-                       .toManaged
+                       .toManagedZIO
                        .useForever
->>>>>>> 09d47823
     } yield ()).exitCode
 }