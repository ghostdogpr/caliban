--- conflicted
+++ resolved
@@ -2,13 +2,9 @@
 
 import caliban.ExampleData._
 import caliban.GraphQL._
-<<<<<<< HEAD
 import caliban.execution.QueryAnalyzer
 import caliban.execution.QueryAnalyzer._
 import caliban.schema.Annotations.{ GQLDeprecated, GQLDescription }
-=======
-import caliban.schema.Annotations.{GQLDeprecated, GQLDescription}
->>>>>>> c60af3bd
 import caliban.schema.GenericSchema
 import cats.data.Kleisli
 import cats.effect.Blocker
@@ -20,7 +16,7 @@
 import zio._
 import zio.blocking.Blocking
 import zio.clock.Clock
-import zio.console.{Console, putStrLn}
+import zio.console.{ putStrLn, Console }
 import zio.interop.catz._
 import zio.stream.ZStream
 
@@ -44,9 +40,9 @@
 
   type ExampleTask[A] = RIO[Console with Clock with Context, A]
 
-  implicit val roleSchema = gen[Role]
-  implicit val characterSchema = gen[Character]
-  implicit val characterArgsSchema = gen[CharacterArgs]
+  implicit val roleSchema           = gen[Role]
+  implicit val characterSchema      = gen[Character]
+  implicit val characterArgsSchema  = gen[CharacterArgs]
   implicit val charactersArgsSchema = gen[CharactersArgs]
 
   def makeInterpreter(
@@ -66,7 +62,6 @@
           )
         )
       )
-<<<<<<< HEAD
     ).withQueryAnalyzer { root =>
       val cost = QueryAnalyzer.countFields(root)
       ZIO.accessM[Context](_.context.update(_.copy(cost = cost))).as(root)
@@ -80,14 +75,18 @@
           .runtime[Console with Clock with Context]
           .flatMap { implicit runtime =>
             for {
+              blocker <- ZIO
+                          .accessM[Blocking](_.blocking.blockingExecutor.map(_.asEC))
+                          .map(Blocker.liftExecutionContext)
               service     <- ExampleService.make(sampleCharacters)
               interpreter = makeInterpreter(service)
               _ <- BlazeServerBuilder[ExampleTask]
                     .bindHttp(8088, "localhost")
                     .withHttpApp(
-                      Router(
+                      Router[ExampleTask](
                         "/api/graphql" -> CORS(Http4sAdapter.makeRestService(interpreter)),
-                        "/ws/graphql"  -> CORS(Http4sAdapter.makeWebSocketService(interpreter))
+                        "/ws/graphql"  -> CORS(Http4sAdapter.makeWebSocketService(interpreter)),
+                        "/graphiql"    -> Kleisli.liftF(StaticFile.fromResource("/graphiql.html", blocker, None))
                       ).orNotFound
                     )
                     .resource
@@ -96,34 +95,14 @@
             } yield 0
           }
           .catchAll(err => putStrLn(err.toString).as(1))
-          .provideSome[Console with Clock](
+          .provideSome[Console with Clock with Blocking](
             env =>
-              new Context with Console with Clock {
-                override def context: Ref[ContextData]     = contextRef
-                override val console: Console.Service[Any] = env.console
-                override val clock: Clock.Service[Any]     = env.clock
+              new Context with Console with Clock with Blocking {
+                override def context: Ref[ContextData]       = contextRef
+                override val console: Console.Service[Any]   = env.console
+                override val clock: Clock.Service[Any]       = env.clock
+                override val blocking: Blocking.Service[Any] = env.blocking
               }
           )
       }
-=======
-      blocker <- ZIO
-        .accessM[Blocking](_.blocking.blockingExecutor.map(_.asEC))
-        .map(Blocker.liftExecutionContext)
-      _ <- BlazeServerBuilder[ExampleTask]
-        .bindHttp(8088, "localhost")
-        .withHttpApp(
-          Router[ExampleTask](
-            "/api/graphql" -> CORS(Http4sAdapter.makeRestService(interpreter)),
-            "/ws/graphql" -> CORS(
-              Http4sAdapter.makeWebSocketService(interpreter)
-            ),
-            "/graphiql" -> Kleisli
-              .liftF(StaticFile.fromResource("/graphiql.html", blocker, None))
-          ).orNotFound
-        )
-        .resource
-        .toManaged
-        .useForever
-    } yield 0).catchAll(err => putStrLn(err.toString).as(1))
->>>>>>> c60af3bd
 }