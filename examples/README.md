# Examples

To run the examples without the rest of the project, add this to your build.sbt:

```scala
val calibanVersion = "2.0.1"

libraryDependencies ++= Seq(
<<<<<<< HEAD
  "com.github.ghostdogpr"                 %% "caliban"                       % calibanVersion,
  "com.github.ghostdogpr"                 %% "caliban-http4s"                % calibanVersion,
  "com.github.ghostdogpr"                 %% "caliban-play"                  % calibanVersion,
  "com.github.ghostdogpr"                 %% "caliban-akka-http"             % calibanVersion,
  "com.github.ghostdogpr"                 %% "caliban-zio-http"              % calibanVersion,
  "com.github.ghostdogpr"                 %% "caliban-cats"                  % calibanVersion,
  "com.github.ghostdogpr"                 %% "caliban-federation"            % calibanVersion,
  "com.github.ghostdogpr"                 %% "caliban-tapir"                 % calibanVersion,
  "com.github.ghostdogpr"                 %% "caliban-client"                % calibanVersion,
  "com.github.ghostdogpr"                 %% "caliban-tools"                 % calibanVersion,
  "org.http4s"                            %% "http4s-blaze-server"           % "0.23.11",
  "org.http4s"                            %% "http4s-dsl"                    % "0.23.11",
  "com.softwaremill.sttp.client3"         %% "async-http-client-backend-zio" % "3.3.18",
  "io.circe"                              %% "circe-generic"                 % "0.14.1",
  "com.typesafe.play"                     %% "play-akka-http-server"         % "2.8.14",
  "com.typesafe.akka"                     %% "akka-actor-typed"              % "2.6.18",
  "com.softwaremill.sttp.tapir"           %% "tapir-jsoniter-scala"          % "1.2.2",
  "com.github.plokhotnyuk.jsoniter-scala" %% "jsoniter-scala-macros"         % "2.18.1" % Provided
=======
  "com.github.ghostdogpr"         %% "caliban"                       % calibanVersion,
  "com.github.ghostdogpr"         %% "caliban-http4s"                % calibanVersion,
  "com.github.ghostdogpr"         %% "caliban-play"                  % calibanVersion,
  "com.github.ghostdogpr"         %% "caliban-akka-http"             % calibanVersion,
  "com.github.ghostdogpr"         %% "caliban-zio-http"              % calibanVersion,
  "com.github.ghostdogpr"         %% "caliban-cats"                  % calibanVersion,
  "com.github.ghostdogpr"         %% "caliban-federation"            % calibanVersion,
  "com.github.ghostdogpr"         %% "caliban-tapir"                 % calibanVersion,
  "com.github.ghostdogpr"         %% "caliban-client"                % calibanVersion,
  "com.github.ghostdogpr"         %% "caliban-tools"                 % calibanVersion,
  "org.http4s"                    %% "http4s-ember-server"           % "0.23.16",
  "org.http4s"                    %% "http4s-dsl"                    % "0.23.16",
  "com.softwaremill.sttp.client3" %% "async-http-client-backend-zio" % "3.3.18",
  "io.circe"                      %% "circe-generic"                 % "0.14.1",
  "com.typesafe.play"             %% "play-akka-http-server"         % "2.8.14",
  "com.typesafe.akka"             %% "akka-actor-typed"              % "2.6.18"
>>>>>>> cf7f5884
)
```

Run `ExampleApp` and open [http://localhost:8088/graphiql](http://localhost:8088/graphiql)

## Federation

If you will be running the federation example, you also need to make sure you have NodeJS installed.

To use the gateway you will need to first need to install the gateway found in the `/resources` folder.

Run by calling:

```
npm i && npm start
```

The gateway should be launched after the federated services. To view open [http://localhost:4000/graphql](http://localhost:4000/graphql).

<|MERGE_RESOLUTION|>--- conflicted
+++ resolved
@@ -6,26 +6,6 @@
 val calibanVersion = "2.0.1"
 
 libraryDependencies ++= Seq(
-<<<<<<< HEAD
-  "com.github.ghostdogpr"                 %% "caliban"                       % calibanVersion,
-  "com.github.ghostdogpr"                 %% "caliban-http4s"                % calibanVersion,
-  "com.github.ghostdogpr"                 %% "caliban-play"                  % calibanVersion,
-  "com.github.ghostdogpr"                 %% "caliban-akka-http"             % calibanVersion,
-  "com.github.ghostdogpr"                 %% "caliban-zio-http"              % calibanVersion,
-  "com.github.ghostdogpr"                 %% "caliban-cats"                  % calibanVersion,
-  "com.github.ghostdogpr"                 %% "caliban-federation"            % calibanVersion,
-  "com.github.ghostdogpr"                 %% "caliban-tapir"                 % calibanVersion,
-  "com.github.ghostdogpr"                 %% "caliban-client"                % calibanVersion,
-  "com.github.ghostdogpr"                 %% "caliban-tools"                 % calibanVersion,
-  "org.http4s"                            %% "http4s-blaze-server"           % "0.23.11",
-  "org.http4s"                            %% "http4s-dsl"                    % "0.23.11",
-  "com.softwaremill.sttp.client3"         %% "async-http-client-backend-zio" % "3.3.18",
-  "io.circe"                              %% "circe-generic"                 % "0.14.1",
-  "com.typesafe.play"                     %% "play-akka-http-server"         % "2.8.14",
-  "com.typesafe.akka"                     %% "akka-actor-typed"              % "2.6.18",
-  "com.softwaremill.sttp.tapir"           %% "tapir-jsoniter-scala"          % "1.2.2",
-  "com.github.plokhotnyuk.jsoniter-scala" %% "jsoniter-scala-macros"         % "2.18.1" % Provided
-=======
   "com.github.ghostdogpr"         %% "caliban"                       % calibanVersion,
   "com.github.ghostdogpr"         %% "caliban-http4s"                % calibanVersion,
   "com.github.ghostdogpr"         %% "caliban-play"                  % calibanVersion,
@@ -41,8 +21,8 @@
   "com.softwaremill.sttp.client3" %% "async-http-client-backend-zio" % "3.3.18",
   "io.circe"                      %% "circe-generic"                 % "0.14.1",
   "com.typesafe.play"             %% "play-akka-http-server"         % "2.8.14",
-  "com.typesafe.akka"             %% "akka-actor-typed"              % "2.6.18"
->>>>>>> cf7f5884
+  "com.typesafe.akka"             %% "akka-actor-typed"              % "2.6.18",
+  "com.softwaremill.sttp.tapir"   %% "tapir-jsoniter-scala"          % "1.2.2"
 )
 ```
 
