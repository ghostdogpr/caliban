package caliban

import akka.http.scaladsl.server.Route
import akka.stream.scaladsl.{ Flow, Sink, Source }
import akka.stream.{ Materializer, OverflowStrategy }
<<<<<<< HEAD
import caliban.AkkaHttpAdapter.convertWebSocketEndpoint
import caliban.interop.tapir.TapirAdapter.{ zioMonadError, CalibanPipe, ZioWebSockets }
import caliban.interop.tapir.{ HttpInterpreter, HttpUploadInterpreter, TapirAdapter, WebSocketInterpreter }
=======
import akka.util.ByteString
import caliban.AkkaHttpAdapter.{ convertHttpStreamingEndpoint, convertWebSocketEndpoint }
import caliban.execution.QueryExecution
import caliban.interop.tapir.TapirAdapter._
import caliban.interop.tapir.{ RequestInterceptor, TapirAdapter, WebSocketHooks }
>>>>>>> 19be94dc
import sttp.capabilities.WebSockets
import sttp.capabilities.akka.AkkaStreams
import sttp.capabilities.akka.AkkaStreams.Pipe
import sttp.capabilities.zio.ZioStreams
import sttp.model.{ MediaType, StatusCode }
import sttp.tapir.Codec.JsonCodec
import sttp.tapir.PublicEndpoint
import sttp.tapir.model.ServerRequest
import sttp.tapir.server.ServerEndpoint
import sttp.tapir.server.akkahttp.{ AkkaHttpServerInterpreter, AkkaHttpServerOptions }
import zio._
import zio.stream.ZStream

import scala.concurrent.{ ExecutionContext, Future }

class AkkaHttpAdapter private (private val options: AkkaHttpServerOptions)(implicit ec: ExecutionContext) {
  private val akkaInterpreter = AkkaHttpServerInterpreter(options)(ec)

<<<<<<< HEAD
  def makeHttpService[R, E](interpreter: HttpInterpreter[R, E])(implicit runtime: Runtime[R]): Route =
    akkaInterpreter.toRoute(interpreter.serverEndpoints[R].map(TapirAdapter.convertHttpEndpointToFuture(_)))
=======
  def makeHttpService[R, E](
    interpreter: GraphQLInterpreter[R, E],
    skipValidation: Boolean = false,
    enableIntrospection: Boolean = true,
    queryExecution: QueryExecution = QueryExecution.Parallel,
    requestInterceptor: RequestInterceptor[R] = RequestInterceptor.empty
  )(implicit
    runtime: Runtime[R],
    materializer: Materializer,
    requestCodec: JsonCodec[GraphQLRequest],
    responseCodec: JsonCodec[ResponseValue]
  ): Route = {
    val endpoints: List[CalibanEndpoint[R]] = TapirAdapter.makeHttpService[R, E](
      interpreter,
      skipValidation,
      enableIntrospection,
      queryExecution,
      requestInterceptor
    )
    akkaInterpreter.toRoute(endpoints.map(convertHttpStreamingEndpoint[R, (GraphQLRequest, ServerRequest)]))
  }
>>>>>>> 19be94dc

  def makeHttpUploadService[R, E](interpreter: HttpUploadInterpreter[R, E])(implicit
    runtime: Runtime[R],
    materializer: Materializer,
    requestCodec: JsonCodec[GraphQLRequest],
<<<<<<< HEAD
    mapCodec: JsonCodec[Map[String, Seq[String]]]
  ): Route =
    akkaInterpreter.toRoute(TapirAdapter.convertHttpEndpointToFuture(interpreter.serverEndpoint[R]))

  def makeWebSocketService[R, E](
    interpreter: WebSocketInterpreter[R, E]
  )(implicit ec: ExecutionContext, runtime: Runtime[R], materializer: Materializer): Route =
=======
    mapCodec: JsonCodec[Map[String, Seq[String]]],
    responseCodec: JsonCodec[ResponseValue]
  ): Route = {
    val endpoint = TapirAdapter.makeHttpUploadService[R, E](
      interpreter,
      skipValidation,
      enableIntrospection,
      queryExecution,
      requestInterceptor
    )
    akkaInterpreter.toRoute(convertHttpStreamingEndpoint(endpoint))
  }

  def makeWebSocketService[R, E](
    interpreter: GraphQLInterpreter[R, E],
    skipValidation: Boolean = false,
    enableIntrospection: Boolean = true,
    keepAliveTime: Option[Duration] = None,
    queryExecution: QueryExecution = QueryExecution.Parallel,
    requestInterceptor: RequestInterceptor[R] = RequestInterceptor.empty,
    webSocketHooks: WebSocketHooks[R, E] = WebSocketHooks.empty
  )(implicit
    runtime: Runtime[R],
    materializer: Materializer,
    inputCodec: JsonCodec[GraphQLWSInput],
    outputCodec: JsonCodec[GraphQLWSOutput]
  ): Route = {
    val endpoint = TapirAdapter.makeWebSocketService[R, E](
      interpreter,
      skipValidation,
      enableIntrospection,
      keepAliveTime,
      queryExecution,
      requestInterceptor,
      webSocketHooks
    )
>>>>>>> 19be94dc
    akkaInterpreter.toRoute(
      convertWebSocketEndpoint(
        interpreter
          .serverEndpoint[R]
          .asInstanceOf[
            ServerEndpoint.Full[
              Unit,
              Unit,
              (ServerRequest, String),
              StatusCode,
              (String, CalibanPipe),
              ZioWebSockets,
              RIO[R, *]
            ]
          ]
      )
    )
}

object AkkaHttpAdapter {

  def default(implicit ec: ExecutionContext): AkkaHttpAdapter =
    apply(AkkaHttpServerOptions.default)

  def apply(options: AkkaHttpServerOptions)(implicit ec: ExecutionContext): AkkaHttpAdapter =
    new AkkaHttpAdapter(options)

  type AkkaPipe = Flow[GraphQLWSInput, Either[GraphQLWSClose, GraphQLWSOutput], Any]

  def convertHttpStreamingEndpoint[R, I](
    endpoint: ServerEndpoint.Full[
      Unit,
      Unit,
      I,
      TapirResponse,
      CalibanResponse,
      ZioStreams,
      RIO[R, *]
    ]
  )(implicit runtime: Runtime[R], mat: Materializer): ServerEndpoint[AkkaStreams, Future] =
    ServerEndpoint[
      Unit,
      Unit,
      I,
      TapirResponse,
      (MediaType, Either[ResponseValue, AkkaStreams.BinaryStream]),
      AkkaStreams,
      Future
    ](
      endpoint.endpoint
        .asInstanceOf[
          PublicEndpoint[
            I,
            TapirResponse,
            (MediaType, Either[ResponseValue, AkkaStreams.BinaryStream]),
            AkkaStreams
          ]
        ],
      _ => _ => Future.successful(Right(())),
      _ =>
        _ =>
          req =>
            Unsafe.unsafe { implicit u =>
              runtime.unsafe
                .runToFuture(
                  endpoint
                    .logic(zioMonadError)(())(req)
                    .right
                    .flatMap {
                      case (mediaType, Right(stream)) =>
                        ZIO
                          .succeed(Source.queue[ByteString](0, OverflowStrategy.fail).preMaterialize())
                          .flatMap { case (queue, source) =>
                            stream
                              .runForeachChunk(chunk => ZIO.fromFuture(_ => queue.offer(ByteString(chunk.toArray))))
                              .ensuring(ZIO.succeed(queue.complete()))
                              .forkDaemon
                              .flatMap(fiber =>
                                ZIO.executorWith(executor =>
                                  ZIO.succeed(
                                    (
                                      mediaType,
                                      Right(
                                        source
                                          .watchTermination()((_, f) =>
                                            f.onComplete(_ => runtime.unsafe.run(fiber.interrupt))(
                                              executor.asExecutionContext
                                            )
                                          )
                                      )
                                    )
                                  )
                                )
                              )
                          }
                          .asRightError
                      case (mediaType, Left(value))   =>
                        ZIO
                          .succeed(
                            (
                              mediaType,
                              Left(value)
                            )
                          )
                          .asRightError
                    }
                    .unright
                )
            }
    )

  def convertWebSocketEndpoint[R](
    endpoint: ServerEndpoint.Full[
      Unit,
      Unit,
      (ServerRequest, String),
      StatusCode,
      (String, CalibanPipe),
      ZioWebSockets,
      RIO[
        R,
        *
      ]
    ]
  )(implicit
    runtime: Runtime[R],
    materializer: Materializer
  ): ServerEndpoint[AkkaStreams with WebSockets, Future] =
    ServerEndpoint[
      Unit,
      Unit,
      (ServerRequest, String),
      StatusCode,
      (String, AkkaPipe),
      AkkaStreams with WebSockets,
      Future
    ](
      endpoint.endpoint
        .asInstanceOf[
          PublicEndpoint[
            (ServerRequest, String),
            StatusCode,
            (String, Pipe[GraphQLWSInput, Either[GraphQLWSClose, GraphQLWSOutput]]),
            Any
          ]
        ],
      _ => _ => Future.successful(Right(())),
      _ =>
        _ =>
          req =>
            Unsafe.unsafe { implicit u =>
              runtime.unsafe.runToFuture(
                endpoint
                  .logic(zioMonadError)(())(req)
                  .right
                  .flatMap { case (protocol, pipe) =>
                    val io =
                      for {
                        inputQueue     <- Queue.unbounded[GraphQLWSInput]
                        input           = ZStream.fromQueue(inputQueue)
                        output          = pipe(input)
                        ec             <- ZIO.executor.map(_.asExecutionContext)
                        sink            =
                          Sink.foreachAsync[GraphQLWSInput](1)(input =>
                            Unsafe.unsafe(implicit u => runtime.unsafe.runToFuture(inputQueue.offer(input).unit).future)
                          )
                        (queue, source) =
                          Source
                            .queue[Either[GraphQLWSClose, GraphQLWSOutput]](0, OverflowStrategy.fail)
                            .preMaterialize()
                        fiber          <- output.foreach(msg => ZIO.fromFuture(_ => queue.offer(msg))).forkDaemon
                        flow            = Flow.fromSinkAndSourceCoupled(sink, source).watchTermination() { (_, f) =>
                                            f.onComplete(_ => runtime.unsafe.run(fiber.interrupt).getOrThrowFiberFailure())(ec)
                                          }
                      } yield (protocol, flow)

                    io
                  }
                  .unright
              )
            }
    )
}<|MERGE_RESOLUTION|>--- conflicted
+++ resolved
@@ -3,17 +3,10 @@
 import akka.http.scaladsl.server.Route
 import akka.stream.scaladsl.{ Flow, Sink, Source }
 import akka.stream.{ Materializer, OverflowStrategy }
-<<<<<<< HEAD
-import caliban.AkkaHttpAdapter.convertWebSocketEndpoint
-import caliban.interop.tapir.TapirAdapter.{ zioMonadError, CalibanPipe, ZioWebSockets }
-import caliban.interop.tapir.{ HttpInterpreter, HttpUploadInterpreter, TapirAdapter, WebSocketInterpreter }
-=======
 import akka.util.ByteString
-import caliban.AkkaHttpAdapter.{ convertHttpStreamingEndpoint, convertWebSocketEndpoint }
-import caliban.execution.QueryExecution
+import caliban.AkkaHttpAdapter._
 import caliban.interop.tapir.TapirAdapter._
-import caliban.interop.tapir.{ RequestInterceptor, TapirAdapter, WebSocketHooks }
->>>>>>> 19be94dc
+import caliban.interop.tapir.{ HttpInterpreter, HttpUploadInterpreter, WebSocketInterpreter }
 import sttp.capabilities.WebSockets
 import sttp.capabilities.akka.AkkaStreams
 import sttp.capabilities.akka.AkkaStreams.Pipe
@@ -32,83 +25,24 @@
 class AkkaHttpAdapter private (private val options: AkkaHttpServerOptions)(implicit ec: ExecutionContext) {
   private val akkaInterpreter = AkkaHttpServerInterpreter(options)(ec)
 
-<<<<<<< HEAD
-  def makeHttpService[R, E](interpreter: HttpInterpreter[R, E])(implicit runtime: Runtime[R]): Route =
-    akkaInterpreter.toRoute(interpreter.serverEndpoints[R].map(TapirAdapter.convertHttpEndpointToFuture(_)))
-=======
   def makeHttpService[R, E](
-    interpreter: GraphQLInterpreter[R, E],
-    skipValidation: Boolean = false,
-    enableIntrospection: Boolean = true,
-    queryExecution: QueryExecution = QueryExecution.Parallel,
-    requestInterceptor: RequestInterceptor[R] = RequestInterceptor.empty
-  )(implicit
-    runtime: Runtime[R],
-    materializer: Materializer,
-    requestCodec: JsonCodec[GraphQLRequest],
-    responseCodec: JsonCodec[ResponseValue]
-  ): Route = {
-    val endpoints: List[CalibanEndpoint[R]] = TapirAdapter.makeHttpService[R, E](
-      interpreter,
-      skipValidation,
-      enableIntrospection,
-      queryExecution,
-      requestInterceptor
-    )
-    akkaInterpreter.toRoute(endpoints.map(convertHttpStreamingEndpoint[R, (GraphQLRequest, ServerRequest)]))
-  }
->>>>>>> 19be94dc
+    interpreter: HttpInterpreter[R, E]
+  )(implicit runtime: Runtime[R], materializer: Materializer): Route =
+    akkaInterpreter.toRoute(
+      interpreter.serverEndpoints[R].map(convertHttpStreamingEndpoint[R, (GraphQLRequest, ServerRequest)])
+    )
 
   def makeHttpUploadService[R, E](interpreter: HttpUploadInterpreter[R, E])(implicit
     runtime: Runtime[R],
     materializer: Materializer,
     requestCodec: JsonCodec[GraphQLRequest],
-<<<<<<< HEAD
     mapCodec: JsonCodec[Map[String, Seq[String]]]
   ): Route =
-    akkaInterpreter.toRoute(TapirAdapter.convertHttpEndpointToFuture(interpreter.serverEndpoint[R]))
+    akkaInterpreter.toRoute(convertHttpStreamingEndpoint(interpreter.serverEndpoint[R]))
 
   def makeWebSocketService[R, E](
     interpreter: WebSocketInterpreter[R, E]
-  )(implicit ec: ExecutionContext, runtime: Runtime[R], materializer: Materializer): Route =
-=======
-    mapCodec: JsonCodec[Map[String, Seq[String]]],
-    responseCodec: JsonCodec[ResponseValue]
-  ): Route = {
-    val endpoint = TapirAdapter.makeHttpUploadService[R, E](
-      interpreter,
-      skipValidation,
-      enableIntrospection,
-      queryExecution,
-      requestInterceptor
-    )
-    akkaInterpreter.toRoute(convertHttpStreamingEndpoint(endpoint))
-  }
-
-  def makeWebSocketService[R, E](
-    interpreter: GraphQLInterpreter[R, E],
-    skipValidation: Boolean = false,
-    enableIntrospection: Boolean = true,
-    keepAliveTime: Option[Duration] = None,
-    queryExecution: QueryExecution = QueryExecution.Parallel,
-    requestInterceptor: RequestInterceptor[R] = RequestInterceptor.empty,
-    webSocketHooks: WebSocketHooks[R, E] = WebSocketHooks.empty
-  )(implicit
-    runtime: Runtime[R],
-    materializer: Materializer,
-    inputCodec: JsonCodec[GraphQLWSInput],
-    outputCodec: JsonCodec[GraphQLWSOutput]
-  ): Route = {
-    val endpoint = TapirAdapter.makeWebSocketService[R, E](
-      interpreter,
-      skipValidation,
-      enableIntrospection,
-      keepAliveTime,
-      queryExecution,
-      requestInterceptor,
-      webSocketHooks
-    )
->>>>>>> 19be94dc
+  )(implicit runtime: Runtime[R], materializer: Materializer): Route =
     akkaInterpreter.toRoute(
       convertWebSocketEndpoint(
         interpreter
@@ -139,15 +73,7 @@
   type AkkaPipe = Flow[GraphQLWSInput, Either[GraphQLWSClose, GraphQLWSOutput], Any]
 
   def convertHttpStreamingEndpoint[R, I](
-    endpoint: ServerEndpoint.Full[
-      Unit,
-      Unit,
-      I,
-      TapirResponse,
-      CalibanResponse,
-      ZioStreams,
-      RIO[R, *]
-    ]
+    endpoint: ServerEndpoint.Full[Unit, Unit, I, TapirResponse, CalibanResponse, ZioStreams, RIO[R, *]]
   )(implicit runtime: Runtime[R], mat: Materializer): ServerEndpoint[AkkaStreams, Future] =
     ServerEndpoint[
       Unit,
@@ -228,10 +154,7 @@
       StatusCode,
       (String, CalibanPipe),
       ZioWebSockets,
-      RIO[
-        R,
-        *
-      ]
+      RIO[R, *]
     ]
   )(implicit
     runtime: Runtime[R],
@@ -273,7 +196,8 @@
                         ec             <- ZIO.executor.map(_.asExecutionContext)
                         sink            =
                           Sink.foreachAsync[GraphQLWSInput](1)(input =>
-                            Unsafe.unsafe(implicit u => runtime.unsafe.runToFuture(inputQueue.offer(input).unit).future)
+                            Unsafe
+                              .unsafe(implicit u => runtime.unsafe.runToFuture(inputQueue.offer(input).unit).future)
                           )
                         (queue, source) =
                           Source
