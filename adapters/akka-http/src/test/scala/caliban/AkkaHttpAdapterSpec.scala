package caliban

import akka.actor.ActorSystem
import akka.http.scaladsl.Http
import akka.http.scaladsl.server.Directives._
import akka.stream.Materializer
import caliban.interop.tapir.TestData.sampleCharacters
import caliban.interop.tapir.{ FakeAuthorizationInterceptor, TapirAdapterSpec, TestApi, TestService }
import caliban.uploads.Uploads
import sttp.client3.UriContext
import sttp.tapir.json.circe._
import zio._
<<<<<<< HEAD
import zio.test._
=======
import zio.clock.Clock
import zio.console.Console
import zio.duration._
import zio.random.Random
import zio.test.{ DefaultRunnableSpec, TestFailure, ZSpec }
>>>>>>> 50b1a65c

import scala.language.postfixOps

object AkkaHttpAdapterSpec extends ZIOSpecDefault {

<<<<<<< HEAD
  private val envLayer = TestService.make(sampleCharacters) ++ Uploads.empty

  implicit val system: ActorSystem                                 = ActorSystem()
  implicit val executionContext: ExecutionContextExecutor          = system.dispatcher
  override implicit val runtime: Runtime[TestService with Uploads] = Runtime.unsafeFromLayer(envLayer)

  val apiLayer: ZLayer[Live, Throwable, Unit] = ZLayer.scoped {
    for {
      interpreter <- TestApi.api.interpreter
      adapter      = AkkaHttpAdapter.default
      route        = path("api" / "graphql") {
                       adapter.makeHttpService(interpreter, requestInterceptor = FakeAuthorizationInterceptor.bearer)
                     } ~ path("upload" / "graphql") {
                       adapter.makeHttpUploadService(interpreter)
                     } ~ path("ws" / "graphql") {
                       adapter.makeWebSocketService(interpreter)
                     }
      _           <- ZIO
                       .fromFuture(_ => Http().newServerAt("localhost", 8086).bind(route))
                       .withFinalizer(server =>
                         ZIO.fromFuture(_ => server.unbind()).ignore *> ZIO.fromFuture(_ => system.terminate()).ignore
                       )
      _           <- Live.live(Clock.sleep(3 seconds))
    } yield ()
  }

  override val spec = {
    val suite =
=======
  val apiLayer: ZLayer[zio.ZEnv, Throwable, TestService] =
    (for {
      runtime     <- ZManaged.runtime[TestService with Console with Clock with Random with Uploads]
      system      <- ZManaged.make(Task.effectTotal(ActorSystem()))(sys => ZIO.fromFuture(_ => sys.terminate()).ignore)
      ec           = system.dispatcher
      mat          = Materializer(system)
      service     <- ZManaged.service[TestService.Service]
      interpreter <- TestApi.api.interpreter.toManaged_
      route        = path("api" / "graphql") {
                       AkkaHttpAdapter.makeHttpService(interpreter, requestInterceptor = FakeAuthorizationInterceptor.bearer)(
                         runtime,
                         implicitly,
                         implicitly
                       )
                     } ~ path("upload" / "graphql") {
                       AkkaHttpAdapter.makeHttpUploadService(interpreter)(runtime, implicitly, implicitly, implicitly)
                     } ~ path("ws" / "graphql") {
                       AkkaHttpAdapter.makeWebSocketService(interpreter)(ec, runtime, mat, implicitly, implicitly)
                     }
      _           <- ZIO.fromFuture { _ =>
                       implicit val s: ActorSystem = system
                       Http().newServerAt("localhost", 8088).bind(route)
                     }
                       .toManaged(server => ZIO.fromFuture(_ => server.unbind()).ignore)
      _           <- clock.sleep(3 seconds).toManaged_
    } yield service)
      .provideCustomLayer(TestService.make(sampleCharacters) ++ Uploads.empty ++ Clock.live)
      .toLayer

  def spec: ZSpec[ZEnv, Any] = {
    val suite: ZSpec[TestService, Throwable] =
>>>>>>> 50b1a65c
      TapirAdapterSpec.makeSuite(
        "AkkaHttpAdapterSpec",
        uri"http://localhost:8086/api/graphql",
        uploadUri = Some(uri"http://localhost:8086/upload/graphql"),
        wsUri = Some(uri"ws://localhost:8086/ws/graphql")
      )
    suite.provideCustomLayerShared(apiLayer)
  }
}<|MERGE_RESOLUTION|>--- conflicted
+++ resolved
@@ -10,88 +10,49 @@
 import sttp.client3.UriContext
 import sttp.tapir.json.circe._
 import zio._
-<<<<<<< HEAD
 import zio.test._
-=======
-import zio.clock.Clock
-import zio.console.Console
-import zio.duration._
-import zio.random.Random
-import zio.test.{ DefaultRunnableSpec, TestFailure, ZSpec }
->>>>>>> 50b1a65c
 
 import scala.language.postfixOps
 
 object AkkaHttpAdapterSpec extends ZIOSpecDefault {
 
-<<<<<<< HEAD
   private val envLayer = TestService.make(sampleCharacters) ++ Uploads.empty
 
-  implicit val system: ActorSystem                                 = ActorSystem()
-  implicit val executionContext: ExecutionContextExecutor          = system.dispatcher
-  override implicit val runtime: Runtime[TestService with Uploads] = Runtime.unsafeFromLayer(envLayer)
-
-  val apiLayer: ZLayer[Live, Throwable, Unit] = ZLayer.scoped {
+  private val apiLayer = envLayer >>> ZLayer.scoped {
     for {
-      interpreter <- TestApi.api.interpreter
-      adapter      = AkkaHttpAdapter.default
-      route        = path("api" / "graphql") {
-                       adapter.makeHttpService(interpreter, requestInterceptor = FakeAuthorizationInterceptor.bearer)
-                     } ~ path("upload" / "graphql") {
-                       adapter.makeHttpUploadService(interpreter)
-                     } ~ path("ws" / "graphql") {
-                       adapter.makeWebSocketService(interpreter)
-                     }
-      _           <- ZIO
-                       .fromFuture(_ => Http().newServerAt("localhost", 8086).bind(route))
-                       .withFinalizer(server =>
-                         ZIO.fromFuture(_ => server.unbind()).ignore *> ZIO.fromFuture(_ => system.terminate()).ignore
-                       )
-      _           <- Live.live(Clock.sleep(3 seconds))
-    } yield ()
-  }
-
-  override val spec = {
-    val suite =
-=======
-  val apiLayer: ZLayer[zio.ZEnv, Throwable, TestService] =
-    (for {
-      runtime     <- ZManaged.runtime[TestService with Console with Clock with Random with Uploads]
-      system      <- ZManaged.make(Task.effectTotal(ActorSystem()))(sys => ZIO.fromFuture(_ => sys.terminate()).ignore)
+      runtime     <- ZIO.runtime[TestService with Uploads]
+      system      <- ZIO.succeed(ActorSystem()).withFinalizer(sys => ZIO.fromFuture(_ => sys.terminate()).ignore)
       ec           = system.dispatcher
       mat          = Materializer(system)
-      service     <- ZManaged.service[TestService.Service]
-      interpreter <- TestApi.api.interpreter.toManaged_
+      interpreter <- TestApi.api.interpreter
+      adapter      = AkkaHttpAdapter.default(ec)
       route        = path("api" / "graphql") {
-                       AkkaHttpAdapter.makeHttpService(interpreter, requestInterceptor = FakeAuthorizationInterceptor.bearer)(
+                       adapter.makeHttpService(interpreter, requestInterceptor = FakeAuthorizationInterceptor.bearer)(
                          runtime,
                          implicitly,
                          implicitly
                        )
                      } ~ path("upload" / "graphql") {
-                       AkkaHttpAdapter.makeHttpUploadService(interpreter)(runtime, implicitly, implicitly, implicitly)
+                       adapter.makeHttpUploadService(interpreter)(runtime, implicitly, implicitly, implicitly)
                      } ~ path("ws" / "graphql") {
-                       AkkaHttpAdapter.makeWebSocketService(interpreter)(ec, runtime, mat, implicitly, implicitly)
+                       adapter.makeWebSocketService(interpreter)(ec, runtime, mat, implicitly, implicitly)
                      }
       _           <- ZIO.fromFuture { _ =>
                        implicit val s: ActorSystem = system
-                       Http().newServerAt("localhost", 8088).bind(route)
-                     }
-                       .toManaged(server => ZIO.fromFuture(_ => server.unbind()).ignore)
-      _           <- clock.sleep(3 seconds).toManaged_
-    } yield service)
-      .provideCustomLayer(TestService.make(sampleCharacters) ++ Uploads.empty ++ Clock.live)
-      .toLayer
+                       Http().newServerAt("localhost", 8086).bind(route)
+                     }.withFinalizer(server => ZIO.fromFuture(_ => server.unbind()).ignore)
+      _           <- Live.live(Clock.sleep(3 seconds))
+      service     <- ZIO.service[TestService]
+    } yield service
+  }
 
-  def spec: ZSpec[ZEnv, Any] = {
-    val suite: ZSpec[TestService, Throwable] =
->>>>>>> 50b1a65c
-      TapirAdapterSpec.makeSuite(
-        "AkkaHttpAdapterSpec",
-        uri"http://localhost:8086/api/graphql",
-        uploadUri = Some(uri"http://localhost:8086/upload/graphql"),
-        wsUri = Some(uri"ws://localhost:8086/ws/graphql")
-      )
+  override def spec = {
+    val suite = TapirAdapterSpec.makeSuite(
+      "AkkaHttpAdapterSpec",
+      uri"http://localhost:8086/api/graphql",
+      uploadUri = Some(uri"http://localhost:8086/upload/graphql"),
+      wsUri = Some(uri"ws://localhost:8086/ws/graphql")
+    )
     suite.provideCustomLayerShared(apiLayer)
   }
 }