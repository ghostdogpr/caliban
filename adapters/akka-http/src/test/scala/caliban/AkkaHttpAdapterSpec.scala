package caliban

import akka.actor.ActorSystem
import akka.http.scaladsl.Http
import akka.http.scaladsl.server.Directives._
import akka.stream.Materializer
import caliban.interop.tapir.TestData.sampleCharacters
import caliban.interop.tapir.{
  FakeAuthorizationInterceptor,
  HttpInterpreter,
  HttpUploadInterpreter,
  TapirAdapterSpec,
  TestApi,
  TestService,
  WebSocketInterpreter
}
import caliban.uploads.Uploads
import sttp.client3.UriContext
import sttp.tapir.json.play._
import zio._
import zio.test._

import scala.language.postfixOps

object AkkaHttpAdapterSpec extends ZIOSpecDefault {

  private val envLayer = TestService.make(sampleCharacters) ++ Uploads.empty

  private val apiLayer = envLayer >>> ZLayer.scoped {
    for {
      runtime     <- ZIO.runtime[TestService with Uploads]
      system      <- ZIO.succeed(ActorSystem()).withFinalizer(sys => ZIO.fromFuture(_ => sys.terminate()).ignore)
      ec           = system.dispatcher
      mat          = Materializer(system)
      interpreter <- TestApi.api.interpreter
      adapter      = AkkaHttpAdapter.default(ec)
      route        = path("api" / "graphql") {
<<<<<<< HEAD
                       adapter.makeHttpService(
                         HttpInterpreter(interpreter).configure(FakeAuthorizationInterceptor.bearer[TestService & Uploads])
                       )(runtime)
                     } ~ path("upload" / "graphql") {
                       adapter.makeHttpUploadService(HttpUploadInterpreter(interpreter))(runtime, implicitly, implicitly)
                     } ~ path("ws" / "graphql") {
                       adapter.makeWebSocketService(WebSocketInterpreter(interpreter))(ec, runtime, mat)
=======
                       adapter.makeHttpService(interpreter, requestInterceptor = FakeAuthorizationInterceptor.bearer)(
                         runtime,
                         mat,
                         implicitly,
                         implicitly
                       )
                     } ~ path("upload" / "graphql") {
                       adapter.makeHttpUploadService(interpreter)(runtime, mat, implicitly, implicitly, implicitly)
                     } ~ path("ws" / "graphql") {
                       adapter.makeWebSocketService(interpreter)(runtime, mat, implicitly, implicitly)
>>>>>>> 19be94dc
                     }
      _           <- ZIO.fromFuture { _ =>
                       implicit val s: ActorSystem = system
                       Http().newServerAt("localhost", 8086).bind(route)
                     }.withFinalizer(server => ZIO.fromFuture(_ => server.unbind()).ignore)
      _           <- Live.live(Clock.sleep(3 seconds))
      service     <- ZIO.service[TestService]
    } yield service
  }

  override def spec = {
    val suite = TapirAdapterSpec.makeSuite(
      "AkkaHttpAdapterSpec",
      uri"http://localhost:8086/api/graphql",
      uploadUri = Some(uri"http://localhost:8086/upload/graphql"),
      wsUri = Some(uri"ws://localhost:8086/ws/graphql")
    )
    suite.provideLayerShared(apiLayer)
  }
}<|MERGE_RESOLUTION|>--- conflicted
+++ resolved
@@ -35,26 +35,13 @@
       interpreter <- TestApi.api.interpreter
       adapter      = AkkaHttpAdapter.default(ec)
       route        = path("api" / "graphql") {
-<<<<<<< HEAD
                        adapter.makeHttpService(
                          HttpInterpreter(interpreter).configure(FakeAuthorizationInterceptor.bearer[TestService & Uploads])
-                       )(runtime)
+                       )(runtime, mat)
                      } ~ path("upload" / "graphql") {
-                       adapter.makeHttpUploadService(HttpUploadInterpreter(interpreter))(runtime, implicitly, implicitly)
+                       adapter.makeHttpUploadService(HttpUploadInterpreter(interpreter))(runtime, mat, implicitly, implicitly)
                      } ~ path("ws" / "graphql") {
-                       adapter.makeWebSocketService(WebSocketInterpreter(interpreter))(ec, runtime, mat)
-=======
-                       adapter.makeHttpService(interpreter, requestInterceptor = FakeAuthorizationInterceptor.bearer)(
-                         runtime,
-                         mat,
-                         implicitly,
-                         implicitly
-                       )
-                     } ~ path("upload" / "graphql") {
-                       adapter.makeHttpUploadService(interpreter)(runtime, mat, implicitly, implicitly, implicitly)
-                     } ~ path("ws" / "graphql") {
-                       adapter.makeWebSocketService(interpreter)(runtime, mat, implicitly, implicitly)
->>>>>>> 19be94dc
+                       adapter.makeWebSocketService(WebSocketInterpreter(interpreter))(runtime, mat)
                      }
       _           <- ZIO.fromFuture { _ =>
                        implicit val s: ActorSystem = system
