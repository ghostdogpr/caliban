--- conflicted
+++ resolved
@@ -1,17 +1,11 @@
 package caliban
 
 import akka.stream.scaladsl.{ Flow, Sink, Source }
-<<<<<<< HEAD
 import akka.stream.{ Materializer, OverflowStrategy }
-import caliban.interop.tapir.TapirAdapter.{ zioMonadError, CalibanPipe, ZioWebSockets }
-import caliban.interop.tapir.{ HttpInterpreter, HttpUploadInterpreter, TapirAdapter, WebSocketInterpreter }
-=======
 import akka.util.ByteString
 import caliban.PlayAdapter.convertHttpStreamingEndpoint
-import caliban.execution.QueryExecution
-import caliban.interop.tapir.TapirAdapter.{ zioMonadError, CalibanPipe, CalibanResponse, TapirResponse, ZioWebSockets }
-import caliban.interop.tapir._
->>>>>>> 19be94dc
+import caliban.interop.tapir.TapirAdapter._
+import caliban.interop.tapir.{ HttpInterpreter, HttpUploadInterpreter, WebSocketInterpreter }
 import play.api.routing.Router.Routes
 import sttp.capabilities.WebSockets
 import sttp.capabilities.akka.AkkaStreams
@@ -33,84 +27,24 @@
     options.fold(PlayServerInterpreter())(PlayServerInterpreter(_))
 
   def makeHttpService[R, E](
-<<<<<<< HEAD
     interpreter: HttpInterpreter[R, E]
   )(implicit runtime: Runtime[R], materializer: Materializer): Routes =
-    playInterpreter.toRoutes(interpreter.serverEndpoints[R].map(TapirAdapter.convertHttpEndpointToFuture(_)))
-=======
-    interpreter: GraphQLInterpreter[R, E],
-    skipValidation: Boolean = false,
-    enableIntrospection: Boolean = true,
-    queryExecution: QueryExecution = QueryExecution.Parallel,
-    requestInterceptor: RequestInterceptor[R] = RequestInterceptor.empty
-  )(implicit
-    runtime: Runtime[R],
-    materializer: Materializer,
-    requestCodec: JsonCodec[GraphQLRequest],
-    responseValueCodec: JsonCodec[ResponseValue]
-  ): Routes = {
-    val endpoints = TapirAdapter.makeHttpService[R, E](
-      interpreter,
-      skipValidation,
-      enableIntrospection,
-      queryExecution,
-      requestInterceptor
-    )
-    playInterpreter.toRoutes(endpoints.map(endpoint => convertHttpStreamingEndpoint(endpoint)))
-  }
->>>>>>> 19be94dc
+    playInterpreter.toRoutes(
+      interpreter.serverEndpoints[R].map(convertHttpStreamingEndpoint[R, (GraphQLRequest, ServerRequest)])
+    )
 
   def makeHttpUploadService[R, E](interpreter: HttpUploadInterpreter[R, E])(implicit
     runtime: Runtime[R],
     materializer: Materializer,
     requestCodec: JsonCodec[GraphQLRequest],
-<<<<<<< HEAD
     mapCodec: JsonCodec[Map[String, Seq[String]]]
   ): Routes =
-    playInterpreter.toRoutes(TapirAdapter.convertHttpEndpointToFuture(interpreter.serverEndpoint[R]))
+    playInterpreter.toRoutes(convertHttpStreamingEndpoint(interpreter.serverEndpoint[R]))
 
   def makeWebSocketService[R, E](
     interpreter: WebSocketInterpreter[R, E]
-  )(implicit ec: ExecutionContext, runtime: Runtime[R], materializer: Materializer): Routes = {
+  )(implicit runtime: Runtime[R], materializer: Materializer): Routes = {
     val endpoint = interpreter.serverEndpoint[R]
-=======
-    mapCodec: JsonCodec[Map[String, Seq[String]]],
-    responseValueCodec: JsonCodec[ResponseValue]
-  ): Routes = {
-    val endpoint = TapirAdapter.makeHttpUploadService[R, E](
-      interpreter,
-      skipValidation,
-      enableIntrospection,
-      queryExecution,
-      requestInterceptor
-    )
-    playInterpreter.toRoutes(convertHttpStreamingEndpoint(endpoint))
-  }
-
-  def makeWebSocketService[R, E](
-    interpreter: GraphQLInterpreter[R, E],
-    skipValidation: Boolean = false,
-    enableIntrospection: Boolean = true,
-    keepAliveTime: Option[Duration] = None,
-    queryExecution: QueryExecution = QueryExecution.Parallel,
-    requestInterceptor: RequestInterceptor[R] = RequestInterceptor.empty,
-    webSocketHooks: WebSocketHooks[R, E] = WebSocketHooks.empty
-  )(implicit
-    runtime: Runtime[R],
-    materializer: Materializer,
-    inputCodec: JsonCodec[GraphQLWSInput],
-    outputCodec: JsonCodec[GraphQLWSOutput]
-  ): Routes = {
-    val endpoint = TapirAdapter.makeWebSocketService[R, E](
-      interpreter,
-      skipValidation,
-      enableIntrospection,
-      keepAliveTime,
-      queryExecution,
-      requestInterceptor,
-      webSocketHooks
-    )
->>>>>>> 19be94dc
     playInterpreter.toRoutes(
       PlayAdapter.convertWebSocketEndpoint(
         endpoint.asInstanceOf[
