package caliban

import java.util.Locale

import scala.concurrent.{ ExecutionContext, Future }
import scala.util.Try

import akka.stream.scaladsl.{ Flow, Sink, Source, SourceQueueWithComplete }
import akka.stream.{ Materializer, OverflowStrategy, QueueOfferResult }

import caliban.PlayAdapter.RequestWrapper
import caliban.ResponseValue.{ ObjectValue, StreamValue }
import caliban.Uploads.{ FileMeta, Uploads }
import caliban.Value.NullValue
import caliban.interop.play.json.parsingException
import play.api.http.Writeable
import play.api.libs.json.{ JsValue, Json, Writes }
import play.api.mvc.Results.Ok
import play.api.mvc._
import zio.Exit.Failure
import zio.blocking.Blocking
import zio.clock.Clock
import zio.duration.Duration
import zio.random.Random
import zio.{ random, CancelableFuture, Fiber, Has, IO, RIO, Ref, Runtime, Schedule, Task, URIO, ZIO, ZLayer }

trait PlayAdapter[R <: Has[_] with Blocking with Random] {

  def actionBuilder: ActionBuilder[Request, AnyContent]
  def parse: PlayBodyParsers
  def requestWrapper: RequestWrapper[R]

  implicit def writableGraphQLResponse[E](implicit wr: Writes[GraphQLResponse[E]]): Writeable[GraphQLResponse[E]] =
    Writeable.writeableOf_JsValue.map(wr.writes)

  def makePostAction[E](
    interpreter: GraphQLInterpreter[R, E],
    skipValidation: Boolean = false,
    enableIntrospection: Boolean = true
  )(implicit runtime: Runtime[R]): Action[Either[GraphQLUploadRequest, GraphQLRequest]] =
    actionBuilder.async(makeParser(runtime)) { req =>
      req.body match {
        case Left(value) =>
          executeRequest[E](
            interpreter,
            req.withBody(value.remap),
            skipValidation,
            enableIntrospection,
            value.fileHandle.toLayerMany
          )

        case Right(value) =>
          executeRequest[E](
            interpreter,
            req.withBody(value),
            skipValidation,
            enableIntrospection
          )
      }
    }

  private def makeParser(
    runtime: Runtime[Blocking with Random]
  ): BodyParser[Either[GraphQLUploadRequest, GraphQLRequest]] =
    parse.using { req =>
      implicit val ec: ExecutionContext = runtime.platform.executor.asEC
      req.contentType.map(_.toLowerCase(Locale.ENGLISH)) match {
        case Some("text/json") | Some("application/json") =>
          parse.json[GraphQLRequest].map(Right(_))
        case Some("multipart/form-data") =>
          uploadFormParser(runtime).map(Left(_))
        case _ =>
          parse.error(Future.successful(Results.BadRequest("Invalid content type")))
      }
    }

  private def uploadFormParser(
    runtime: Runtime[Random]
  ): BodyParser[GraphQLUploadRequest] =
    parse.multipartFormData.validateM { form =>
      // First bit is always a standard graphql payload, it comes from the `operations` field
      val tryOperations =
        parseJson(form.dataParts("operations").head).map(_.as[GraphQLRequest])
      // Second bit is the mapping field
      val tryMap = parseJson(form.dataParts("map").head)
        .map(_.as[Map[String, Seq[String]]])

      runtime.unsafeRunToFuture(
        (for {
          operations <- ZIO
                         .fromTry(tryOperations)
                         .orElseFail(Results.BadRequest("Missing multipart field 'operations'"))
          map <- ZIO
                  .fromTry(tryMap)
                  .orElseFail(Results.BadRequest("Missing multipart field 'map'"))
          filePaths = map.map { case (key, value) => (key, value.map(parsePath).toList) }.toList
            .flatMap(kv => kv._2.map(kv._1 -> _))
          fileRef <- Ref.make(form.files.map(f => f.key -> f).toMap)
          rand    <- ZIO.environment[Random]
        } yield GraphQLUploadRequest(
          operations,
          filePaths,
          Uploads.Service.handler(handle =>
            fileRef.get
              .map(_.get(handle))
              .some
              .flatMap(fp =>
                random
                  .nextString(16)
                  .asSomeError
                  .map(
                    FileMeta(
                      _,
                      fp.ref.path,
                      fp.dispositionType,
                      fp.contentType,
                      fp.filename,
                      fp.fileSize
                    )
                  )
              )
              .optional
              .provide(rand)
          )
        )).either
      )
    }(runtime.platform.executor.asEC)

//  private def executeRequest[E](
//    interpreter: GraphQLInterpreter[R, E],
//    request: Request[GraphQLRequest],
//    skipValidation: Boolean,
//    enableIntrospection: Boolean
//  )(implicit runtime: Runtime[R]): CancelableFuture[Result] =
//    runtime.unsafeRunToFuture(
//      requestWrapper(request)(
//        interpreter
//          .executeRequest(request.body, skipValidation = skipValidation, enableIntrospection = enableIntrospection)
//          .catchAllCause(cause => ZIO.succeed(GraphQLResponse[Throwable](NullValue, cause.defects)))
//          .map(Ok(_))
//      )
//    )

  private def parsePath(path: String): List[Either[String, Int]] =
    path.split('.').map(c => Try(c.toInt).toEither.left.map(_ => c)).toList

<<<<<<< HEAD
  def makeGetAction[E](
    interpreter: GraphQLInterpreter[R, E],
    skipValidation: Boolean = false,
    enableIntrospection: Boolean = true
  )(
    query: Option[String],
    variables: Option[String],
    operation: Option[String],
    extensions: Option[String]
  )(implicit runtime: Runtime[R]): Action[AnyContent] =
=======


  def makeGetAction[E](
                                     interpreter: GraphQLInterpreter[R, E],
                                     skipValidation: Boolean = false,
                                     enableIntrospection: Boolean = true
                                   )(
                                     query: Option[String],
                                     variables: Option[String],
                                     operation: Option[String],
                                     extensions: Option[String]
                                   )(implicit runtime: Runtime[R]): Action[AnyContent] =
>>>>>>> 525a3643
    actionBuilder.async(req =>
      getGraphQLRequest(
        query,
        operation,
        variables,
        extensions
      ).fold(
        Future.failed,
        body => executeRequest(interpreter, req.withBody(body), skipValidation, enableIntrospection)
      )
    )

//  private def executeRequest[R <: Has[_], E](
//    interpreter: GraphQLInterpreter[R, E],
//    request: Request[GraphQLRequest],
//    skipValidation: Boolean,
//    enableIntrospection: Boolean,
//    fileHandle: ZLayer[Any, Nothing, Uploads] = Uploads.Service.empty
//  )(implicit runtime: Runtime[R]): CancelableFuture[Result] =
//    runtime.unsafeRunToFuture(
//      requestWrapper(request)(
//        interpreter
//          .executeRequest(request.body, skipValidation = skipValidation, enableIntrospection = enableIntrospection)
//          .catchAllCause(cause => ZIO.succeed(GraphQLResponse[Throwable](NullValue, cause.defects)))
//          .map(Ok(_))
//          .provideSomeLayer[R](fileHandle)
//      )
//    )

  private def executeRequest[E](
<<<<<<< HEAD
    interpreter: GraphQLInterpreter[R, E],
    request: Request[GraphQLRequest],
    skipValidation: Boolean,
    enableIntrospection: Boolean,
    fileHandle: ZLayer[Any, Nothing, Uploads] = Uploads.Service.empty
  )(implicit runtime: Runtime[R]): CancelableFuture[Result] =
=======
                                 interpreter: GraphQLInterpreter[R, E],
                                 request: Request[GraphQLRequest],
                                 skipValidation: Boolean,
                                 enableIntrospection: Boolean,
                                 fileHandle: ZLayer[Any, Nothing, Uploads] = Uploads.Service.empty
                               )(implicit runtime: Runtime[R]): CancelableFuture[Result] =
>>>>>>> 525a3643
    runtime.unsafeRunToFuture(
      requestWrapper(request)(
        interpreter
          .executeRequest(request.body, skipValidation = skipValidation, enableIntrospection = enableIntrospection)
          .catchAllCause(cause => ZIO.succeed(GraphQLResponse[Throwable](NullValue, cause.defects)))
          .map(Ok(_))
          .provideSomeLayer[R](fileHandle)
<<<<<<< HEAD
=======

>>>>>>> 525a3643
      )
    )

//  private def executeRequest[R <: Has[_], E](
//                                              interpreter: GraphQLInterpreter[R, E],
//                                              request: Request[GraphQLRequest],
//                                              skipValidation: Boolean,
//                                              enableIntrospection: Boolean,
//                                              fileHandle: ZLayer[Any, Nothing, Uploads] = Uploads.Service.empty
//                                            )(implicit runtime: Runtime[R]): CancelableFuture[Result] =
//    runtime.unsafeRunToFuture(
//      requestWrapper(request)(
//        interpreter
//          .executeRequest(request.body, skipValidation = skipValidation, enableIntrospection = enableIntrospection)
//          .catchAllCause(cause => ZIO.succeed(GraphQLResponse[Throwable](NullValue, cause.defects)))
//          .map(Ok(_))
//          .provideSomeLayer[R](fileHandle)
//      )
//    )
<<<<<<< HEAD
=======

>>>>>>> 525a3643

  private def getGraphQLRequest(
    query: Option[String],
    op: Option[String],
    vars: Option[String],
    exts: Option[String]
  ): Either[Throwable, GraphQLRequest] = {
    val variablesJs  = vars.flatMap(parseJson(_).toOption)
    val extensionsJs = exts.flatMap(parseJson(_).toOption)
    Json
      .obj(
        "query"         -> query,
        "operationName" -> op,
        "variables"     -> variablesJs,
        "extensions"    -> extensionsJs
      )
      .validate[GraphQLRequest]
      .asEither
      .left
      .map(parsingException)
  }

  private def parseJson(s: String): Try[JsValue] =
    Try(Json.parse(s))

  def makeWebSocket[E](
    interpreter: GraphQLInterpreter[R, E],
    skipValidation: Boolean = false,
    enableIntrospection: Boolean = true,
    keepAliveTime: Option[Duration] = None
  )(implicit ec: ExecutionContext, runtime: Runtime[R], materializer: Materializer): WebSocket =
    WebSocket.accept(_ => webSocketFlow(interpreter, skipValidation, enableIntrospection, keepAliveTime))

  def makeWakeSocketOrResult[E](
    interpreter: GraphQLInterpreter[R, E],
    handleRequestHeader: RequestHeader => Future[Either[Result, Unit]],
    skipValidation: Boolean = false,
    enableIntrospection: Boolean = true,
    keepAliveTime: Option[Duration] = None
  )(implicit ec: ExecutionContext, runtime: Runtime[R], materializer: Materializer): WebSocket =
    WebSocket
      .acceptOrResult(requestHeader =>
        handleRequestHeader(requestHeader)
          .map(_.map(_ => webSocketFlow(interpreter, skipValidation, enableIntrospection, keepAliveTime)))
      )

  private def webSocketFlow[E](
    interpreter: GraphQLInterpreter[R, E],
    skipValidation: Boolean,
    enableIntrospection: Boolean,
    keepAliveTime: Option[Duration]
  )(
    implicit ec: ExecutionContext,
    materializer: Materializer,
    runtime: Runtime[R]
  ): Flow[PlayWSMessage, PlayWSMessage, Unit] = {
    def sendMessage(
      sendQueue: SourceQueueWithComplete[PlayWSMessage],
      id: Option[String],
      data: ResponseValue,
      errors: List[E]
    ): Task[QueueOfferResult] =
      IO.fromFuture(_ => sendQueue.offer(PlayWSMessage("data", id, GraphQLResponse(data, errors))))

    def startSubscription(
      messageId: Option[String],
      request: GraphQLRequest,
      sendTo: SourceQueueWithComplete[PlayWSMessage],
      subscriptions: Ref[Map[Option[String], Fiber[Throwable, Unit]]]
    ): RIO[R, Unit] =
      for {
        result <- interpreter.executeRequest(
                   request,
                   skipValidation = skipValidation,
                   enableIntrospection = enableIntrospection
                 )
        _ <- result.data match {
              case ObjectValue((fieldName, StreamValue(stream)) :: Nil) =>
                stream
                  .foreach(item => sendMessage(sendTo, messageId, ObjectValue(List(fieldName -> item)), result.errors))
                  .onExit {
                    case Failure(cause) if !cause.interrupted =>
                      IO.fromFuture(_ =>
                          sendTo.offer(PlayWSMessage("error", messageId, Json.obj("message" -> cause.squash.toString)))
                        )
                        .orDie
                    case _ =>
                      IO.fromFuture(_ => sendTo.offer(PlayWSMessage("complete", messageId))).orDie
                  }
                  .forkDaemon
                  .flatMap(fiber => subscriptions.update(_.updated(messageId, fiber)))
              case other =>
                sendMessage(sendTo, messageId, other, result.errors) *>
                  IO.fromFuture(_ => sendTo.offer(PlayWSMessage("complete", messageId)))
            }
      } yield ()

    val (queue, source) = Source.queue[PlayWSMessage](0, OverflowStrategy.fail).preMaterialize()
    val subscriptions   = runtime.unsafeRun(Ref.make(Map.empty[Option[String], Fiber[Throwable, Unit]]))

    val sink = Sink.foreach[PlayWSMessage] { msg =>
      val io = for {
        _ <- RIO.whenCase(msg.messageType) {
              case "connection_init" =>
                Task.fromFuture(_ => queue.offer(PlayWSMessage("connection_ack"))) *>
                  Task.whenCase(keepAliveTime) {
                    case Some(time) =>
                      // Save the keep-alive fiber with a key of None so that it's interrupted later
                      IO.fromFuture(_ => queue.offer(PlayWSMessage("ka")))
                        .repeat(Schedule.spaced(time))
                        .provideLayer(Clock.live)
                        .unit
                        .forkDaemon
                        .flatMap(keepAliveFiber => subscriptions.update(_.updated(None, keepAliveFiber)))
                  }
              case "connection_terminate" =>
                IO.effect(queue.complete())
              case "start" =>
                RIO.whenCase(msg.request) {
                  case Some(req) =>
                    startSubscription(msg.id, req, queue, subscriptions)
                      .catchAll(error =>
                        IO.fromFuture(_ =>
                          queue.offer(PlayWSMessage("error", msg.id, Json.obj("message" -> error.toString)))
                        )
                      )
                }
              case "stop" =>
                subscriptions
                  .modify(map => (map.get(msg.id), map - msg.id))
                  .flatMap(fiber =>
                    IO.whenCase(fiber) {
                      case Some(fiber) => fiber.interrupt
                    }
                  )
            }
      } yield ()
      runtime.unsafeRun(io)
    }

    Flow.fromSinkAndSource(sink, source).watchTermination() { (_, f) =>
      f.onComplete(_ => runtime.unsafeRun(subscriptions.get.flatMap(m => IO.foreach(m.values)(_.interrupt).unit)))
    }
  }
}

object PlayAdapter {
  def apply[R <: Has[_] with Blocking with Random](
    playBodyParsers: PlayBodyParsers,
    _actionBuilder: ActionBuilder[Request, AnyContent],
    wrapper: RequestWrapper[R] = RequestWrapper.empty
  ): PlayAdapter[R] =
    new PlayAdapter[R] {
      override def parse: PlayBodyParsers                            = playBodyParsers
      override def actionBuilder: ActionBuilder[Request, AnyContent] = _actionBuilder
      override def requestWrapper: RequestWrapper[R]                 = wrapper
    }

  trait RequestWrapper[-R] { self =>
    def apply[R1 <: R](ctx: RequestHeader)(e: URIO[R1, Result]): URIO[R1, Result]

    def |+|[R1 <: R](that: RequestWrapper[R1]): RequestWrapper[R1] = new RequestWrapper[R1] {
      override def apply[R2 <: R1](ctx: RequestHeader)(e: URIO[R2, Result]): URIO[R2, Result] =
        that.apply[R2](ctx)(self.apply[R2](ctx)(e))
    }
  }

  object RequestWrapper {
    lazy val empty: RequestWrapper[Any] = new RequestWrapper[Any] {
      override def apply[R](ctx: RequestHeader)(effect: URIO[R, Result]): URIO[R, Result] = effect
    }
  }
}<|MERGE_RESOLUTION|>--- conflicted
+++ resolved
@@ -125,26 +125,10 @@
         )).either
       )
     }(runtime.platform.executor.asEC)
-
-//  private def executeRequest[E](
-//    interpreter: GraphQLInterpreter[R, E],
-//    request: Request[GraphQLRequest],
-//    skipValidation: Boolean,
-//    enableIntrospection: Boolean
-//  )(implicit runtime: Runtime[R]): CancelableFuture[Result] =
-//    runtime.unsafeRunToFuture(
-//      requestWrapper(request)(
-//        interpreter
-//          .executeRequest(request.body, skipValidation = skipValidation, enableIntrospection = enableIntrospection)
-//          .catchAllCause(cause => ZIO.succeed(GraphQLResponse[Throwable](NullValue, cause.defects)))
-//          .map(Ok(_))
-//      )
-//    )
-
+  
   private def parsePath(path: String): List[Either[String, Int]] =
     path.split('.').map(c => Try(c.toInt).toEither.left.map(_ => c)).toList
 
-<<<<<<< HEAD
   def makeGetAction[E](
     interpreter: GraphQLInterpreter[R, E],
     skipValidation: Boolean = false,
@@ -155,20 +139,6 @@
     operation: Option[String],
     extensions: Option[String]
   )(implicit runtime: Runtime[R]): Action[AnyContent] =
-=======
-
-
-  def makeGetAction[E](
-                                     interpreter: GraphQLInterpreter[R, E],
-                                     skipValidation: Boolean = false,
-                                     enableIntrospection: Boolean = true
-                                   )(
-                                     query: Option[String],
-                                     variables: Option[String],
-                                     operation: Option[String],
-                                     extensions: Option[String]
-                                   )(implicit runtime: Runtime[R]): Action[AnyContent] =
->>>>>>> 525a3643
     actionBuilder.async(req =>
       getGraphQLRequest(
         query,
@@ -181,39 +151,13 @@
       )
     )
 
-//  private def executeRequest[R <: Has[_], E](
-//    interpreter: GraphQLInterpreter[R, E],
-//    request: Request[GraphQLRequest],
-//    skipValidation: Boolean,
-//    enableIntrospection: Boolean,
-//    fileHandle: ZLayer[Any, Nothing, Uploads] = Uploads.Service.empty
-//  )(implicit runtime: Runtime[R]): CancelableFuture[Result] =
-//    runtime.unsafeRunToFuture(
-//      requestWrapper(request)(
-//        interpreter
-//          .executeRequest(request.body, skipValidation = skipValidation, enableIntrospection = enableIntrospection)
-//          .catchAllCause(cause => ZIO.succeed(GraphQLResponse[Throwable](NullValue, cause.defects)))
-//          .map(Ok(_))
-//          .provideSomeLayer[R](fileHandle)
-//      )
-//    )
-
   private def executeRequest[E](
-<<<<<<< HEAD
     interpreter: GraphQLInterpreter[R, E],
     request: Request[GraphQLRequest],
     skipValidation: Boolean,
     enableIntrospection: Boolean,
     fileHandle: ZLayer[Any, Nothing, Uploads] = Uploads.Service.empty
   )(implicit runtime: Runtime[R]): CancelableFuture[Result] =
-=======
-                                 interpreter: GraphQLInterpreter[R, E],
-                                 request: Request[GraphQLRequest],
-                                 skipValidation: Boolean,
-                                 enableIntrospection: Boolean,
-                                 fileHandle: ZLayer[Any, Nothing, Uploads] = Uploads.Service.empty
-                               )(implicit runtime: Runtime[R]): CancelableFuture[Result] =
->>>>>>> 525a3643
     runtime.unsafeRunToFuture(
       requestWrapper(request)(
         interpreter
@@ -221,33 +165,8 @@
           .catchAllCause(cause => ZIO.succeed(GraphQLResponse[Throwable](NullValue, cause.defects)))
           .map(Ok(_))
           .provideSomeLayer[R](fileHandle)
-<<<<<<< HEAD
-=======
-
->>>>>>> 525a3643
       )
     )
-
-//  private def executeRequest[R <: Has[_], E](
-//                                              interpreter: GraphQLInterpreter[R, E],
-//                                              request: Request[GraphQLRequest],
-//                                              skipValidation: Boolean,
-//                                              enableIntrospection: Boolean,
-//                                              fileHandle: ZLayer[Any, Nothing, Uploads] = Uploads.Service.empty
-//                                            )(implicit runtime: Runtime[R]): CancelableFuture[Result] =
-//    runtime.unsafeRunToFuture(
-//      requestWrapper(request)(
-//        interpreter
-//          .executeRequest(request.body, skipValidation = skipValidation, enableIntrospection = enableIntrospection)
-//          .catchAllCause(cause => ZIO.succeed(GraphQLResponse[Throwable](NullValue, cause.defects)))
-//          .map(Ok(_))
-//          .provideSomeLayer[R](fileHandle)
-//      )
-//    )
-<<<<<<< HEAD
-=======
-
->>>>>>> 525a3643
 
   private def getGraphQLRequest(
     query: Option[String],
