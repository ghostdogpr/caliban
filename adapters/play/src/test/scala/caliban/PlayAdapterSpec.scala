--- conflicted
+++ resolved
@@ -1,22 +1,10 @@
 package caliban
 
-<<<<<<< HEAD
-import java.io.File
-import java.math.BigInteger
-import java.net.URL
-import java.security.MessageDigest
-import caliban.GraphQL.graphQL
-import caliban.schema.{ GenericSchema, Schema }
-import caliban.uploads._
-import io.circe.generic.auto._
-import io.circe.parser._
-=======
 import akka.actor.ActorSystem
 import caliban.interop.tapir.TestData.sampleCharacters
 import caliban.interop.tapir.TestService.TestService
 import caliban.interop.tapir.{ TapirAdapterSpec, TestApi, TestService }
 import caliban.uploads.Uploads
->>>>>>> 292cd76f
 import play.api.Mode
 import play.api.routing._
 import play.api.routing.sird._
@@ -31,74 +19,8 @@
 import zio.random.Random
 import zio.test.{ DefaultRunnableSpec, TestFailure, ZSpec }
 
-<<<<<<< HEAD
-case class Response[A](data: A)
-case class UploadFile(uploadFile: TestAPI.File)
-case class UploadFiles(uploadFiles: List[TestAPI.File])
-
-object Service {
-  def uploadFile(file: Upload): ZIO[Uploads with Blocking, Throwable, TestAPI.File] =
-    for {
-      bytes <- file.allBytes
-      meta  <- file.meta
-    } yield TestAPI.File(
-      Service.hex(Service.sha256(bytes.toArray)),
-      meta.map(_.path.toAbsolutePath.toString).getOrElse(""),
-      meta.map(_.fileName).getOrElse(""),
-      meta.flatMap(_.contentType).getOrElse("")
-    )
-
-  def uploadFiles(files: List[Upload]): ZIO[Uploads with Blocking, Throwable, List[TestAPI.File]] =
-    ZIO.collectAllPar(
-      for {
-        file <- files
-      } yield for {
-        bytes <- file.allBytes
-        meta  <- file.meta
-      } yield TestAPI.File(
-        Service.hex(Service.sha256(bytes.toArray)),
-        meta.map(_.path.toAbsolutePath.toString).getOrElse(""),
-        meta.map(_.fileName).getOrElse(""),
-        meta.flatMap(_.contentType).getOrElse("")
-      )
-    )
-
-  def sha256(b: Array[Byte]) =
-    MessageDigest.getInstance("SHA-256").digest(b)
-
-  def hex(b: Array[Byte]): String =
-    String.format("%032x", new BigInteger(1, b))
-}
-
-case class UploadFileArgs(file: Upload)
-case class UploadFilesArgs(files: List[Upload])
-
-object TestAPI extends GenericSchema[Blocking with Uploads] {
-  implicit val uploadFileArgsSchema: Schema[Any, UploadFileArgs]         = gen
-  implicit val mutationsSchema: Schema[Blocking with Uploads, Mutations] = gen
-  implicit val queriesSchema: Schema[Any, Queries]                       = gen
-
-  val api: GraphQL[Blocking with Uploads] =
-    graphQL(
-      RootResolver(
-        Queries(args => UIO("stub")),
-        Mutations(args => Service.uploadFile(args.file), args => Service.uploadFiles(args.files))
-      )
-    )
-
-  case class File(hash: String, path: String, filename: String, mimetype: String)
-
-  case class Queries(stub: Unit => UIO[String])
-
-  case class Mutations(
-    uploadFile: UploadFileArgs => ZIO[Blocking with Uploads, Throwable, File],
-    uploadFiles: UploadFilesArgs => ZIO[Blocking with Uploads, Throwable, List[File]]
-  )
-}
-=======
 import scala.concurrent.ExecutionContextExecutor
 import scala.language.postfixOps
->>>>>>> 292cd76f
 
 object PlayAdapterSpec extends DefaultRunnableSpec {
 
