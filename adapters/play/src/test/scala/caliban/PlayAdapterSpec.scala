package caliban

import akka.actor.ActorSystem
import akka.stream.Materializer
import caliban.interop.tapir.TestData.sampleCharacters
import caliban.interop.tapir.{
  FakeAuthorizationInterceptor,
  HttpInterpreter,
  HttpUploadInterpreter,
  TapirAdapterSpec,
  TestApi,
  TestService,
  WebSocketInterpreter
}
import caliban.uploads.Uploads
import play.api.Mode
import play.api.routing._
import play.api.routing.sird._
import play.core.server.{ AkkaHttpServer, ServerConfig }
import sttp.client3.UriContext
import zio._
import zio.test.{ Live, ZIOSpecDefault }

import scala.language.postfixOps

object PlayAdapterSpec extends ZIOSpecDefault {
  import sttp.tapir.json.play._

  private val envLayer = TestService.make(sampleCharacters) ++ Uploads.empty

  private val apiLayer = envLayer >>> ZLayer.scoped {
    for {
      system      <- ZIO.succeed(ActorSystem()).withFinalizer(sys => ZIO.fromFuture(_ => sys.terminate()).ignore)
      mat          = Materializer(system)
      runtime     <- ZIO.runtime[TestService with Uploads]
      interpreter <- TestApi.api.interpreter
      router       = Router.from {
                       case req @ POST(p"/api/graphql")    =>
                         PlayAdapter
                           .makeHttpService(
                             HttpInterpreter(interpreter)
                               .configure(FakeAuthorizationInterceptor.bearer[TestService & Uploads])
                           )(runtime, mat)
                           .apply(req)
                       case req @ POST(p"/upload/graphql") =>
                         PlayAdapter
                           .makeHttpUploadService(HttpUploadInterpreter(interpreter))(runtime, mat, implicitly, implicitly)
                           .apply(req)
                       case req @ GET(p"/ws/graphql")      =>
<<<<<<< HEAD
                         PlayAdapter.makeWebSocketService(WebSocketInterpreter(interpreter))(ec, runtime, mat).apply(req)
=======
                         PlayAdapter.makeWebSocketService(interpreter)(runtime, mat, implicitly, implicitly).apply(req)
>>>>>>> 19be94dc
                     }
      _           <- ZIO
                       .attempt(
                         AkkaHttpServer.fromRouterWithComponents(
                           ServerConfig(
                             mode = Mode.Dev,
                             port = Some(8088),
                             address = "127.0.0.1"
                           )
                         )(_ => router.routes)
                       )
                       .withFinalizer(server => ZIO.attempt(server.stop()).ignore)
      _           <- Live.live(Clock.sleep(3 seconds))
      service     <- ZIO.service[TestService]
    } yield service
  }

  override def spec = {
    val suite = TapirAdapterSpec.makeSuite(
      "PlayAdapterSpec",
      uri"http://localhost:8088/api/graphql",
      uploadUri = Some(uri"http://localhost:8088/upload/graphql"),
      wsUri = Some(uri"ws://localhost:8088/ws/graphql")
    )
    suite.provideLayerShared(apiLayer)
  }
}<|MERGE_RESOLUTION|>--- conflicted
+++ resolved
@@ -47,11 +47,7 @@
                            .makeHttpUploadService(HttpUploadInterpreter(interpreter))(runtime, mat, implicitly, implicitly)
                            .apply(req)
                        case req @ GET(p"/ws/graphql")      =>
-<<<<<<< HEAD
-                         PlayAdapter.makeWebSocketService(WebSocketInterpreter(interpreter))(ec, runtime, mat).apply(req)
-=======
-                         PlayAdapter.makeWebSocketService(interpreter)(runtime, mat, implicitly, implicitly).apply(req)
->>>>>>> 19be94dc
+                         PlayAdapter.makeWebSocketService(WebSocketInterpreter(interpreter))(runtime, mat).apply(req)
                      }
       _           <- ZIO
                        .attempt(
