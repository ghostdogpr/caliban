--- conflicted
+++ resolved
@@ -2,12 +2,7 @@
 
 import akka.actor.ActorSystem
 import caliban.interop.tapir.TestData.sampleCharacters
-<<<<<<< HEAD
-import caliban.interop.tapir.{ TapirAdapterSpec, TestApi, TestService }
-=======
-import caliban.interop.tapir.TestService.TestService
 import caliban.interop.tapir.{ FakeAuthorizationInterceptor, TapirAdapterSpec, TestApi, TestService }
->>>>>>> 0daae339
 import caliban.uploads.Uploads
 import play.api.Mode
 import play.api.routing._
@@ -31,13 +26,9 @@
       RuntimeConfig.default
     )
 
-<<<<<<< HEAD
-  val apiLayer: ZLayer[zio.ZEnv, Throwable, Unit] =
-=======
   val interceptor = FakeAuthorizationInterceptor.bearer
 
-  val apiLayer: ZLayer[zio.ZEnv, Throwable, Has[Unit]] =
->>>>>>> 0daae339
+  val apiLayer: ZLayer[zio.ZEnv, Throwable, Unit] =
     (for {
       interpreter <- TestApi.api.interpreter.toManaged
       router       = Router.from {
