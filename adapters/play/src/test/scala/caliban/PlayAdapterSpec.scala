package caliban

import akka.actor.ActorSystem
import akka.stream.Materializer
import caliban.interop.tapir.TestData.sampleCharacters
import caliban.interop.tapir.{ FakeAuthorizationInterceptor, TapirAdapterSpec, TestApi, TestService }
import caliban.uploads.Uploads
import play.api.Mode
import play.api.routing._
import play.api.routing.sird._
import play.core.server.{ AkkaHttpServer, ServerConfig }
import sttp.client3.UriContext
import sttp.tapir.json.play._
import zio._
import zio.test.{ Live, ZIOSpecDefault }

import scala.concurrent.ExecutionContextExecutor
import scala.language.postfixOps

object PlayAdapterSpec extends ZIOSpecDefault {

<<<<<<< HEAD
  private val envLayer = TestService.make(sampleCharacters) ++ Uploads.empty

  implicit val system: ActorSystem                                 = ActorSystem()
  implicit val executionContext: ExecutionContextExecutor          = system.dispatcher
  override implicit val runtime: Runtime[TestService with Uploads] = Runtime.unsafeFromLayer(envLayer)

  val interceptor = FakeAuthorizationInterceptor.bearer

  val apiLayer: ZLayer[Live, Throwable, Unit] = ZLayer.scoped {
    for {
      interpreter <- TestApi.api.interpreter
=======
  val interceptor = FakeAuthorizationInterceptor.bearer

  val apiLayer: ZLayer[zio.ZEnv, Throwable, TestService] =
    (for {
      system      <- ZManaged.make(Task.effectTotal(ActorSystem()))(sys => ZIO.fromFuture(_ => sys.terminate()).ignore)
      ec           = system.dispatcher
      mat          = Materializer(system)
      runtime     <- ZManaged.runtime[TestService with Console with Clock with Random with Uploads]
      interpreter <- TestApi.api.interpreter.toManaged_
>>>>>>> 50b1a65c
      router       = Router.from {
                       case req @ POST(p"/api/graphql")    =>
                         PlayAdapter
                           .makeHttpService(interpreter, requestInterceptor = interceptor)(runtime, mat)
                           .apply(req)
                       case req @ POST(p"/upload/graphql") =>
                         PlayAdapter.makeHttpUploadService(interpreter)(runtime, mat).apply(req)
                       case req @ GET(p"/ws/graphql")      =>
                         PlayAdapter.makeWebSocketService(interpreter)(ec, runtime, mat, implicitly, implicitly).apply(req)
                     }
<<<<<<< HEAD
      _           <-
        ZIO
          .attempt(
            AkkaHttpServer.fromRouterWithComponents(
              ServerConfig(
                mode = Mode.Dev,
                port = Some(8088),
                address = "127.0.0.1"
              )
            )(_ => router.routes)
          )
          .withFinalizer(server => ZIO.attempt(server.stop()).ignore *> ZIO.fromFuture(_ => system.terminate()).ignore)
      _           <- Live.live(Clock.sleep(3 seconds))
    } yield ()
  }

  override def spec = {
    val suite =
=======
      _           <- ZIO
                       .effect(
                         AkkaHttpServer.fromRouterWithComponents(
                           ServerConfig(
                             mode = Mode.Dev,
                             port = Some(8088),
                             address = "127.0.0.1"
                           )
                         )(_ => router.routes)
                       )
                       .toManaged(server => ZIO.effect(server.stop()).ignore)
      _           <- clock.sleep(3 seconds).toManaged_
      service     <- ZManaged.service[TestService.Service]
    } yield service)
      .provideCustomLayer(TestService.make(sampleCharacters) ++ Uploads.empty ++ Clock.live)
      .toLayer

  def spec: ZSpec[ZEnv, Any] = {
    val suite: ZSpec[TestService, Throwable] =
>>>>>>> 50b1a65c
      TapirAdapterSpec.makeSuite(
        "PlayAdapterSpec",
        uri"http://localhost:8088/api/graphql",
        uploadUri = Some(uri"http://localhost:8088/upload/graphql"),
        wsUri = Some(uri"ws://localhost:8088/ws/graphql")
      )
    suite.provideCustomLayerShared(apiLayer)
  }
}<|MERGE_RESOLUTION|>--- conflicted
+++ resolved
@@ -14,34 +14,21 @@
 import zio._
 import zio.test.{ Live, ZIOSpecDefault }
 
-import scala.concurrent.ExecutionContextExecutor
 import scala.language.postfixOps
 
 object PlayAdapterSpec extends ZIOSpecDefault {
 
-<<<<<<< HEAD
+  private val interceptor = FakeAuthorizationInterceptor.bearer
+
   private val envLayer = TestService.make(sampleCharacters) ++ Uploads.empty
 
-  implicit val system: ActorSystem                                 = ActorSystem()
-  implicit val executionContext: ExecutionContextExecutor          = system.dispatcher
-  override implicit val runtime: Runtime[TestService with Uploads] = Runtime.unsafeFromLayer(envLayer)
-
-  val interceptor = FakeAuthorizationInterceptor.bearer
-
-  val apiLayer: ZLayer[Live, Throwable, Unit] = ZLayer.scoped {
+  private val apiLayer = envLayer >>> ZLayer.scoped {
     for {
-      interpreter <- TestApi.api.interpreter
-=======
-  val interceptor = FakeAuthorizationInterceptor.bearer
-
-  val apiLayer: ZLayer[zio.ZEnv, Throwable, TestService] =
-    (for {
-      system      <- ZManaged.make(Task.effectTotal(ActorSystem()))(sys => ZIO.fromFuture(_ => sys.terminate()).ignore)
+      system      <- ZIO.succeed(ActorSystem()).withFinalizer(sys => ZIO.fromFuture(_ => sys.terminate()).ignore)
       ec           = system.dispatcher
       mat          = Materializer(system)
-      runtime     <- ZManaged.runtime[TestService with Console with Clock with Random with Uploads]
-      interpreter <- TestApi.api.interpreter.toManaged_
->>>>>>> 50b1a65c
+      runtime     <- ZIO.runtime[TestService with Uploads]
+      interpreter <- TestApi.api.interpreter
       router       = Router.from {
                        case req @ POST(p"/api/graphql")    =>
                          PlayAdapter
@@ -52,28 +39,8 @@
                        case req @ GET(p"/ws/graphql")      =>
                          PlayAdapter.makeWebSocketService(interpreter)(ec, runtime, mat, implicitly, implicitly).apply(req)
                      }
-<<<<<<< HEAD
-      _           <-
-        ZIO
-          .attempt(
-            AkkaHttpServer.fromRouterWithComponents(
-              ServerConfig(
-                mode = Mode.Dev,
-                port = Some(8088),
-                address = "127.0.0.1"
-              )
-            )(_ => router.routes)
-          )
-          .withFinalizer(server => ZIO.attempt(server.stop()).ignore *> ZIO.fromFuture(_ => system.terminate()).ignore)
-      _           <- Live.live(Clock.sleep(3 seconds))
-    } yield ()
-  }
-
-  override def spec = {
-    val suite =
-=======
       _           <- ZIO
-                       .effect(
+                       .attempt(
                          AkkaHttpServer.fromRouterWithComponents(
                            ServerConfig(
                              mode = Mode.Dev,
@@ -82,22 +49,19 @@
                            )
                          )(_ => router.routes)
                        )
-                       .toManaged(server => ZIO.effect(server.stop()).ignore)
-      _           <- clock.sleep(3 seconds).toManaged_
-      service     <- ZManaged.service[TestService.Service]
-    } yield service)
-      .provideCustomLayer(TestService.make(sampleCharacters) ++ Uploads.empty ++ Clock.live)
-      .toLayer
+                       .withFinalizer(server => ZIO.attempt(server.stop()).ignore)
+      _           <- Live.live(Clock.sleep(3 seconds))
+      service     <- ZIO.service[TestService]
+    } yield service
+  }
 
-  def spec: ZSpec[ZEnv, Any] = {
-    val suite: ZSpec[TestService, Throwable] =
->>>>>>> 50b1a65c
-      TapirAdapterSpec.makeSuite(
-        "PlayAdapterSpec",
-        uri"http://localhost:8088/api/graphql",
-        uploadUri = Some(uri"http://localhost:8088/upload/graphql"),
-        wsUri = Some(uri"ws://localhost:8088/ws/graphql")
-      )
+  override def spec = {
+    val suite = TapirAdapterSpec.makeSuite(
+      "PlayAdapterSpec",
+      uri"http://localhost:8088/api/graphql",
+      uploadUri = Some(uri"http://localhost:8088/upload/graphql"),
+      wsUri = Some(uri"ws://localhost:8088/ws/graphql")
+    )
     suite.provideCustomLayerShared(apiLayer)
   }
 }