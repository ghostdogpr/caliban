package caliban

import java.io.File
import java.net.URL

import play.core.server.Server
<<<<<<< HEAD
import zio.{ Has, Runtime, UIO, ZIO, ZLayer }
=======
import zio.{Has,Runtime, UIO, ZIO, ZLayer}
>>>>>>> 525a3643
import zio.random.Random
import caliban.schema.GenericSchema
//import cats.effect.Blocker
//import org.http4s.{MediaType, Uri}
//import org.http4s.headers.`Content-Type`
//import sttp.model.Part
//import org.http4s.multipart.{Multipart, Part}
import zio.internal.Platform
import play.api.mvc.DefaultControllerComponents
import play.api.Mode
import play.core.server.{AkkaHttpServer, ServerConfig}
import zio.clock.Clock
<<<<<<< HEAD
import zio.console.{ Console }
=======
import zio.console.{Console}
>>>>>>> 525a3643
import zio.test._
import caliban.GraphQL.graphQL
import zio.test.environment.TestEnvironment
import zio.test.Assertion._
import zio.blocking._
//import zio.interop.catz._
import java.security.MessageDigest
import java.math.BigInteger

import sttp.client._
<<<<<<< HEAD
import sttp.client.asynchttpclient.zio.{ AsyncHttpClientZioBackend, SttpClient }
=======
import sttp.client.asynchttpclient.zio.{AsyncHttpClientZioBackend, SttpClient}
>>>>>>> 525a3643
import io.circe.generic.auto._, io.circe.parser._
import caliban.Uploads.Uploads

case class Response[A](data: A)
case class UploadFile(uploadFile: TestAPI.File)
case class UploadFiles(uploadFiles: List[TestAPI.File])

object Service {
  def uploadFile(file: Upload): ZIO[Uploads with Blocking, Throwable, TestAPI.File] =
    for {
      bytes <- file.allBytes
      meta  <- file.meta
    } yield TestAPI.File(
      Service.hex(Service.sha256(bytes.toArray)),
      meta.map(_.path.toAbsolutePath.toString).getOrElse(""),
      meta.map(_.fileName).getOrElse(""),
      meta.flatMap(_.contentType).getOrElse("")
    )

  def uploadFiles(files: List[Upload]): ZIO[Uploads with Blocking, Throwable, List[TestAPI.File]] =
    ZIO.collectAllPar(for {
      file <- files
    } yield {
      for {
        bytes <- file.allBytes
        meta  <- file.meta
      } yield TestAPI.File(
        Service.hex(Service.sha256(bytes.toArray)),
        meta.map(_.path.toAbsolutePath.toString).getOrElse(""),
        meta.map(_.fileName).getOrElse(""),
        meta.flatMap(_.contentType).getOrElse("")
      )
    })

  def sha256(b: Array[Byte]) =
    MessageDigest.getInstance("SHA-256").digest(b)

  def hex(b: Array[Byte]): String =
    String.format("%032x", new BigInteger(1, b))
}

case class UploadFileArgs(file: Upload)
case class UploadFilesArgs(files: List[Upload])

object TestAPI extends GenericSchema[Blocking with Uploads with Console with Clock] {
  val api: GraphQL[Blocking with Uploads with Console with Clock] =
    graphQL(
      RootResolver(
        Queries(args => UIO("stub")),
        Mutations(args => Service.uploadFile(args.file), args => Service.uploadFiles(args.files))
      )
    )

  implicit val uploadFileArgsSchema = gen[UploadFileArgs]
  implicit val mutationsSchema      = gen[Mutations]
  implicit val queriesSchema        = gen[Queries]

  case class File(hash: String, path: String, filename: String, mimetype: String)

  case class Queries(stub: Unit => UIO[String])

  case class Mutations(
                        uploadFile: UploadFileArgs => ZIO[Blocking with Uploads, Throwable, File],
                        uploadFiles: UploadFilesArgs => ZIO[Blocking with Uploads, Throwable, List[File]]
                      )
}

object AdapterSpec extends DefaultRunnableSpec {
  val runtime: Runtime[Console with Clock with Blocking with Random with Uploads] =
    Runtime.unsafeFromLayer(
      Console.live ++ Clock.live ++ Blocking.live ++ Random.live ++ Uploads.Service.empty,
      Platform.default
    )

  val apiLayer = ZLayer.fromEffect(
    for {
      interpreter <- TestAPI.api.interpreter
    } yield AkkaHttpServer.fromRouterWithComponents(
      ServerConfig(
        mode = Mode.Dev,
        port = Some(8088),
        address = "127.0.0.1"
      )
    ) { components =>
      PlayRouter(
        interpreter,
        DefaultControllerComponents(
          components.defaultActionBuilder,
          components.playBodyParsers,
          components.messagesApi,
          components.langs,
          components.fileMimeTypes,
          components.executionContext
        )
      )(runtime, components.materializer).routes
    }
  )

  val specLayer: ZLayer[Any with zio.ZEnv, CalibanError.ValidationError, Has[Server]] =
    (Uploads.Service.empty ++ zio.ZEnv.any) >>> apiLayer

<<<<<<< HEAD
  val uri = uri"http://localhost:8088/api/graphql"
=======
  val uri   = uri"http://localhost:8088/api/graphql"
>>>>>>> 525a3643

  override def spec: ZSpec[TestEnvironment, Any] =
    suite("Requests")(
      testM("multipart request with one file") {
        val fileHash         = "64498927ff9cd735daefebe7175ed1567650399e58648a6b8340f636243962c0"
        val fileName: String = s"$fileHash.png"
        val fileURL: URL     = getClass.getResource(s"/$fileName")

        val query: String =
          """{ "query": "mutation ($file: Upload!) { uploadFile(file: $file) { hash, path, filename, mimetype } }",   "variables": {  "file": null }}"""

        val request = basicRequest
          .post(uri)
          .multipartBody(
            multipart("operations", query).contentType("application/json"),
            multipart("map", """{ "0": ["variables.file"] }"""),
            multipartFile("0", new File(fileURL.getPath)).contentType("image/png")
          )
          .contentType("multipart/form-data")

        val body = for {
          response <- SttpClient.send(
<<<<<<< HEAD
                       request.mapResponse { strRespOrError =>
                         for {
                           resp           <- strRespOrError
                           json           <- parse(resp)
                           fileUploadResp <- json.as[Response[UploadFile]]
                         } yield fileUploadResp
                       }
                     )
=======
            request
              .mapResponse { strRespOrError =>
                for {
                  resp <- strRespOrError
                  json <- parse(resp)
                  fileUploadResp <- json.as[Response[UploadFile]]
                } yield fileUploadResp
              }
          )
>>>>>>> 525a3643
        } yield response.body

        assertM(body.map(_.right.get.data.uploadFile))(
          hasField("hash", (f: TestAPI.File) => f.hash, equalTo(fileHash)) &&
            hasField("filename", (f: TestAPI.File) => f.filename, equalTo(fileName)) &&
            hasField("mimetype", (f: TestAPI.File) => f.mimetype, equalTo("image/png"))
        )
      },
      testM("multipart request with several files") {
        val file1Hash         = "64498927ff9cd735daefebe7175ed1567650399e58648a6b8340f636243962c0"
        val file1Name: String = s"$file1Hash.png"
        val file1URL: URL     = getClass.getResource(s"/$file1Name")

        val file2Hash         = "d6359a52607b6953b2cb96be00b228c6030f11806e380c29c3f5d8db608c399b"
        val file2Name: String = s"$file2Hash.txt"
        val file2URL: URL     = getClass.getResource(s"/$file2Name")

        val query: String =
          """{ "query": "mutation ($files: [Upload!]!) { uploadFiles(files: $files) { hash, path, filename, mimetype } }",   "variables": {  "files": [null, null] }}"""

        val request = basicRequest
          .post(uri)
          .contentType("multipart/form-data")
          .multipartBody(
            multipart("operations", query).contentType("application/json"),
            multipart("map", """{ "0": ["variables.files.0"], "1":  ["variables.files.1"]}"""),
            multipartFile("0", new File(file1URL.getPath)).contentType("image/png"),
<<<<<<< HEAD
            multipartFile("1", new File(file2URL.getPath)).contentType("text/plain")
=======
            multipartFile("1", new File(file2URL.getPath)).contentType("text/plain"),
>>>>>>> 525a3643
          )

        val body = for {
          response <- SttpClient.send(
<<<<<<< HEAD
                       request.mapResponse { strRespOrError =>
                         for {
                           resp           <- strRespOrError
                           json           <- parse(resp)
                           fileUploadResp <- json.as[Response[UploadFiles]]
                         } yield fileUploadResp
                       }
                     )
=======
              request
              .mapResponse { strRespOrError =>
                for {
                  resp <- strRespOrError
                  json <- parse(resp)
                  fileUploadResp <- json.as[Response[UploadFiles]]
                } yield fileUploadResp
              }
          )
>>>>>>> 525a3643
        } yield response.body

        assertM(body.map(_.right.get.data.uploadFiles))(
          hasField("hash", (fl: List[TestAPI.File]) => fl(0).hash, equalTo(file1Hash)) &&
            hasField("hash", (fl: List[TestAPI.File]) => fl(1).hash, equalTo(file2Hash)) &&
            hasField("filename", (fl: List[TestAPI.File]) => fl(0).filename, equalTo(file1Name)) &&
            hasField("filename", (fl: List[TestAPI.File]) => fl(1).filename, equalTo(file2Name)) &&
            hasField("mimetype", (fl: List[TestAPI.File]) => fl(0).mimetype, equalTo("image/png")) &&
            hasField("mimetype", (fl: List[TestAPI.File]) => fl(1).mimetype, equalTo("text/plain"))
        )
      }
<<<<<<< HEAD
    ).provideCustomLayer(AsyncHttpClientZioBackend.layer())
=======
    )
      .provideCustomLayer(AsyncHttpClientZioBackend.layer())
>>>>>>> 525a3643
      .provideCustomLayerShared(specLayer)
      .mapError(TestFailure.fail _)

}<|MERGE_RESOLUTION|>--- conflicted
+++ resolved
@@ -4,45 +4,28 @@
 import java.net.URL
 
 import play.core.server.Server
-<<<<<<< HEAD
-import zio.{ Has, Runtime, UIO, ZIO, ZLayer }
-=======
-import zio.{Has,Runtime, UIO, ZIO, ZLayer}
->>>>>>> 525a3643
+import zio.{Has, Runtime, UIO, ZIO, ZLayer}
 import zio.random.Random
 import caliban.schema.GenericSchema
-//import cats.effect.Blocker
-//import org.http4s.{MediaType, Uri}
-//import org.http4s.headers.`Content-Type`
-//import sttp.model.Part
-//import org.http4s.multipart.{Multipart, Part}
 import zio.internal.Platform
 import play.api.mvc.DefaultControllerComponents
 import play.api.Mode
 import play.core.server.{AkkaHttpServer, ServerConfig}
 import zio.clock.Clock
-<<<<<<< HEAD
-import zio.console.{ Console }
-=======
-import zio.console.{Console}
->>>>>>> 525a3643
 import zio.test._
 import caliban.GraphQL.graphQL
 import zio.test.environment.TestEnvironment
 import zio.test.Assertion._
 import zio.blocking._
-//import zio.interop.catz._
 import java.security.MessageDigest
 import java.math.BigInteger
 
 import sttp.client._
-<<<<<<< HEAD
-import sttp.client.asynchttpclient.zio.{ AsyncHttpClientZioBackend, SttpClient }
-=======
 import sttp.client.asynchttpclient.zio.{AsyncHttpClientZioBackend, SttpClient}
->>>>>>> 525a3643
-import io.circe.generic.auto._, io.circe.parser._
+import io.circe.generic.auto._
+import io.circe.parser._
 import caliban.Uploads.Uploads
+import zio.console.Console
 
 case class Response[A](data: A)
 case class UploadFile(uploadFile: TestAPI.File)
@@ -142,11 +125,7 @@
   val specLayer: ZLayer[Any with zio.ZEnv, CalibanError.ValidationError, Has[Server]] =
     (Uploads.Service.empty ++ zio.ZEnv.any) >>> apiLayer
 
-<<<<<<< HEAD
   val uri = uri"http://localhost:8088/api/graphql"
-=======
-  val uri   = uri"http://localhost:8088/api/graphql"
->>>>>>> 525a3643
 
   override def spec: ZSpec[TestEnvironment, Any] =
     suite("Requests")(
@@ -169,7 +148,6 @@
 
         val body = for {
           response <- SttpClient.send(
-<<<<<<< HEAD
                        request.mapResponse { strRespOrError =>
                          for {
                            resp           <- strRespOrError
@@ -178,17 +156,6 @@
                          } yield fileUploadResp
                        }
                      )
-=======
-            request
-              .mapResponse { strRespOrError =>
-                for {
-                  resp <- strRespOrError
-                  json <- parse(resp)
-                  fileUploadResp <- json.as[Response[UploadFile]]
-                } yield fileUploadResp
-              }
-          )
->>>>>>> 525a3643
         } yield response.body
 
         assertM(body.map(_.right.get.data.uploadFile))(
@@ -216,16 +183,11 @@
             multipart("operations", query).contentType("application/json"),
             multipart("map", """{ "0": ["variables.files.0"], "1":  ["variables.files.1"]}"""),
             multipartFile("0", new File(file1URL.getPath)).contentType("image/png"),
-<<<<<<< HEAD
             multipartFile("1", new File(file2URL.getPath)).contentType("text/plain")
-=======
-            multipartFile("1", new File(file2URL.getPath)).contentType("text/plain"),
->>>>>>> 525a3643
           )
 
         val body = for {
           response <- SttpClient.send(
-<<<<<<< HEAD
                        request.mapResponse { strRespOrError =>
                          for {
                            resp           <- strRespOrError
@@ -234,17 +196,6 @@
                          } yield fileUploadResp
                        }
                      )
-=======
-              request
-              .mapResponse { strRespOrError =>
-                for {
-                  resp <- strRespOrError
-                  json <- parse(resp)
-                  fileUploadResp <- json.as[Response[UploadFiles]]
-                } yield fileUploadResp
-              }
-          )
->>>>>>> 525a3643
         } yield response.body
 
         assertM(body.map(_.right.get.data.uploadFiles))(
@@ -256,12 +207,7 @@
             hasField("mimetype", (fl: List[TestAPI.File]) => fl(1).mimetype, equalTo("text/plain"))
         )
       }
-<<<<<<< HEAD
     ).provideCustomLayer(AsyncHttpClientZioBackend.layer())
-=======
-    )
-      .provideCustomLayer(AsyncHttpClientZioBackend.layer())
->>>>>>> 525a3643
       .provideCustomLayerShared(specLayer)
       .mapError(TestFailure.fail _)
 
