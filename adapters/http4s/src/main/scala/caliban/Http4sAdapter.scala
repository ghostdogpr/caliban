--- conflicted
+++ resolved
@@ -3,21 +3,14 @@
 import caliban.ResponseValue.{ ObjectValue, StreamValue }
 import caliban.Value.NullValue
 import caliban.execution.QueryExecution
-<<<<<<< HEAD
 import caliban.interop.cats.CatsInterop
-import cats.arrow.FunctionK
-import cats.data.{ Kleisli, OptionT }
-import cats.effect.kernel.Async
-import cats.effect.std.{ Dispatcher, Queue => CatsQueue }
-=======
 import caliban.uploads._
 import cats.arrow.FunctionK
 import cats.data.{ Kleisli, OptionT }
 import cats.syntax.either._
 import cats.syntax.traverse._
-import cats.effect.{ Blocker, Effect }
-import cats.effect.syntax.all._
->>>>>>> 09d47823
+import cats.effect.kernel.Async
+import cats.effect.std.{ Dispatcher, Queue => CatsQueue }
 import cats.~>
 import fs2.{ Pipe, Stream }
 import fs2.text.utf8Decode
@@ -33,10 +26,7 @@
 import org.http4s.server.websocket.WebSocketBuilder
 import org.http4s.websocket.WebSocketFrame
 import org.http4s.websocket.WebSocketFrame.Text
-<<<<<<< HEAD
-=======
 import org.http4s.multipart.{ Multipart, Part }
->>>>>>> 09d47823
 import org.typelevel.ci.CIString
 import zio.Exit.Failure
 import zio._
@@ -287,13 +277,9 @@
                                req.attemptAs[GraphQLRequest].value.absolve
           queryWithTracing =
             req.headers.headers
-<<<<<<< HEAD
-              .find(r => r.name == GraphQLRequest.`apollo-federation-include-trace` && r.value == GraphQLRequest.ftv1)
-=======
               .find(r =>
                 r.name == CIString(GraphQLRequest.`apollo-federation-include-trace`) && r.value == GraphQLRequest.ftv1
               )
->>>>>>> 09d47823
               .foldLeft(query)((q, _) => q.withFederatedTracing)
           result          <- executeToJson(
                                interpreter,
@@ -468,7 +454,6 @@
         // so that we can pass information available at connection request, such as authentication information,
         // to execution of subscription.
         processMessageFiber <- processMessage(receivingQueue, sendQueue, subscriptions).forkDaemon
-<<<<<<< HEAD
         builder             <- new WebSocketBuilder[RIO[R, *]](
                                  headers = Headers(Header.Raw(CIString("Sec-WebSocket-Protocol"), "graphql-ws")),
                                  onNonWebSocketRequest =
@@ -478,14 +463,6 @@
                                  onClose = processMessageFiber.interrupt.unit,
                                  filterPingPongs = true
                                ).build(Stream.repeatEval(sendQueue.take), passThroughPipe(receivingQueue))
-=======
-        builder             <- WebSocketBuilder[RIO[R, *]]
-                                 .copy(
-                                   headers = Headers(Header.Raw(CIString("Sec-WebSocket-Protocol"), "graphql-ws")),
-                                   onClose = processMessageFiber.interrupt.unit
-                                 )
-                                 .build(sendQueue.dequeue, passThroughPipe(receivingQueue))
->>>>>>> 09d47823
       } yield builder
     }
   }
@@ -527,34 +504,22 @@
       route(req.mapK(to)).mapK(from).map(_.mapK(from))
     }
 
-<<<<<<< HEAD
-  private def wrapRoute[F[_]: Async](
-    route: HttpRoutes[Task]
+  private def wrapRoute[F[_]: Async, R](
+    route: HttpRoutes[RIO[R, *]]
   )(implicit dispatcher: Dispatcher[F], runtime: Runtime[Any]): HttpRoutes[F] = {
-    val toF: Task ~> F    = CatsInterop.toEffectK
-    val toTask: F ~> Task = CatsInterop.fromEffectK
-=======
-  private def wrapRoute[F[_]: Effect, R](route: HttpRoutes[RIO[R, *]])(implicit runtime: Runtime[R]): HttpRoutes[F] = {
-    val toF: RIO[R, *] ~> F   = λ[RIO[R, *] ~> F](_.toIO.to[F])
-    val toRIO: F ~> RIO[R, *] = λ[F ~> RIO[R, *]](_.toIO.to[RIO[R, *]])
->>>>>>> 09d47823
+    val toF: RIO[R, *] ~> F    = CatsInterop.toEffectK
+    val toRIO: F ~> RIO[R, *] = CatsInterop.fromEffectK
 
     route
       .mapK(λ[OptionT[RIO[R, *], *] ~> OptionT[F, *]](_.mapK(toF)))
       .dimap((req: Request[F]) => req.mapK(toRIO))((res: Response[RIO[R, *]]) => res.mapK(toF))
   }
 
-<<<<<<< HEAD
-  private def wrapApp[F[_]: Async](
-    app: HttpApp[Task]
-  )(implicit dispatcher: Dispatcher[F], runtime: Runtime[Any]): HttpApp[F] = {
-    val toF: Task ~> F    = CatsInterop.toEffectK
-    val toTask: F ~> Task = CatsInterop.fromEffectK
-=======
-  private def wrapApp[F[_]: Effect, R](app: HttpApp[RIO[R, *]])(implicit runtime: Runtime[R]): HttpApp[F] = {
-    val toF: RIO[R, *] ~> F   = λ[RIO[R, *] ~> F](_.toIO.to[F])
-    val toRIO: F ~> RIO[R, *] = λ[F ~> RIO[R, *]](_.toIO.to[RIO[R, *]])
->>>>>>> 09d47823
+  private def wrapApp[F[_]: Async, R](
+    app: HttpApp[RIO[R, *]]
+  )(implicit dispatcher: Dispatcher[F], runtime: Runtime[R]): HttpApp[F] = {
+    val toF: RIO[R, *] ~> F    = CatsInterop.toEffectK
+    val toRIO: F ~> RIO[R, *] = CatsInterop.fromEffectK
 
     app
       .mapK(toF)
@@ -567,11 +532,7 @@
     enableIntrospection: Boolean = true,
     keepAliveTime: Option[Duration] = None,
     queryExecution: QueryExecution = QueryExecution.Parallel
-<<<<<<< HEAD
-  )(implicit F: Async[F], dispatcher: Dispatcher[F], runtime: Runtime[Any]): HttpRoutes[F] =
-=======
-  )(implicit F: Effect[F], runtime: Runtime[R]): HttpRoutes[F] =
->>>>>>> 09d47823
+  )(implicit F: Async[F], dispatcher: Dispatcher[F], runtime: Runtime[R]): HttpRoutes[F] =
     wrapRoute(
       makeWebSocketService[R, E](
         interpreter,
@@ -593,11 +554,7 @@
     skipValidation: Boolean = false,
     enableIntrospection: Boolean = true,
     queryExecution: QueryExecution = QueryExecution.Parallel
-<<<<<<< HEAD
-  )(implicit F: Async[F], dispatcher: Dispatcher[F], runtime: Runtime[Any]): HttpRoutes[F] =
-=======
-  )(implicit F: Effect[F], runtime: Runtime[R]): HttpRoutes[F] =
->>>>>>> 09d47823
+  )(implicit F: Async[F], dispatcher: Dispatcher[F], runtime: Runtime[R]): HttpRoutes[F] =
     wrapRoute(
       makeHttpService[R, E](
         interpreter,
@@ -612,11 +569,7 @@
     skipValidation: Boolean = false,
     enableIntrospection: Boolean = true,
     queryExecution: QueryExecution = QueryExecution.Parallel
-<<<<<<< HEAD
-  )(implicit F: Async[F], dispatcher: Dispatcher[F], runtime: Runtime[Any]): HttpApp[F] =
-=======
-  )(implicit F: Effect[F], runtime: Runtime[R]): HttpApp[F] =
->>>>>>> 09d47823
+  )(implicit F: Async[F], dispatcher: Dispatcher[F], runtime: Runtime[R]): HttpApp[F] =
     wrapApp(
       executeRequest[R, R, E](
         interpreter,
