--- conflicted
+++ resolved
@@ -1,7 +1,6 @@
 package caliban
 
 import caliban.interop.tapir.TestData.sampleCharacters
-import caliban.interop.tapir.TestService.TestService
 import caliban.interop.tapir.{ FakeAuthorizationInterceptor, TapirAdapterSpec, TestApi, TestService }
 import caliban.uploads.Uploads
 import sttp.client3.UriContext
@@ -14,18 +13,11 @@
 
 object ZHttpAdapterSpec extends ZIOSpecDefault {
 
-<<<<<<< HEAD
   private val envLayer = TestService.make(sampleCharacters) ++ Uploads.empty
 
-  val apiLayer: ZLayer[Live, Throwable, Unit] = envLayer >>> ZLayer.scoped {
+  private val apiLayer = envLayer >>> ZLayer.scoped {
     for {
       interpreter <- TestApi.api.interpreter
-=======
-  val apiLayer: ZLayer[zio.ZEnv, Throwable, TestService] =
-    (for {
-      service     <- ZManaged.service[TestService.Service]
-      interpreter <- TestApi.api.interpreter.toManaged_
->>>>>>> 50b1a65c
       _           <- Server
                        .start(
                          8089,
@@ -36,29 +28,18 @@
                              ZHttpAdapter.makeWebSocketService(interpreter)
                          }
                        )
-<<<<<<< HEAD
                        .forkScoped
       _           <- Live.live(Clock.sleep(3 seconds))
-    } yield ()
+      service     <- ZIO.service[TestService]
+    } yield service
   }
 
-  def spec = {
-    val suite =
-=======
-                       .forkManaged
-      _           <- clock.sleep(3 seconds).toManaged_
-    } yield service)
-      .provideCustomLayer(TestService.make(sampleCharacters) ++ Uploads.empty +!+ Clock.live)
-      .toLayer
-
-  def spec: ZSpec[ZEnv, Any] = {
-    val suite: ZSpec[TestService, Throwable] =
->>>>>>> 50b1a65c
-      TapirAdapterSpec.makeSuite(
-        "ZHttpAdapterSpec",
-        uri"http://localhost:8089/api/graphql",
-        wsUri = Some(uri"ws://localhost:8089/ws/graphql")
-      )
+  override def spec = suite("ZIO Http") {
+    val suite = TapirAdapterSpec.makeSuite(
+      "ZHttpAdapterSpec",
+      uri"http://localhost:8089/api/graphql",
+      wsUri = Some(uri"ws://localhost:8089/ws/graphql")
+    )
     suite.provideCustomLayerShared(apiLayer)
   }
 }