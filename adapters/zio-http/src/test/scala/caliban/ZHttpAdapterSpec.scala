package caliban

import caliban.interop.tapir.TestData.sampleCharacters
import caliban.interop.tapir.TestService.TestService
import caliban.interop.tapir.{ FakeAuthorizationInterceptor, TapirAdapterSpec, TestApi, TestService }
import caliban.uploads.Uploads
import sttp.client3.UriContext
import zhttp.http._
import zhttp.service.Server
import zio._
<<<<<<< HEAD
=======
import zio.clock.Clock
import zio.console.Console
import zio.duration._
>>>>>>> 0daae339
import zio.test.{ DefaultRunnableSpec, TestFailure, ZSpec }

import scala.language.postfixOps

object ZHttpAdapterSpec extends DefaultRunnableSpec {

  val apiLayer: ZLayer[zio.ZEnv, Throwable, Unit] =
    (for {
      interpreter <- TestApi.api.interpreter.toManaged
      _           <- Server
                       .start(
                         8088,
<<<<<<< HEAD
                         Http.route[Request] {
                           case _ -> !! / "api" / "graphql" => ZHttpAdapter.makeHttpService(interpreter)
                           case _ -> !! / "ws" / "graphql"  => ZHttpAdapter.makeWebSocketService(interpreter)
=======
                         Http.route {
                           case _ -> Root / "api" / "graphql" =>
                             ZHttpAdapter.makeHttpService(
                               interpreter,
                               requestInterceptor = FakeAuthorizationInterceptor.bearer
                             )
                           case _ -> Root / "ws" / "graphql"  => ZHttpAdapter.makeWebSocketService(interpreter)
>>>>>>> 0daae339
                         }
                       )
                       .forkManaged
      _           <- Clock.sleep(3 seconds).toManaged
    } yield ())
      .provideCustomLayer(TestService.make(sampleCharacters) ++ Uploads.empty ++ Clock.live)
      .toLayer

  def spec: ZSpec[ZEnv, Any] = {
    val suite: ZSpec[Unit, Throwable] =
      TapirAdapterSpec.makeSuite(
        "ZHttpAdapterSpec",
        uri"http://localhost:8088/api/graphql",
        wsUri = Some(uri"ws://localhost:8088/ws/graphql")
      )
    suite.provideSomeLayerShared[ZEnv](apiLayer.mapError(TestFailure.fail))
  }
}<|MERGE_RESOLUTION|>--- conflicted
+++ resolved
@@ -1,19 +1,12 @@
 package caliban
 
 import caliban.interop.tapir.TestData.sampleCharacters
-import caliban.interop.tapir.TestService.TestService
 import caliban.interop.tapir.{ FakeAuthorizationInterceptor, TapirAdapterSpec, TestApi, TestService }
 import caliban.uploads.Uploads
 import sttp.client3.UriContext
 import zhttp.http._
 import zhttp.service.Server
 import zio._
-<<<<<<< HEAD
-=======
-import zio.clock.Clock
-import zio.console.Console
-import zio.duration._
->>>>>>> 0daae339
 import zio.test.{ DefaultRunnableSpec, TestFailure, ZSpec }
 
 import scala.language.postfixOps
@@ -26,19 +19,13 @@
       _           <- Server
                        .start(
                          8088,
-<<<<<<< HEAD
                          Http.route[Request] {
-                           case _ -> !! / "api" / "graphql" => ZHttpAdapter.makeHttpService(interpreter)
-                           case _ -> !! / "ws" / "graphql"  => ZHttpAdapter.makeWebSocketService(interpreter)
-=======
-                         Http.route {
-                           case _ -> Root / "api" / "graphql" =>
+                           case _ -> !! / "api" / "graphql" =>
                              ZHttpAdapter.makeHttpService(
                                interpreter,
                                requestInterceptor = FakeAuthorizationInterceptor.bearer
                              )
-                           case _ -> Root / "ws" / "graphql"  => ZHttpAdapter.makeWebSocketService(interpreter)
->>>>>>> 0daae339
+                           case _ -> !! / "ws" / "graphql"  => ZHttpAdapter.makeWebSocketService(interpreter)
                          }
                        )
                        .forkManaged
