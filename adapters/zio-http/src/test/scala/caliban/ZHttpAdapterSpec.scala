--- conflicted
+++ resolved
@@ -18,36 +18,20 @@
   private val apiLayer = envLayer >>> ZLayer.fromZIO {
     for {
       interpreter <- TestApi.api.interpreter
-<<<<<<< HEAD
-      _           <-
-        Server
-          .serve(
-            Http
-              .collectRoute[Request] {
-                case _ -> !! / "api" / "graphql" =>
-                  ZHttpAdapter.makeHttpService(
-                    HttpAdapter(interpreter).configure(FakeAuthorizationInterceptor.bearer[TestService & Uploads])
-                  )
-                case _ -> !! / "ws" / "graphql"  =>
-                  ZHttpAdapter.makeWebSocketService(interpreter)
-              }
-              .withDefaultErrorResponse
-          )
-          .forkScoped
-=======
       _           <- Server
                        .serve(
                          Http
                            .collectHttp[Request] {
                              case _ -> !! / "api" / "graphql" =>
-                               ZHttpAdapter.makeHttpService(interpreter, requestInterceptor = FakeAuthorizationInterceptor.bearer)
+                               ZHttpAdapter.makeHttpService(
+                                 HttpAdapter(interpreter).configure(FakeAuthorizationInterceptor.bearer[TestService & Uploads])
+                               )
                              case _ -> !! / "ws" / "graphql"  =>
                                ZHttpAdapter.makeWebSocketService(interpreter)
                            }
                            .withDefaultErrorResponse
                        )
                        .forkScoped
->>>>>>> 5b7a863b
       _           <- Live.live(Clock.sleep(3 seconds))
       service     <- ZIO.service[TestService]
     } yield service
