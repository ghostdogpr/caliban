--- conflicted
+++ resolved
@@ -2,7 +2,7 @@
 
 import caliban.execution.QueryExecution
 import caliban.interop.tapir.ws.Protocol
-import caliban.interop.tapir.{ ws, RequestInterceptor, TapirAdapter, WebSocketHooks }
+import caliban.interop.tapir.{ RequestInterceptor, TapirAdapter, WebSocketHooks }
 import io.circe.parser._
 import io.circe.syntax._
 import sttp.tapir.json.circe._
@@ -37,22 +37,7 @@
     keepAliveTime: Option[Duration] = None,
     queryExecution: QueryExecution = QueryExecution.Parallel,
     webSocketHooks: WebSocketHooks[R, E] = WebSocketHooks.empty
-<<<<<<< HEAD
   ): HttpApp[R, E] =
-    Http.responseZIO(
-      for {
-        ref <- Ref.make(Map.empty[String, Promise[Any, Unit]])
-        app <- Response.fromSocketApp(
-                 socketHandler[R, E](
-                   ref,
-                   interpreter,
-                   skipValidation,
-                   enableIntrospection,
-                   keepAliveTime,
-                   queryExecution,
-                   webSocketHooks
-=======
-  ): HttpApp[R with Clock, E] =
     Http.fromFunctionZIO[Request] { req =>
       val protocol = req.headers.header("Sec-WebSocket-Protocol") match {
         case Some((_, value)) => Protocol.fromName(value.toString)
@@ -78,81 +63,13 @@
         socket = Socket
                    .collect[WebSocketFrame] { case WebSocketFrame.Text(text) =>
                      ZStream
-                       .fromEffect(ZIO.fromEither(decode[GraphQLWSInput](text)))
-                       .mapM(queue.offer) *> ZStream.empty
+                       .fromZIO(ZIO.fromEither(decode[GraphQLWSInput](text)))
+                       .mapZIO(queue.offer) *> ZStream.empty
                    }
                    .merge(Socket.fromStream[Any, Throwable, WebSocketFrame](out))
-        app   <- Response.fromSocketApp[R with Clock](
+        app   <- Response.fromSocketApp[R](
                    SocketApp(socket).withProtocol(SocketProtocol.subProtocol(protocol.name))
->>>>>>> 50b1a65c
                  )
       } yield app
-<<<<<<< HEAD
-    )
-
-  private def socketHandler[R, E](
-    subscriptions: Subscriptions,
-    interpreter: GraphQLInterpreter[R, E],
-    skipValidation: Boolean,
-    enableIntrospection: Boolean,
-    keepAliveTime: Option[Duration],
-    queryExecution: QueryExecution,
-    webSocketHooks: WebSocketHooks[R, E] = WebSocketHooks.empty
-  ): SocketApp[R] = {
-    val routes = Socket.collect[WebSocketFrame] { case Text(text) =>
-      ZStream
-        .fromZIO(ZIO.fromEither(decode[GraphQLWSInput](text)))
-        .collect {
-          case GraphQLWSInput("connection_init", id, payload) =>
-            val before = (webSocketHooks.beforeInit, payload) match {
-              case (Some(beforeInit), Some(payload)) =>
-                ZStream.fromZIO(beforeInit(payload)).drain.catchAll(toStreamError(id, _))
-              case _                                 => ZStream.empty
-            }
-
-            val response = ZStream.succeed(connectionAck) ++ keepAlive(keepAliveTime)
-
-            val after = webSocketHooks.afterInit match {
-              case Some(afterInit) => ZStream.fromZIO(afterInit).drain.catchAll(toStreamError(id, _))
-              case _               => ZStream.empty
-            }
-
-            before ++ ZStream.mergeAllUnbounded()(response, after)
-
-          case GraphQLWSInput("connection_terminate", _, _) =>
-            ZStream.fromZIO(ZIO.interrupt)
-          case GraphQLWSInput("start", id, payload)         =>
-            val request = payload.collect { case InputValue.ObjectValue(fields) =>
-              val query         = fields.get("query").collect { case StringValue(v) => v }
-              val operationName = fields.get("operationName").collect { case StringValue(v) => v }
-              val variables     = fields.get("variables").collect { case InputValue.ObjectValue(v) => v }
-              val extensions    = fields.get("extensions").collect { case InputValue.ObjectValue(v) => v }
-              GraphQLRequest(query, operationName, variables, extensions)
-            }
-            request match {
-              case Some(req) =>
-                val stream = generateGraphQLResponse(
-                  req,
-                  id.getOrElse(""),
-                  interpreter,
-                  skipValidation,
-                  enableIntrospection,
-                  queryExecution,
-                  subscriptions
-                )
-
-                webSocketHooks.onMessage.map(_.transform(stream)).getOrElse(stream).catchAll(toStreamError(id, _))
-
-              case None => ZStream.succeed(connectionError)
-            }
-          case GraphQLWSInput("stop", id, _)                =>
-            ZStream.fromZIO(removeSubscription(id, subscriptions)) *> ZStream.empty
-
-        }
-        .flatten
-        .catchAll(_ => ZStream.succeed(connectionError))
-        .map(output => WebSocketFrame.Text(output.asJson.noSpaces))
-=======
->>>>>>> 50b1a65c
     }
 }