package caliban.client

import zio.test._
<<<<<<< HEAD
=======
import zio.test.environment.TestEnvironment
import java.util.UUID
>>>>>>> bbde4aa9

object ArgEncoderSpec extends DefaultRunnableSpec {
  override def spec: ZSpec[TestEnvironment, Any] =
    suite("ArgEncoderSpec")(
      suite("__StringValue")(
        test("regular string") {
          assertTrue(ArgEncoder.string.encode("abcde who am i?").toString == """"abcde who am i?"""")
        },
        test("string with quotes") {
          assertTrue(ArgEncoder.string.encode("abcde \"who am i?\"").toString == """"abcde \"who am i?\""""")
        },
        test("string with new line") {
          assertTrue(ArgEncoder.string.encode("abcde\n who\n am\n i\n").toString == """"abcde\n who\n am\n i\n"""")
        },
        test("string with null characters") {
          assertTrue(ArgEncoder.string.encode("abcde who am i\u0000").toString == "\"abcde who am i\\u0000\"")
        }
      ),
      suite("__UUIDValue")(
        test("regular uuid") {
          assert(ArgEncoder.uuid.encode(UUID.fromString("20a69d87-6d68-4779-a4da-601f4c04ebf3")).toString)(
            equalTo(""""20a69d87-6d68-4779-a4da-601f4c04ebf3"""")
          )
        }
      )
    )
}<|MERGE_RESOLUTION|>--- conflicted
+++ resolved
@@ -1,11 +1,7 @@
 package caliban.client
 
 import zio.test._
-<<<<<<< HEAD
-=======
-import zio.test.environment.TestEnvironment
 import java.util.UUID
->>>>>>> bbde4aa9
 
 object ArgEncoderSpec extends DefaultRunnableSpec {
   override def spec: ZSpec[TestEnvironment, Any] =
@@ -26,8 +22,10 @@
       ),
       suite("__UUIDValue")(
         test("regular uuid") {
-          assert(ArgEncoder.uuid.encode(UUID.fromString("20a69d87-6d68-4779-a4da-601f4c04ebf3")).toString)(
-            equalTo(""""20a69d87-6d68-4779-a4da-601f4c04ebf3"""")
+          assertTrue(
+            ArgEncoder.uuid
+              .encode(UUID.fromString("20a69d87-6d68-4779-a4da-601f4c04ebf3"))
+              .toString == """"20a69d87-6d68-4779-a4da-601f4c04ebf3""""
           )
         }
       )
