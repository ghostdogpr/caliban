import sbtcrossproject.CrossPlugin.autoImport.{ crossProject, CrossType }

<<<<<<< HEAD
val mainScala = "2.12.12"
val allScala  = Seq("2.13.4", mainScala)
=======
val mainScala = "2.12.13"
val allScala  = Seq("2.13.5", mainScala)
>>>>>>> adae4934

val akkaVersion           = "2.6.13"
val catsEffectVersion     = "2.4.0"
val circeVersion          = "0.13.0"
val http4sVersion         = "0.21.20"
val magnoliaVersion       = "0.17.0"
val mercatorVersion       = "0.2.1"
val playVersion           = "2.8.7"
val playJsonVersion       = "2.9.2"
val silencerVersion       = "1.7.3"
val sttpVersion           = "3.1.9"
val tapirVersion          = "0.17.18"
val zioVersion            = "1.0.5"
val zioInteropCatsVersion = "2.3.1.0"
val zioConfigVersion      = "1.0.2"
val zqueryVersion         = "0.2.6"
val zioJsonVersion        = "0.1.2"

inThisBuild(
  List(
    scalaVersion := mainScala,
    crossScalaVersions := allScala,
    organization := "com.github.ghostdogpr",
    homepage := Some(url("https://github.com/ghostdogpr/caliban")),
    licenses := List(
      "Apache-2.0" -> url("http://www.apache.org/licenses/LICENSE-2.0")
    ),
    parallelExecution in Test := false,
    scmInfo := Some(
      ScmInfo(
        url("https://github.com/ghostdogpr/caliban/"),
        "scm:git:git@github.com:ghostdogpr/caliban.git"
      )
    ),
    developers := List(
      Developer(
        "ghostdogpr",
        "Pierre Ricadat",
        "ghostdogpr@gmail.com",
        url("https://github.com/ghostdogpr")
      )
    ),
    ConsoleHelper.welcomeMessage
  )
)

name := "caliban"
addCommandAlias("fmt", "all scalafmtSbt scalafmt test:scalafmt")
addCommandAlias(
  "check",
  "all scalafmtSbtCheck scalafmtCheck test:scalafmtCheck"
)

lazy val root = project
  .in(file("."))
  .enablePlugins(ScalaJSPlugin)
  .settings(skip in publish := true)
  .settings(crossScalaVersions := Nil)
  .aggregate(
    macros,
    core,
    finch,
    http4s,
    akkaHttp,
//    uzhttp,
    play,
    catsInterop,
    monixInterop,
    tapirInterop,
    clientJVM,
    clientJS,
    tools,
    codegenSbt,
    federation
  )

lazy val macros = project
  .in(file("macros"))
  .settings(name := "caliban-macros")
  .settings(commonSettings)
  .settings(
    libraryDependencies ++= Seq(
      "com.propensive" %% "magnolia" % magnoliaVersion,
      "com.propensive" %% "mercator" % mercatorVersion
    )
  )

lazy val core = project
  .in(file("core"))
  .settings(name := "caliban")
  .settings(commonSettings)
  .settings(
    testFrameworks := Seq(new TestFramework("zio.test.sbt.ZTestFramework")),
    libraryDependencies ++= Seq(
<<<<<<< HEAD
      "org.typelevel"     %% "cats-parse"   % "0.2.0",
      "com.propensive"    %% "magnolia"     % "0.17.0",
      "com.propensive"    %% "mercator"     % "0.2.1",
=======
      "com.lihaoyi"       %% "fastparse"    % "2.3.1",
      "com.propensive"    %% "magnolia"     % magnoliaVersion,
      "com.propensive"    %% "mercator"     % mercatorVersion,
>>>>>>> adae4934
      "dev.zio"           %% "zio"          % zioVersion,
      "dev.zio"           %% "zio-streams"  % zioVersion,
      "dev.zio"           %% "zio-query"    % zqueryVersion,
      "dev.zio"           %% "zio-test"     % zioVersion      % "test",
      "dev.zio"           %% "zio-test-sbt" % zioVersion      % "test",
      "io.circe"          %% "circe-core"   % circeVersion    % Optional,
      "com.typesafe.play" %% "play-json"    % playJsonVersion % Optional,
      "dev.zio"           %% "zio-json"     % zioJsonVersion  % Optional,
      compilerPlugin("com.olegpy" %% "better-monadic-for" % "0.3.1")
    )
  )
  .dependsOn(macros)
  .settings(
    fork in Test := true,
    fork in run := true
  )

lazy val tools = project
  .in(file("tools"))
  .settings(name := "caliban-tools")
  .settings(commonSettings)
  .settings(
    testFrameworks := Seq(new TestFramework("zio.test.sbt.ZTestFramework")),
    libraryDependencies ++= Seq(
      "org.scalameta"                 %% "scalafmt-dynamic"              % "2.7.5",
      "org.scalameta"                 %% "scalafmt-core"                 % "2.7.5",
      "com.softwaremill.sttp.client3" %% "async-http-client-backend-zio" % sttpVersion,
      "dev.zio"                       %% "zio-config"                    % zioConfigVersion,
      "dev.zio"                       %% "zio-config-magnolia"           % zioConfigVersion,
      "dev.zio"                       %% "zio-test"                      % zioVersion % "test",
      "dev.zio"                       %% "zio-test-sbt"                  % zioVersion % "test"
    )
  )
  .dependsOn(core, clientJVM)

lazy val codegenSbt = project
  .in(file("codegen-sbt"))
  .settings(name := "caliban-codegen-sbt")
  .settings(commonSettings)
  .settings(
    sbtPlugin := true,
    crossScalaVersions := Seq("2.12.13"),
    testFrameworks := Seq(new TestFramework("zio.test.sbt.ZTestFramework")),
    libraryDependencies ++= Seq(
      "dev.zio" %% "zio-test-sbt" % zioVersion % "test"
    )
  )
  .enablePlugins(SbtPlugin)
  .settings(
    scriptedLaunchOpts := {
      scriptedLaunchOpts.value ++
        Seq("-Xmx1024M", "-Dplugin.version=" + version.value)
    },
    scriptedBufferLog := false,
    scriptedDependencies := {
      (macros / publishLocal).value
      (core / publishLocal).value
      (clientJVM / publishLocal).value
      (tools / publishLocal).value
      publishLocal.value
    }
  )
  .dependsOn(tools)

lazy val catsInterop = project
  .in(file("interop/cats"))
  .settings(name := "caliban-cats")
  .settings(commonSettings)
  .settings(
    libraryDependencies ++= Seq(
      "dev.zio"       %% "zio-interop-cats" % zioInteropCatsVersion,
      "org.typelevel" %% "cats-effect"      % catsEffectVersion
    )
  )
  .dependsOn(core)

lazy val monixInterop = project
  .in(file("interop/monix"))
  .settings(name := "caliban-monix")
  .settings(commonSettings)
  .settings(
    libraryDependencies ++= Seq(
      "dev.zio"  %% "zio-interop-reactivestreams" % "1.0.3.5-RC12",
      "dev.zio"  %% "zio-interop-cats"            % zioInteropCatsVersion,
      "io.monix" %% "monix"                       % "3.3.0"
    )
  )
  .dependsOn(core)

lazy val tapirInterop = project
  .in(file("interop/tapir"))
  .settings(name := "caliban-tapir")
  .settings(commonSettings)
  .settings(
    testFrameworks := Seq(new TestFramework("zio.test.sbt.ZTestFramework")),
    libraryDependencies ++= Seq(
      "com.softwaremill.sttp.tapir"   %% "tapir-core"     % tapirVersion,
      "dev.zio"                       %% "zio-test"       % zioVersion % "test",
      "dev.zio"                       %% "zio-test-sbt"   % zioVersion % "test",
      compilerPlugin(("org.typelevel" %% "kind-projector" % "0.11.3").cross(CrossVersion.full))
    )
  )
  .dependsOn(core)

lazy val http4s = project
  .in(file("adapters/http4s"))
  .settings(name := "caliban-http4s")
  .settings(commonSettings)
  .settings(
    libraryDependencies ++= Seq(
      "dev.zio"          %% "zio-interop-cats"    % zioInteropCatsVersion,
      "org.typelevel"    %% "cats-effect"         % catsEffectVersion,
      "org.http4s"       %% "http4s-dsl"          % http4sVersion,
      "org.http4s"       %% "http4s-circe"        % http4sVersion,
      "org.http4s"       %% "http4s-blaze-server" % http4sVersion,
      "io.circe"         %% "circe-parser"        % circeVersion,
      compilerPlugin(
        ("org.typelevel" %% "kind-projector"      % "0.11.3")
          .cross(CrossVersion.full)
      ),
      compilerPlugin("com.github.ghik" % "silencer-plugin" % silencerVersion cross CrossVersion.full),
      "com.github.ghik"   % "silencer-lib"        % silencerVersion % Provided cross CrossVersion.full
    )
  )
  .dependsOn(core)

lazy val akkaHttp = project
  .in(file("adapters/akka-http"))
  .settings(name := "caliban-akka-http")
  .settings(commonSettings)
  .settings(
    libraryDependencies ++= Seq(
      "com.typesafe.akka" %% "akka-http"                  % "10.2.4",
      "com.typesafe.akka" %% "akka-serialization-jackson" % akkaVersion,
      "com.typesafe.akka" %% "akka-stream"                % akkaVersion,
      "de.heikoseeberger" %% "akka-http-circe"            % "1.35.3" % Optional,
      "de.heikoseeberger" %% "akka-http-play-json"        % "1.35.3" % Optional,
      compilerPlugin(
        ("org.typelevel"  %% "kind-projector"             % "0.11.3")
          .cross(CrossVersion.full)
      )
    )
  )
  .dependsOn(core)

lazy val finch = project
  .in(file("adapters/finch"))
  .settings(name := "caliban-finch")
  .settings(commonSettings)
  .settings(
    libraryDependencies ++= Seq(
      "com.github.finagle" %% "finchx-core"      % "0.32.1",
      "com.github.finagle" %% "finchx-circe"     % "0.32.1",
      "dev.zio"            %% "zio-interop-cats" % zioInteropCatsVersion,
      "org.typelevel"      %% "cats-effect"      % catsEffectVersion,
      "io.circe"           %% "circe-parser"     % circeVersion
    )
  )
  .dependsOn(core)

lazy val play = project
  .in(file("adapters/play"))
  .settings(name := "caliban-play")
  .settings(commonSettings)
  .settings(
    testFrameworks := Seq(new TestFramework("zio.test.sbt.ZTestFramework")),
    libraryDependencies ++= Seq(
      "com.typesafe.play"             %% "play"                          % playVersion,
      "dev.zio"                       %% "zio-test"                      % zioVersion   % "test",
      "dev.zio"                       %% "zio-test-sbt"                  % zioVersion   % "test",
      "com.typesafe.play"             %% "play-akka-http-server"         % playVersion  % "test",
      "io.circe"                      %% "circe-generic"                 % circeVersion % "test",
      "com.softwaremill.sttp.client3" %% "async-http-client-backend-zio" % sttpVersion  % "test",
      "com.softwaremill.sttp.client3" %% "circe"                         % sttpVersion  % "test"
    )
  )
  .dependsOn(core)

lazy val client    = crossProject(JSPlatform, JVMPlatform)
  .crossType(CrossType.Pure)
  .in(file("client"))
  .settings(name := "caliban-client")
  .settings(commonSettings)
  .settings(
    testFrameworks := Seq(new TestFramework("zio.test.sbt.ZTestFramework")),
    libraryDependencies ++= Seq(
      "io.circe"                      %%% "circe-core"   % circeVersion,
      "com.softwaremill.sttp.client3" %%% "core"         % sttpVersion,
      "com.softwaremill.sttp.client3" %%% "circe"        % sttpVersion,
      "dev.zio"                       %%% "zio-test"     % zioVersion % "test",
      "dev.zio"                       %%% "zio-test-sbt" % zioVersion % "test"
    )
  )
lazy val clientJVM = client.jvm
lazy val clientJS  = client.js.settings(
  libraryDependencies += "io.github.cquiroz" %%% "scala-java-time" % "2.2.0" % Test
)

lazy val examples = project
  .in(file("examples"))
  .settings(commonSettings)
  .settings(skip in publish := true)
  .settings(
    libraryDependencies ++= Seq(
      "de.heikoseeberger"             %% "akka-http-circe"               % "1.35.3",
      "com.softwaremill.sttp.client3" %% "async-http-client-backend-zio" % sttpVersion,
      "com.softwaremill.sttp.tapir"   %% "tapir-json-circe"              % tapirVersion,
      "io.circe"                      %% "circe-generic"                 % circeVersion,
      "com.typesafe.play"             %% "play-akka-http-server"         % playVersion,
      "com.typesafe.akka"             %% "akka-actor-typed"              % akkaVersion
    )
  )
  .dependsOn(akkaHttp, http4s, catsInterop, finch, play, monixInterop, tapirInterop, clientJVM, federation)

lazy val benchmarks = project
  .in(file("benchmarks"))
  .settings(commonSettings)
  .settings(skip in publish := true)
  .dependsOn(core)
  .enablePlugins(JmhPlugin)
  .settings(
    libraryDependencies ++= Seq(
      "org.sangria-graphql" %% "sangria"       % "2.0.0",
      "org.sangria-graphql" %% "sangria-circe" % "1.3.0"
    )
  )

lazy val federation = project
  .in(file("federation"))
  .settings(name := "caliban-federation")
  .settings(commonSettings)
  .dependsOn(core % "compile->compile;test->test")
  .settings(
    testFrameworks := Seq(new TestFramework("zio.test.sbt.ZTestFramework")),
    libraryDependencies ++= Seq(
      "dev.zio" %% "zio"          % zioVersion,
      "dev.zio" %% "zio-test"     % zioVersion % Test,
      "dev.zio" %% "zio-test-sbt" % zioVersion % Test,
      compilerPlugin("com.olegpy" %% "better-monadic-for" % "0.3.1")
    ),
    PB.targets in Compile := Seq(
      scalapb.gen(grpc = false) -> (sourceManaged in Compile).value / "scalapb"
    ),
    libraryDependencies ++= Seq(
      "com.thesamet.scalapb" %% "scalapb-runtime" % scalapb.compiler.Version.scalapbVersion % "protobuf"
    ),
    scalacOptions += "-Ywarn-unused:-locals"
  )

val commonSettings = Def.settings(
  scalacOptions ++= Seq(
    "-deprecation",
    "-encoding",
    "UTF-8",
    "-explaintypes",
    "-Yrangepos",
    "-feature",
    "-language:higherKinds",
    "-language:existentials",
    "-unchecked",
    "-Xlint:_,-type-parameter-shadow",
    "-Xfatal-warnings",
    "-Ywarn-numeric-widen",
    "-Ywarn-unused:patvars,-implicits",
    "-Ywarn-value-discard"
  ) ++ (CrossVersion.partialVersion(scalaVersion.value) match {
    case Some((2, 12)) =>
      Seq(
        "-Xsource:2.13",
        "-Yno-adapted-args",
        "-Ypartial-unification",
        "-Ywarn-extra-implicit",
        "-Ywarn-inaccessible",
        "-Ywarn-infer-any",
        "-Ywarn-nullary-override",
        "-Ywarn-nullary-unit",
        "-opt-inline-from:<source>",
        "-opt-warnings",
        "-opt:l:inline"
      )
    case Some((2, 13)) =>
      Seq(
        "-Xlint:-byname-implicit"
      )
    case _             => Nil
  })
)<|MERGE_RESOLUTION|>--- conflicted
+++ resolved
@@ -1,12 +1,7 @@
 import sbtcrossproject.CrossPlugin.autoImport.{ crossProject, CrossType }
 
-<<<<<<< HEAD
-val mainScala = "2.12.12"
-val allScala  = Seq("2.13.4", mainScala)
-=======
 val mainScala = "2.12.13"
 val allScala  = Seq("2.13.5", mainScala)
->>>>>>> adae4934
 
 val akkaVersion           = "2.6.13"
 val catsEffectVersion     = "2.4.0"
@@ -101,15 +96,9 @@
   .settings(
     testFrameworks := Seq(new TestFramework("zio.test.sbt.ZTestFramework")),
     libraryDependencies ++= Seq(
-<<<<<<< HEAD
       "org.typelevel"     %% "cats-parse"   % "0.2.0",
-      "com.propensive"    %% "magnolia"     % "0.17.0",
-      "com.propensive"    %% "mercator"     % "0.2.1",
-=======
-      "com.lihaoyi"       %% "fastparse"    % "2.3.1",
       "com.propensive"    %% "magnolia"     % magnoliaVersion,
       "com.propensive"    %% "mercator"     % mercatorVersion,
->>>>>>> adae4934
       "dev.zio"           %% "zio"          % zioVersion,
       "dev.zio"           %% "zio-streams"  % zioVersion,
       "dev.zio"           %% "zio-query"    % zqueryVersion,
