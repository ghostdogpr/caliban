import sbtcrossproject.CrossPlugin.autoImport.{ crossProject, CrossType }

val scala212 = "2.12.13"
val scala213 = "2.13.6"
val scala3   = "3.0.0"
val allScala = Seq(scala212, scala213, scala3)

val akkaVersion           = "2.6.14"
val catsEffectVersion     = "2.5.1"
val circeVersion          = "0.14.0-M7"
val http4sVersion         = "0.21.23"
val magnoliaVersion       = "0.17.0"
val mercatorVersion       = "0.2.1"
val playVersion           = "2.8.8"
val playJsonVersion       = "2.9.2"
val sttpVersion           = "3.3.4"
val tapirVersion          = "0.17.18"
val zioVersion            = "1.0.8"
val zioInteropCatsVersion = "2.5.1.0"
val zioConfigVersion      = "1.0.5"
val zqueryVersion         = "0.2.9"
val zioJsonVersion        = "0.1.5"
val zioHttpVersion        = "1.0.0.0-RC16+7-b49cc822-SNAPSHOT"

inThisBuild(
  List(
    scalaVersion := scala212,
    crossScalaVersions := allScala,
    organization := "com.github.ghostdogpr",
    homepage := Some(url("https://github.com/ghostdogpr/caliban")),
    licenses := List(
      "Apache-2.0" -> url("http://www.apache.org/licenses/LICENSE-2.0")
    ),
    Test / parallelExecution := false,
    scmInfo := Some(
      ScmInfo(
        url("https://github.com/ghostdogpr/caliban/"),
        "scm:git:git@github.com:ghostdogpr/caliban.git"
      )
    ),
    developers := List(
      Developer(
        "ghostdogpr",
        "Pierre Ricadat",
        "ghostdogpr@gmail.com",
        url("https://github.com/ghostdogpr")
      )
    ),
    ConsoleHelper.welcomeMessage
  )
)

name := "caliban"
addCommandAlias("fmt", "all scalafmtSbt scalafmt test:scalafmt")
addCommandAlias(
  "check",
  "all scalafmtSbtCheck scalafmtCheck test:scalafmtCheck"
)

lazy val root = project
  .in(file("."))
  .enablePlugins(ScalaJSPlugin)
  .settings(publish / skip := true)
  .settings(crossScalaVersions := Nil)
  .aggregate(
    macros,
    core,
    finch,
    http4s,
    akkaHttp,
    play,
    zioHttp,
    catsInterop,
    monixInterop,
    tapirInterop,
    clientJVM,
    clientJS,
    tools,
    codegenSbt,
    federation
  )

lazy val macros = project
  .in(file("macros"))
  .settings(name := "caliban-macros")
  .settings(commonSettings)
  .settings(
    libraryDependencies ++= {
      if (scalaVersion.value == scala3) {
        Seq.empty
      } else {
        Seq(
          "com.propensive" %% "magnolia" % magnoliaVersion,
          "com.propensive" %% "mercator" % mercatorVersion
        )
      }
    }
  )

lazy val core = project
  .in(file("core"))
  .settings(name := "caliban")
  .settings(commonSettings)
  .settings(
    testFrameworks := Seq(new TestFramework("zio.test.sbt.ZTestFramework")),
    libraryDependencies ++= {
      if (scalaVersion.value == scala3) {
        Seq(
          "org.typelevel" %% "cats-parse" % "0.3.4"
        )
      } else {
        Seq(
          "com.propensive"    %% "magnolia"  % magnoliaVersion,
          "com.propensive"    %% "mercator"  % mercatorVersion,
          "com.lihaoyi"       %% "fastparse" % "2.3.2",
          "com.typesafe.play" %% "play-json" % playJsonVersion % Optional,
          "dev.zio"           %% "zio-json"  % zioJsonVersion  % Optional
        )
      }
    } ++
      Seq(
        "dev.zio"  %% "zio"          % zioVersion,
        "dev.zio"  %% "zio-streams"  % zioVersion,
        "dev.zio"  %% "zio-query"    % zqueryVersion,
        "dev.zio"  %% "zio-test"     % zioVersion   % "test",
        "dev.zio"  %% "zio-test-sbt" % zioVersion   % "test",
        "io.circe" %% "circe-core"   % circeVersion % Optional
      )
  )
  .dependsOn(macros)
  .settings(
    Test / fork := true,
    run / fork := true
  )

lazy val tools = project
  .in(file("tools"))
  .settings(name := "caliban-tools")
  .settings(commonSettings)
  .settings(
    crossScalaVersions -= scala3,
    testFrameworks := Seq(new TestFramework("zio.test.sbt.ZTestFramework")),
    libraryDependencies ++= Seq(
      "org.scalameta"                 %% "scalafmt-dynamic"              % "2.7.5",
      "org.scalameta"                 %% "scalafmt-core"                 % "2.7.5",
      "com.softwaremill.sttp.client3" %% "async-http-client-backend-zio" % sttpVersion,
      "dev.zio"                       %% "zio-config"                    % zioConfigVersion,
      "dev.zio"                       %% "zio-config-magnolia"           % zioConfigVersion,
      "dev.zio"                       %% "zio-test"                      % zioVersion % "test",
      "dev.zio"                       %% "zio-test-sbt"                  % zioVersion % "test"
    )
  )
  .dependsOn(core, clientJVM)

lazy val codegenSbt = project
  .in(file("codegen-sbt"))
  .settings(name := "caliban-codegen-sbt")
  .settings(commonSettings)
  .settings(
    sbtPlugin := true,
    crossScalaVersions := Seq(scala212),
    testFrameworks := Seq(new TestFramework("zio.test.sbt.ZTestFramework")),
    libraryDependencies ++= Seq(
      "dev.zio" %% "zio-test-sbt" % zioVersion % "test"
    )
  )
  .enablePlugins(SbtPlugin)
  .settings(
    scriptedLaunchOpts := {
      scriptedLaunchOpts.value ++
        Seq("-Xmx1024M", "-Dplugin.version=" + version.value)
    },
    scriptedBufferLog := false,
    scriptedDependencies := {
      (macros / publishLocal).value
      (core / publishLocal).value
      (clientJVM / publishLocal).value
      (tools / publishLocal).value
      publishLocal.value
    }
  )
  .dependsOn(tools)

lazy val catsInterop = project
  .in(file("interop/cats"))
  .settings(name := "caliban-cats")
  .settings(commonSettings)
  .settings(
    libraryDependencies ++= Seq(
      "dev.zio"       %% "zio-interop-cats" % zioInteropCatsVersion,
      "org.typelevel" %% "cats-effect"      % catsEffectVersion
    )
  )
  .dependsOn(core)

lazy val monixInterop = project
  .in(file("interop/monix"))
  .settings(name := "caliban-monix")
  .settings(commonSettings)
  .settings(
    libraryDependencies ++= Seq(
      "dev.zio"  %% "zio-interop-reactivestreams" % "1.3.5",
      "dev.zio"  %% "zio-interop-cats"            % zioInteropCatsVersion,
      "io.monix" %% "monix"                       % "3.4.0"
    )
  )
  .dependsOn(core)

lazy val tapirInterop = project
  .in(file("interop/tapir"))
  .settings(name := "caliban-tapir")
  .settings(commonSettings)
  .settings(
    crossScalaVersions -= scala3,
    testFrameworks := Seq(new TestFramework("zio.test.sbt.ZTestFramework")),
    libraryDependencies ++= Seq(
      "com.softwaremill.sttp.tapir"   %% "tapir-core"     % tapirVersion,
      "dev.zio"                       %% "zio-test"       % zioVersion % "test",
      "dev.zio"                       %% "zio-test-sbt"   % zioVersion % "test",
      compilerPlugin(("org.typelevel" %% "kind-projector" % "0.13.0").cross(CrossVersion.full))
    )
  )
  .dependsOn(core)

lazy val http4s = project
  .in(file("adapters/http4s"))
  .settings(name := "caliban-http4s")
  .settings(commonSettings)
  .settings(
    crossScalaVersions -= scala3,
    libraryDependencies ++= Seq(
      "dev.zio"                       %% "zio-interop-cats"    % zioInteropCatsVersion,
      "org.typelevel"                 %% "cats-effect"         % catsEffectVersion,
      "org.http4s"                    %% "http4s-dsl"          % http4sVersion,
      "org.http4s"                    %% "http4s-circe"        % http4sVersion,
      "org.http4s"                    %% "http4s-blaze-server" % http4sVersion,
      "io.circe"                      %% "circe-parser"        % circeVersion,
      compilerPlugin(("org.typelevel" %% "kind-projector"      % "0.13.0").cross(CrossVersion.full))
    )
  )
  .dependsOn(core)

lazy val zioHttp = project
  .in(file("adapters/zio-http"))
  .settings(name := "caliban-zio-http")
  .settings(commonSettings)
  .settings(
    resolvers ++= Seq(
      "Sonatype OSS Snapshots" at "https://s01.oss.sonatype.org/content/repositories/snapshots"
    ),
    libraryDependencies ++= Seq(
      "io.d11"   %% "zhttp"         % zioHttpVersion,
      "io.circe" %% "circe-parser"  % circeVersion,
      "io.circe" %% "circe-generic" % circeVersion
    )
  )
  .dependsOn(core)

lazy val akkaHttp = project
  .in(file("adapters/akka-http"))
  .settings(name := "caliban-akka-http")
  .settings(commonSettings)
  .settings(
    crossScalaVersions -= scala3,
    libraryDependencies ++= Seq(
<<<<<<< HEAD
      "com.typesafe.akka" %% "akka-http"                  % "10.2.4",
      "com.typesafe.akka" %% "akka-serialization-jackson" % akkaVersion,
      "com.typesafe.akka" %% "akka-stream"                % akkaVersion,
      "de.heikoseeberger" %% "akka-http-circe"            % "1.36.0"   % Optional,
      "de.heikoseeberger" %% "akka-http-play-json"        % "1.36.0"   % Optional,
      "de.heikoseeberger" %% "akka-http-zio-json"         % "1.36.0"   % Optional,
      "dev.zio"           %% "zio-test"                   % zioVersion % "test",
      "dev.zio"           %% "zio-test-sbt"               % zioVersion % "test",
      compilerPlugin(
        ("org.typelevel"  %% "kind-projector"             % "0.11.3")
          .cross(CrossVersion.full)
      )
=======
      "com.typesafe.akka"             %% "akka-http"                  % "10.2.4",
      "com.typesafe.akka"             %% "akka-serialization-jackson" % akkaVersion,
      "com.typesafe.akka"             %% "akka-stream"                % akkaVersion,
      "de.heikoseeberger"             %% "akka-http-circe"            % "1.36.0" % Optional,
      "de.heikoseeberger"             %% "akka-http-play-json"        % "1.36.0" % Optional,
      compilerPlugin(("org.typelevel" %% "kind-projector"             % "0.13.0").cross(CrossVersion.full))
>>>>>>> cb7d1d49
    )
  )
  .dependsOn(core)

lazy val finch = project
  .in(file("adapters/finch"))
  .settings(name := "caliban-finch")
  .settings(commonSettings)
  .settings(
    crossScalaVersions -= scala3,
    libraryDependencies ++= Seq(
      "com.github.finagle" %% "finchx-core"      % "0.32.1",
      "com.github.finagle" %% "finchx-circe"     % "0.32.1",
      "dev.zio"            %% "zio-interop-cats" % zioInteropCatsVersion,
      "org.typelevel"      %% "cats-effect"      % catsEffectVersion,
      "io.circe"           %% "circe-parser"     % circeVersion
    )
  )
  .dependsOn(core)

lazy val play = project
  .in(file("adapters/play"))
  .settings(name := "caliban-play")
  .settings(commonSettings)
  .settings(
    crossScalaVersions -= scala3,
    testFrameworks := Seq(new TestFramework("zio.test.sbt.ZTestFramework")),
    libraryDependencies ++= Seq(
      "com.typesafe.play"             %% "play"                          % playVersion,
      "dev.zio"                       %% "zio-test"                      % zioVersion   % "test",
      "dev.zio"                       %% "zio-test-sbt"                  % zioVersion   % "test",
      "com.typesafe.play"             %% "play-akka-http-server"         % playVersion  % "test",
      "io.circe"                      %% "circe-generic"                 % circeVersion % "test",
      "com.softwaremill.sttp.client3" %% "async-http-client-backend-zio" % sttpVersion  % "test",
      "com.softwaremill.sttp.client3" %% "circe"                         % sttpVersion  % "test"
    )
  )
  .dependsOn(core)

lazy val client    = crossProject(JSPlatform, JVMPlatform)
  .crossType(CrossType.Pure)
  .in(file("client"))
  .settings(name := "caliban-client")
  .settings(commonSettings)
  .settings(
    testFrameworks := Seq(new TestFramework("zio.test.sbt.ZTestFramework")),
    libraryDependencies ++= Seq(
      "io.circe"                      %%% "circe-parser" % circeVersion,
      "com.softwaremill.sttp.client3" %%% "core"         % sttpVersion,
      "dev.zio"                       %%% "zio-test"     % zioVersion % "test",
      "dev.zio"                       %%% "zio-test-sbt" % zioVersion % "test"
    )
  )
lazy val clientJVM = client.jvm
lazy val clientJS  = client.js.settings(
  libraryDependencies ++= {
    Seq("io.github.cquiroz" %%% "scala-java-time" % "2.3.0" % Test)
  }
)

lazy val examples = project
  .in(file("examples"))
  .settings(commonSettings)
  .settings(publish / skip := true)
  .settings(
    crossScalaVersions -= scala3,
    libraryDependencies ++= Seq(
      "de.heikoseeberger"             %% "akka-http-circe"               % "1.36.0",
      "com.softwaremill.sttp.client3" %% "async-http-client-backend-zio" % sttpVersion,
      "com.softwaremill.sttp.tapir"   %% "tapir-json-circe"              % tapirVersion,
      "io.circe"                      %% "circe-generic"                 % circeVersion,
      "io.d11"                        %% "zhttp"                         % zioHttpVersion,
      "com.typesafe.play"             %% "play-akka-http-server"         % playVersion,
      "com.typesafe.akka"             %% "akka-actor-typed"              % akkaVersion
    )
  )
  .dependsOn(akkaHttp, http4s, catsInterop, finch, play, monixInterop, tapirInterop, clientJVM, federation, zioHttp)

lazy val benchmarks = project
  .in(file("benchmarks"))
  .settings(commonSettings)
  .settings(publish / skip := true)
  .dependsOn(core)
  .enablePlugins(JmhPlugin)
  .settings(
    crossScalaVersions -= scala3,
    libraryDependencies ++= Seq(
      "org.sangria-graphql" %% "sangria"       % "2.0.0",
      "org.sangria-graphql" %% "sangria-circe" % "1.3.0"
    )
  )

lazy val federation = project
  .in(file("federation"))
  .settings(name := "caliban-federation")
  .settings(commonSettings)
  .dependsOn(core % "compile->compile;test->test")
  .settings(
    crossScalaVersions -= scala3,
    testFrameworks := Seq(new TestFramework("zio.test.sbt.ZTestFramework")),
    libraryDependencies ++= Seq(
      "dev.zio" %% "zio"          % zioVersion,
      "dev.zio" %% "zio-test"     % zioVersion % Test,
      "dev.zio" %% "zio-test-sbt" % zioVersion % Test,
      compilerPlugin("com.olegpy" %% "better-monadic-for" % "0.3.1")
    ),
    Compile / PB.targets := Seq(
      scalapb.gen(grpc = false) -> (Compile / sourceManaged).value / "scalapb"
    ),
    libraryDependencies ++= Seq(
      "com.thesamet.scalapb" %% "scalapb-runtime" % scalapb.compiler.Version.scalapbVersion % "protobuf"
    ),
    scalacOptions += "-Ywarn-unused:-locals"
  )

val commonSettings = Def.settings(
  scalacOptions ++= Seq(
    "-deprecation",
    "-encoding",
    "UTF-8",
    "-feature",
    "-language:higherKinds",
    "-language:existentials",
    "-unchecked",
    "-Xfatal-warnings"
  ) ++ (CrossVersion.partialVersion(scalaVersion.value) match {
    case Some((2, 12)) =>
      Seq(
        "-Xsource:2.13",
        "-Yno-adapted-args",
        "-Ypartial-unification",
        "-Ywarn-extra-implicit",
        "-Ywarn-inaccessible",
        "-Ywarn-infer-any",
        "-Ywarn-unused:-nowarn",
        "-Ywarn-nullary-override",
        "-Ywarn-nullary-unit",
        "-opt-inline-from:<source>",
        "-opt-warnings",
        "-opt:l:inline",
        "-explaintypes"
      )
    case Some((2, 13)) =>
      Seq(
        "-Xlint:-byname-implicit",
        "-explaintypes"
      )

    case Some((3, _)) =>
      Seq(
        "-explain-types",
        "-Ykind-projector"
      )
    case _            => Nil
  })
)<|MERGE_RESOLUTION|>--- conflicted
+++ resolved
@@ -263,27 +263,15 @@
   .settings(
     crossScalaVersions -= scala3,
     libraryDependencies ++= Seq(
-<<<<<<< HEAD
-      "com.typesafe.akka" %% "akka-http"                  % "10.2.4",
-      "com.typesafe.akka" %% "akka-serialization-jackson" % akkaVersion,
-      "com.typesafe.akka" %% "akka-stream"                % akkaVersion,
-      "de.heikoseeberger" %% "akka-http-circe"            % "1.36.0"   % Optional,
-      "de.heikoseeberger" %% "akka-http-play-json"        % "1.36.0"   % Optional,
-      "de.heikoseeberger" %% "akka-http-zio-json"         % "1.36.0"   % Optional,
-      "dev.zio"           %% "zio-test"                   % zioVersion % "test",
-      "dev.zio"           %% "zio-test-sbt"               % zioVersion % "test",
-      compilerPlugin(
-        ("org.typelevel"  %% "kind-projector"             % "0.11.3")
-          .cross(CrossVersion.full)
-      )
-=======
       "com.typesafe.akka"             %% "akka-http"                  % "10.2.4",
       "com.typesafe.akka"             %% "akka-serialization-jackson" % akkaVersion,
       "com.typesafe.akka"             %% "akka-stream"                % akkaVersion,
-      "de.heikoseeberger"             %% "akka-http-circe"            % "1.36.0" % Optional,
-      "de.heikoseeberger"             %% "akka-http-play-json"        % "1.36.0" % Optional,
+      "de.heikoseeberger"             %% "akka-http-circe"            % "1.36.0"   % Optional,
+      "de.heikoseeberger"             %% "akka-http-play-json"        % "1.36.0"   % Optional,
+      "de.heikoseeberger"             %% "akka-http-zio-json"         % "1.36.0"   % Optional,
+      "dev.zio"                       %% "zio-test"                   % zioVersion % "test",
+      "dev.zio"                       %% "zio-test-sbt"               % zioVersion % "test",
       compilerPlugin(("org.typelevel" %% "kind-projector"             % "0.13.0").cross(CrossVersion.full))
->>>>>>> cb7d1d49
     )
   )
   .dependsOn(core)
