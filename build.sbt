import sbtcrossproject.CrossPlugin.autoImport.{ crossProject, CrossType }

val mainScala       = "2.12.10"
val allScala        = Seq("2.13.1", mainScala)
val http4sVersion   = "0.21.1"
val silencerVersion = "1.4.4"
inThisBuild(
  List(
    organization := "com.github.ghostdogpr",
    homepage := Some(url("https://github.com/ghostdogpr/caliban")),
    licenses := List(
      "Apache-2.0" -> url("http://www.apache.org/licenses/LICENSE-2.0")
    ),
    parallelExecution in Test := false,
    pgpPassphrase := sys.env.get("PGP_PASSWORD").map(_.toArray),
    pgpPublicRing := file("/tmp/public.asc"),
    pgpSecretRing := file("/tmp/secret.asc"),
    scmInfo := Some(
      ScmInfo(
        url("https://github.com/ghostdogpr/caliban/"),
        "scm:git:git@github.com:ghostdogpr/caliban.git"
      )
    ),
    developers := List(
      Developer(
        "ghostdogpr",
        "Pierre Ricadat",
        "ghostdogpr@gmail.com",
        url("https://github.com/ghostdogpr")
      )
    )
  )
)

ThisBuild / publishTo := sonatypePublishToBundle.value

name := "caliban"
addCommandAlias("fmt", "all scalafmtSbt scalafmt test:scalafmt")
addCommandAlias(
  "check",
  "all scalafmtSbtCheck scalafmtCheck test:scalafmtCheck"
)

lazy val root = project
  .in(file("."))
  .enablePlugins(ScalaJSPlugin)
  .settings(skip in publish := true)
  .settings(historyPath := None)
<<<<<<< HEAD
  .aggregate(coreJVM, coreJS, http4s, akkaHttp, catsInteropJVM, catsInteropJS, clientJVM, clientJS, codegen)
=======
  .aggregate(coreJVM, coreJS, http4s, akkaHttp, catsInteropJVM, catsInteropJS, monixInterop, codegen)
>>>>>>> 535c52d1

lazy val core = crossProject(JSPlatform, JVMPlatform)
  .crossType(CrossType.Pure)
  .in(file("core"))
  .settings(name := "caliban")
  .settings(commonSettings)
  .settings(
    testFrameworks := Seq(new TestFramework("zio.test.sbt.ZTestFramework")),
    libraryDependencies ++= Seq(
      "com.lihaoyi"    %%% "fastparse"        % "2.2.4",
      "com.propensive" %%% "magnolia"         % "0.12.6",
      "com.propensive" %%% "mercator"         % "0.2.1",
      "dev.zio"        %%% "zio"              % "1.0.0-RC17",
      "dev.zio"        %%% "zio-streams"      % "1.0.0-RC17",
      "dev.zio"        %%% "zio-test"         % "1.0.0-RC17" % "test",
      "dev.zio"        %%% "zio-test-sbt"     % "1.0.0-RC17" % "test",
      "io.circe"       %%% "circe-derivation" % "0.12.0-M7" % Optional,
      compilerPlugin("com.olegpy" %% "better-monadic-for" % "0.3.1")
    )
  )
  .jvmSettings(
    fork in Test := true,
    fork in run := true
  )
lazy val coreJVM = core.jvm
lazy val coreJS = core.js.settings(
  libraryDependencies += "io.github.cquiroz" %%% "scala-java-time" % "2.0.0-RC3" % Test
)
lazy val codegen = project
  .in(file("codegen"))
  .settings(name := "caliban-codegen")
  .settings(commonSettings)
  .settings(
    sbtPlugin := true,
    crossScalaVersions := Seq("2.12.10"),
    testFrameworks := Seq(new TestFramework("zio.test.sbt.ZTestFramework")),
    libraryDependencies ++= Seq(
      "org.scalameta" %% "scalafmt-dynamic" % "2.3.2",
      "org.scalameta" %% "scalafmt-core"    % "2.3.2",
      "dev.zio"       %% "zio-test"         % "1.0.0-RC17" % "test",
      "dev.zio"       %% "zio-test-sbt"     % "1.0.0-RC17" % "test"
    )
  )
  .dependsOn(coreJVM)

lazy val catsInterop = crossProject(JSPlatform, JVMPlatform)
  .crossType(CrossType.Pure)
  .in(file("interop/cats"))
  .settings(name := "caliban-cats")
  .settings(commonSettings)
  .settings(
    libraryDependencies ++= Seq(
      "dev.zio"       %%% "zio-interop-cats" % "2.0.0.0-RC10",
      "org.typelevel" %%% "cats-effect"      % "2.1.1"
    )
  )
  .dependsOn(core)
lazy val catsInteropJVM = catsInterop.jvm
lazy val catsInteropJS  = catsInterop.js

lazy val monixInterop = project
  .in(file("interop/monix"))
  .settings(name := "caliban-monix")
  .settings(commonSettings)
  .settings(
    libraryDependencies ++= Seq(
      "dev.zio"  %% "zio-interop-reactivestreams" % "1.0.3.5-RC3",
      "dev.zio"  %% "zio-interop-cats"            % "2.0.0.0-RC10",
      "io.monix" %% "monix"                       % "3.1.0"
    )
  )
  .dependsOn(coreJVM)

lazy val http4s = project
  .in(file("http4s"))
  .settings(name := "caliban-http4s")
  .settings(commonSettings)
  .settings(
    libraryDependencies ++= Seq(
      "dev.zio"       %% "zio-interop-cats"    % "2.0.0.0-RC10",
      "org.typelevel" %% "cats-effect"         % "2.1.1",
      "org.http4s"    %% "http4s-dsl"          % http4sVersion,
      "org.http4s"    %% "http4s-circe"        % http4sVersion,
      "org.http4s"    %% "http4s-blaze-server" % http4sVersion,
      "io.circe"      %% "circe-parser"        % "0.13.0",
      compilerPlugin(
        ("org.typelevel" %% "kind-projector" % "0.11.0")
          .cross(CrossVersion.full)
      ),
      compilerPlugin("com.github.ghik" % "silencer-plugin" % silencerVersion cross CrossVersion.full),
      "com.github.ghik" % "silencer-lib" % silencerVersion % Provided cross CrossVersion.full
    )
  )
  .dependsOn(coreJVM)

lazy val akkaHttp = project
  .in(file("akka-http"))
  .settings(name := "caliban-akka-http")
  .settings(commonSettings)
  .settings(
    libraryDependencies ++= Seq(
      "com.typesafe.akka" %% "akka-http"       % "10.1.11",
      "com.typesafe.akka" %% "akka-stream"     % "2.6.3",
      "de.heikoseeberger" %% "akka-http-circe" % "1.31.0",
      "io.circe"          %% "circe-parser"    % "0.13.0",
      compilerPlugin(
        ("org.typelevel" %% "kind-projector" % "0.11.0")
          .cross(CrossVersion.full)
      )
    )
  )
  .dependsOn(coreJVM)

lazy val client = crossProject(JSPlatform, JVMPlatform)
  .crossType(CrossType.Pure)
  .in(file("client"))
  .settings(name := "caliban-client")
  .settings(commonSettings)
  .settings(
    testFrameworks := Seq(new TestFramework("zio.test.sbt.ZTestFramework")),
    libraryDependencies ++= Seq(
      "io.circe"                     %%% "circe-parser"     % "0.13.0",
      "io.circe"                     %%% "circe-derivation" % "0.12.0-M7",
      "com.softwaremill.sttp.client" %%% "core"             % "2.0.0-RC7",
      "com.softwaremill.sttp.client" %%% "circe"            % "2.0.0-RC7",
      "dev.zio"                      %%% "zio-test"         % "1.0.0-RC17" % "test",
      "dev.zio"                      %%% "zio-test-sbt"     % "1.0.0-RC17" % "test"
    )
  )
lazy val clientJVM = client.jvm
lazy val clientJS  = client.js

lazy val examples = project
  .in(file("examples"))
  .settings(commonSettings)
  .settings(skip in publish := true)
<<<<<<< HEAD
  .settings(
    libraryDependencies ++= Seq(
      "com.softwaremill.sttp.client" %% "async-http-client-backend-zio" % "2.0.0-RC7"
    )
  )
  .dependsOn(akkaHttp, http4s, catsInteropJVM, clientJVM)
=======
  .dependsOn(akkaHttp, http4s, catsInteropJVM, monixInterop)
>>>>>>> 535c52d1

lazy val benchmarks = project
  .in(file("benchmarks"))
  .settings(commonSettings)
  .settings(skip in publish := true)
  .dependsOn(coreJVM)
  .enablePlugins(JmhPlugin)
  .settings(
    libraryDependencies ++= Seq(
      "org.sangria-graphql" %% "sangria"       % "1.4.2",
      "org.sangria-graphql" %% "sangria-circe" % "1.2.1"
    )
  )

val commonSettings = Def.settings(
  scalaVersion := mainScala,
  crossScalaVersions := allScala,
  scalacOptions ++= Seq(
    "-deprecation",
    "-encoding",
    "UTF-8",
    "-explaintypes",
    "-Yrangepos",
    "-feature",
    "-language:higherKinds",
    "-language:existentials",
    "-unchecked",
    "-Xlint:_,-type-parameter-shadow",
    "-Xfatal-warnings",
    "-Ywarn-numeric-widen",
    "-Ywarn-unused:patvars,-implicits",
    "-Ywarn-value-discard"
  ) ++ (CrossVersion.partialVersion(scalaVersion.value) match {
    case Some((2, 12)) =>
      Seq(
        "-Xsource:2.13",
        "-Yno-adapted-args",
        "-Ypartial-unification",
        "-Ywarn-extra-implicit",
        "-Ywarn-inaccessible",
        "-Ywarn-infer-any",
        "-Ywarn-nullary-override",
        "-Ywarn-nullary-unit",
        "-opt-inline-from:<source>",
        "-opt-warnings",
        "-opt:l:inline"
      )
    case _ => Nil
  })
)<|MERGE_RESOLUTION|>--- conflicted
+++ resolved
@@ -46,11 +46,7 @@
   .enablePlugins(ScalaJSPlugin)
   .settings(skip in publish := true)
   .settings(historyPath := None)
-<<<<<<< HEAD
-  .aggregate(coreJVM, coreJS, http4s, akkaHttp, catsInteropJVM, catsInteropJS, clientJVM, clientJS, codegen)
-=======
-  .aggregate(coreJVM, coreJS, http4s, akkaHttp, catsInteropJVM, catsInteropJS, monixInterop, codegen)
->>>>>>> 535c52d1
+  .aggregate(coreJVM, coreJS, http4s, akkaHttp, catsInteropJVM, catsInteropJS, monixInterop, clientJVM, clientJS, codegen)
 
 lazy val core = crossProject(JSPlatform, JVMPlatform)
   .crossType(CrossType.Pure)
@@ -187,16 +183,12 @@
   .in(file("examples"))
   .settings(commonSettings)
   .settings(skip in publish := true)
-<<<<<<< HEAD
   .settings(
     libraryDependencies ++= Seq(
       "com.softwaremill.sttp.client" %% "async-http-client-backend-zio" % "2.0.0-RC7"
     )
   )
-  .dependsOn(akkaHttp, http4s, catsInteropJVM, clientJVM)
-=======
-  .dependsOn(akkaHttp, http4s, catsInteropJVM, monixInterop)
->>>>>>> 535c52d1
+  .dependsOn(akkaHttp, http4s, catsInteropJVM, monixInterop, clientJVM)
 
 lazy val benchmarks = project
   .in(file("benchmarks"))
