import org.scalajs.linker.interface.ModuleSplitStyle
import sbtcrossproject.CrossPlugin.autoImport.{ crossProject, CrossType }

val scala212 = "2.12.18"
val scala213 = "2.13.12"
val scala3   = "3.3.1"
val allScala = Seq(scala212, scala213, scala3)

val akkaVersion               = "2.6.20"
val catsEffect3Version        = "3.5.2"
val catsMtlVersion            = "1.3.0"
val circeVersion              = "0.14.6"
val fs2Version                = "3.9.3"
val http4sVersion             = "0.23.25"
val javaTimeVersion           = "2.5.0"
val jsoniterVersion           = "2.27.2"
val laminextVersion           = "0.16.2"
val magnoliaScala2Version     = "1.1.8"
val magnoliaScala3Version     = "1.3.4"
val pekkoHttpVersion          = "1.0.0"
val playVersion               = "3.0.1"
val playJsonVersion           = "3.0.1"
val scalafmtVersion           = "3.7.17"
val sttpVersion               = "3.9.1"
<<<<<<< HEAD
val tapirVersion              = "1.9.6"
val zioVersion                = "2.0.20"
=======
val tapirVersion              = "1.9.5"
val zioVersion                = "2.0.21"
>>>>>>> c73a6e34
val zioInteropCats2Version    = "22.0.0.0"
val zioInteropCats3Version    = "23.1.0.0"
val zioInteropReactiveVersion = "2.0.2"
val zioConfigVersion          = "3.0.7"
val zqueryVersion             = "0.6.0"
val zioJsonVersion            = "0.6.2"
val zioHttpVersion            = "3.0.0-RC4"
val zioOpenTelemetryVersion   = "3.0.0-RC20"
val zioPreludeVersion         = "1.0.0-RC21"

Global / onChangedBuildSource := ReloadOnSourceChanges

inThisBuild(
  List(
    scalaVersion             := scala213,
    crossScalaVersions       := allScala,
    organization             := "com.github.ghostdogpr",
    homepage                 := Some(url("https://github.com/ghostdogpr/caliban")),
    licenses                 := List(License.Apache2),
    resolvers += "Sonatype OSS Snapshots" at "https://oss.sonatype.org/content/repositories/snapshots",
    Test / parallelExecution := false,
    scmInfo                  := Some(
      ScmInfo(
        url("https://github.com/ghostdogpr/caliban/"),
        "scm:git:git@github.com:ghostdogpr/caliban.git"
      )
    ),
    developers               := List(
      Developer(
        "ghostdogpr",
        "Pierre Ricadat",
        "ghostdogpr@gmail.com",
        url("https://github.com/ghostdogpr")
      )
    ),
    versionScheme            := Some("pvp"),
    ConsoleHelper.welcomeMessage(scala212, scala213, scala3),
    // See https://github.com/playframework/playframework/issues/11461#issuecomment-1276028512
    // Can be removed when the entire Scala ecosystem has migrated to Scala 2.12.17+, sbt 1.8.x, and moved away from scala-xml v1 in general.
    libraryDependencySchemes ++= Seq(
      "org.scala-lang.modules" %% "scala-xml" % VersionScheme.Always
    )
  )
)

name := "caliban"
addCommandAlias("fmt", "all scalafmtSbt scalafmt test:scalafmt")
addCommandAlias(
  "check",
  "all scalafmtSbtCheck scalafmtCheck test:scalafmtCheck"
)

lazy val allProjects: Seq[ProjectReference] =
  List(
    macros,
    core,
    http4s,
    akkaHttp,
    pekkoHttp,
    play,
    zioHttp,
    quickAdapter,
    catsInterop,
    monixInterop,
    tapirInterop,
    clientJVM,
    clientJS,
    clientNative,
    clientLaminext,
    tools,
    codegenSbt,
    federation,
    reporting,
    tracing
  )

lazy val root = project
  .in(file("."))
  .enablePlugins(ScalaJSPlugin)
  .settings(publish / skip := true)
  .settings(crossScalaVersions := Nil)
  .aggregate(allProjects *)

lazy val rootJVM212 = project
  .in(file("target/rootJVM212"))
  .settings(
    crossScalaVersions := Nil,
    publish / skip     := true,
    ideSkipProject     := true
  )
  .aggregate({
    val excluded: Set[ProjectReference] = Set(clientJS, clientNative, clientLaminext, play)
    allProjects.filterNot(excluded.contains)
  } *)

lazy val rootJVM213 = project
  .in(file("target/rootJVM213"))
  .settings(
    crossScalaVersions := Nil,
    publish / skip     := true,
    ideSkipProject     := true
  )
  .aggregate({
    val excluded: Set[ProjectReference] = Set(clientJS, clientNative, clientLaminext, codegenSbt)
    allProjects.filterNot(excluded.contains)
  } *)

lazy val rootJVM3 = project
  .in(file("target/rootJVM3"))
  .settings(
    crossScalaVersions := Nil,
    publish / skip     := true,
    ideSkipProject     := true
  )
  .aggregate({
    val excluded: Set[ProjectReference] = Set(clientJS, clientNative, clientLaminext, codegenSbt, akkaHttp)
    allProjects.filterNot(excluded.contains)
  } *)

lazy val macros = project
  .in(file("macros"))
  .settings(name := "caliban-macros")
  .settings(commonSettings)
  .settings(enableMimaSettingsJVM)
  .settings(
    libraryDependencies ++= {
      if (scalaVersion.value == scala3) {
        Seq(
          "com.softwaremill.magnolia1_3" %% "magnolia" % magnoliaScala3Version
        )
      } else {
        Seq(
          "com.softwaremill.magnolia1_2" %% "magnolia"      % magnoliaScala2Version,
          "org.scala-lang"                % "scala-reflect" % scalaVersion.value
        )
      }
    }
  )

lazy val core = project
  .in(file("core"))
  .settings(name := "caliban")
  .settings(commonSettings)
  .settings(enableMimaSettingsJVM)
  .settings(
    testFrameworks := Seq(new TestFramework("zio.test.sbt.ZTestFramework")),
    libraryDependencies ++= {
      if (scalaVersion.value == scala212) {
        Seq("org.scala-lang.modules" %% "scala-collection-compat" % "2.11.0")
      } else {
        Seq()
      }
    } ++
      Seq(
        "com.lihaoyi"                           %% "fastparse"             % "3.0.2",
        "dev.zio"                               %% "zio"                   % zioVersion,
        "dev.zio"                               %% "zio-streams"           % zioVersion,
        "dev.zio"                               %% "zio-query"             % zqueryVersion,
        "dev.zio"                               %% "zio-prelude"           % zioPreludeVersion,
        "dev.zio"                               %% "zio-test"              % zioVersion      % Test,
        "dev.zio"                               %% "zio-test-sbt"          % zioVersion      % Test,
        "dev.zio"                               %% "zio-json"              % zioJsonVersion  % Optional,
        "com.softwaremill.sttp.tapir"           %% "tapir-core"            % tapirVersion    % Optional,
        "io.circe"                              %% "circe-core"            % circeVersion    % Optional,
        "io.circe"                              %% "circe-parser"          % circeVersion    % Test,
        "com.github.plokhotnyuk.jsoniter-scala" %% "jsoniter-scala-core"   % jsoniterVersion % Optional,
        "com.github.plokhotnyuk.jsoniter-scala" %% "jsoniter-scala-macros" % jsoniterVersion % Provided,
        "org.playframework"                     %% "play-json"             % playJsonVersion % Optional,
        "org.apache.commons"                     % "commons-lang3"         % "3.14.0"        % Test
      )
  )
  .dependsOn(macros)
  .settings(
    Test / fork := true,
    run / fork  := true
  )

lazy val tools = project
  .in(file("tools"))
  .enablePlugins(BuildInfoPlugin)
  .settings(name := "caliban-tools")
  .settings(commonSettings)
  .settings(enableMimaSettingsJVM)
  .settings(
    buildInfoKeys    := Seq[BuildInfoKey](
      "scalaPartialVersion" -> CrossVersion.partialVersion(scalaVersion.value),
      "scalafmtVersion"     -> scalafmtVersion
    ),
    buildInfoPackage := "caliban.tools",
    buildInfoObject  := "BuildInfo"
  )
  .settings(
    testFrameworks := Seq(new TestFramework("zio.test.sbt.ZTestFramework")),
    libraryDependencies ++= Seq(
      "org.scalameta"                  % "scalafmt-interfaces" % scalafmtVersion,
      "io.get-coursier"                % "interface"           % "1.0.19",
      "com.softwaremill.sttp.client3" %% "zio"                 % sttpVersion,
      "dev.zio"                       %% "zio-config"          % zioConfigVersion,
      "dev.zio"                       %% "zio-config-magnolia" % zioConfigVersion,
      "dev.zio"                       %% "zio-test"            % zioVersion     % Test,
      "dev.zio"                       %% "zio-test-sbt"        % zioVersion     % Test,
      "dev.zio"                       %% "zio-json"            % zioJsonVersion % Test
    )
  )
  .dependsOn(core, clientJVM)

lazy val tracing = project
  .in(file("tracing"))
  .enablePlugins(BuildInfoPlugin)
  .settings(name := "caliban-tracing")
  .settings(commonSettings)
  .settings(enableMimaSettingsJVM)
  .settings(
    buildInfoPackage := "caliban.tracing",
    buildInfoObject  := "BuildInfo"
  )
  .settings(
    testFrameworks := Seq(new TestFramework("zio.test.sbt.ZTestFramework")),
    libraryDependencies ++= Seq(
      "dev.zio"         %% "zio-opentelemetry"         % zioOpenTelemetryVersion,
      "dev.zio"         %% "zio-test"                  % zioVersion % Test,
      "dev.zio"         %% "zio-test-sbt"              % zioVersion % Test,
      "io.opentelemetry" % "opentelemetry-sdk-testing" % "1.34.1"   % Test
    )
  )
  .dependsOn(core, tools)

lazy val codegenSbt = project
  .in(file("codegen-sbt"))
  .settings(name := "caliban-codegen-sbt")
  .settings(commonSettings)
  .enablePlugins(BuildInfoPlugin)
  .settings(
    skip             := (scalaVersion.value != scala212),
    ideSkipProject   := (scalaVersion.value != scala212),
    buildInfoKeys    := Seq[BuildInfoKey](version),
    buildInfoPackage := "caliban.codegen",
    buildInfoObject  := "BuildInfo"
  )
  .settings(
    sbtPlugin          := true,
    crossScalaVersions := Seq(scala212),
    testFrameworks     := Seq(new TestFramework("zio.test.sbt.ZTestFramework")),
    libraryDependencies ++= Seq(
      "dev.zio" %% "zio-test-sbt" % zioVersion % Test
    )
  )
  .enablePlugins(SbtPlugin)
  .settings(
    scriptedLaunchOpts   := {
      scriptedLaunchOpts.value ++
        Seq("-Xmx1024M", "-Xss4M", "-Dplugin.version=" + version.value)
    },
    scriptedBufferLog    := false,
    scriptedDependencies := {
      (macros / publishLocal).value
      (core / publishLocal).value
      (clientJVM / publishLocal).value
      (tools / publishLocal).value
      publishLocal.value
    }
  )
  .dependsOn(tools)

lazy val catsInterop = project
  .in(file("interop/cats"))
  .settings(name := "caliban-cats")
  .settings(commonSettings)
  .settings(enableMimaSettingsJVM)
  .settings(apiMappingSettings)
  .settings(
    testFrameworks := Seq(new TestFramework("zio.test.sbt.ZTestFramework")),
    libraryDependencies ++= {
      if (scalaVersion.value == scala3) Seq()
      else Seq(compilerPlugin(("org.typelevel" %% "kind-projector" % "0.13.2").cross(CrossVersion.full)))
    } ++ Seq(
      "org.typelevel" %% "cats-effect"      % catsEffect3Version,
      "co.fs2"        %% "fs2-core"         % fs2Version,
      "dev.zio"       %% "zio-interop-cats" % zioInteropCats3Version,
      "dev.zio"       %% "zio-test"         % zioVersion % Test,
      "dev.zio"       %% "zio-test-sbt"     % zioVersion % Test
    )
  )
  .dependsOn(core)

lazy val monixInterop = project
  .in(file("interop/monix"))
  .settings(name := "caliban-monix")
  .settings(commonSettings)
  .settings(enableMimaSettingsJVM)
  .settings(
    libraryDependencies ++= Seq(
      "dev.zio"  %% "zio-interop-reactivestreams" % zioInteropReactiveVersion,
      "dev.zio"  %% "zio-interop-cats"            % zioInteropCats2Version,
      "io.monix" %% "monix"                       % "3.4.1"
    )
  )
  .dependsOn(core)

lazy val tapirInterop = project
  .in(file("interop/tapir"))
  .settings(name := "caliban-tapir")
  .settings(commonSettings)
  .settings(enableMimaSettingsJVM)
  .settings(
    testFrameworks := Seq(new TestFramework("zio.test.sbt.ZTestFramework")),
    libraryDependencies ++= {
      if (scalaVersion.value == scala3) Seq()
      else Seq(compilerPlugin(("org.typelevel" %% "kind-projector" % "0.13.2").cross(CrossVersion.full)))
    } ++
      Seq(
        "com.softwaremill.sttp.tapir"   %% "tapir-core"                    % tapirVersion,
        "com.softwaremill.sttp.tapir"   %% "tapir-zio"                     % tapirVersion,
        "com.softwaremill.sttp.tapir"   %% "tapir-sttp-client"             % tapirVersion   % Test,
        "com.softwaremill.sttp.client3" %% "async-http-client-backend-zio" % sttpVersion    % Test,
        "dev.zio"                       %% "zio-json"                      % zioJsonVersion % Test,
        "dev.zio"                       %% "zio-test"                      % zioVersion     % Test,
        "dev.zio"                       %% "zio-test-sbt"                  % zioVersion     % Test
      )
  )
  .dependsOn(core)

lazy val http4s = project
  .in(file("adapters/http4s"))
  .settings(name := "caliban-http4s")
  .settings(commonSettings)
  .settings(enableMimaSettingsJVM)
  .settings(
    testFrameworks := Seq(new TestFramework("zio.test.sbt.ZTestFramework")),
    libraryDependencies ++= {
      if (scalaVersion.value == scala3) Seq()
      else Seq(compilerPlugin(("org.typelevel" %% "kind-projector" % "0.13.2").cross(CrossVersion.full)))
    } ++
      Seq(
        "dev.zio"                               %% "zio-interop-cats"        % zioInteropCats3Version,
        "org.typelevel"                         %% "cats-effect"             % catsEffect3Version,
        "com.softwaremill.sttp.tapir"           %% "tapir-http4s-server-zio" % tapirVersion,
        "com.softwaremill.sttp.tapir"           %% "tapir-json-circe"        % tapirVersion    % Test,
        "com.softwaremill.sttp.tapir"           %% "tapir-jsoniter-scala"    % tapirVersion    % Test,
        "org.http4s"                            %% "http4s-ember-server"     % http4sVersion   % Test,
        "dev.zio"                               %% "zio-test"                % zioVersion      % Test,
        "dev.zio"                               %% "zio-test-sbt"            % zioVersion      % Test,
        "com.softwaremill.sttp.client3"         %% "circe"                   % sttpVersion     % Test,
        "io.circe"                              %% "circe-generic"           % circeVersion    % Test,
        "com.github.plokhotnyuk.jsoniter-scala" %% "jsoniter-scala-macros"   % jsoniterVersion % Test
      )
  )
  .dependsOn(core % "compile->compile;test->test", tapirInterop % "compile->compile;test->test", catsInterop)

lazy val zioHttp = project
  .in(file("adapters/zio-http"))
  .settings(name := "caliban-zio-http")
  .settings(commonSettings)
  .settings(enableMimaSettingsJVM)
  .settings(
    resolvers += "Sonatype OSS Snapshots" at "https://oss.sonatype.org/content/repositories/snapshots",
    testFrameworks := Seq(new TestFramework("zio.test.sbt.ZTestFramework")),
    libraryDependencies ++= Seq(
      "dev.zio"                     %% "zio-http"              % zioHttpVersion,
      "com.softwaremill.sttp.tapir" %% "tapir-zio-http-server" % tapirVersion,
      "dev.zio"                     %% "zio-json"              % zioJsonVersion % Test,
      "com.softwaremill.sttp.tapir" %% "tapir-json-zio"        % tapirVersion   % Test
    )
  )
  .dependsOn(core, tapirInterop % "compile->compile;test->test")

lazy val quickAdapter = project
  .in(file("adapters/quick"))
  .settings(name := "caliban-quick")
  .settings(commonSettings)
  .settings(enableMimaSettingsJVM)
  .settings(
    testFrameworks := Seq(new TestFramework("zio.test.sbt.ZTestFramework")),
    libraryDependencies ++= Seq(
      "dev.zio"                               %% "zio-http"              % zioHttpVersion,
      "com.github.plokhotnyuk.jsoniter-scala" %% "jsoniter-scala-core"   % jsoniterVersion,
      "com.github.plokhotnyuk.jsoniter-scala" %% "jsoniter-scala-macros" % jsoniterVersion % Provided,
      "com.softwaremill.sttp.tapir"           %% "tapir-jsoniter-scala"  % tapirVersion    % Test
    )
  )
  .dependsOn(core, tapirInterop % "test->test")

lazy val akkaHttp = project
  .in(file("adapters/akka-http"))
  .settings(name := "caliban-akka-http")
  .settings(commonSettings)
  .settings(enableMimaSettingsJVM)
  .settings(
    skip           := (scalaVersion.value == scala3),
    ideSkipProject := (scalaVersion.value == scala3),
    crossScalaVersions -= scala3,
    testFrameworks := Seq(new TestFramework("zio.test.sbt.ZTestFramework")),
    libraryDependencies ++= Seq(
      "com.typesafe.akka"             %% "akka-http"                  % "10.2.10",
      "com.typesafe.akka"             %% "akka-serialization-jackson" % akkaVersion,
      "com.softwaremill.sttp.tapir"   %% "tapir-akka-http-server"     % tapirVersion,
      "com.softwaremill.sttp.tapir"   %% "tapir-json-circe"           % tapirVersion % Test,
      compilerPlugin(("org.typelevel" %% "kind-projector"             % "0.13.2").cross(CrossVersion.full))
    )
  )
  .dependsOn(core, tapirInterop % "compile->compile;test->test")

lazy val pekkoHttp = project
  .in(file("adapters/pekko-http"))
  .settings(name := "caliban-pekko-http")
  .settings(commonSettings)
  .settings(enableMimaSettingsJVM)
  .settings(
    testFrameworks := Seq(new TestFramework("zio.test.sbt.ZTestFramework")),
    libraryDependencies ++= {
      if (scalaVersion.value == scala3) Seq()
      else Seq(compilerPlugin(("org.typelevel" %% "kind-projector" % "0.13.2").cross(CrossVersion.full)))
    } ++ Seq(
      "org.apache.pekko"            %% "pekko-http"              % pekkoHttpVersion,
      "com.softwaremill.sttp.tapir" %% "tapir-pekko-http-server" % tapirVersion,
      "com.softwaremill.sttp.tapir" %% "tapir-json-circe"        % tapirVersion % Test
    )
  )
  .dependsOn(core, tapirInterop % "compile->compile;test->test")

lazy val play = project
  .in(file("adapters/play"))
  .settings(name := "caliban-play")
  .settings(commonSettings)
  .settings(enableMimaSettingsJVM)
  .settings(
    skip           := (scalaVersion.value == scala212),
    ideSkipProject := (scalaVersion.value == scala212),
    crossScalaVersions -= scala212,
    testFrameworks := Seq(new TestFramework("zio.test.sbt.ZTestFramework")),
    libraryDependencies ++= {
      if (scalaVersion.value == scala3) Seq()
      else Seq(compilerPlugin(("org.typelevel" %% "kind-projector" % "0.13.2").cross(CrossVersion.full)))
    },
    libraryDependencies ++= Seq(
      "org.playframework"           %% "play"                   % playVersion,
      "com.softwaremill.sttp.tapir" %% "tapir-play-server"      % tapirVersion,
      "com.softwaremill.sttp.tapir" %% "tapir-json-play"        % tapirVersion    % Test,
      "dev.zio"                     %% "zio-test"               % zioVersion      % Test,
      "dev.zio"                     %% "zio-test-sbt"           % zioVersion      % Test,
      "org.playframework"           %% "play-pekko-http-server" % playVersion     % Test,
      "org.playframework"           %% "play-json"              % playJsonVersion % Test
    )
  )
  .dependsOn(core, tapirInterop % "compile->compile;test->test")

lazy val client    = crossProject(JSPlatform, JVMPlatform, NativePlatform)
  .crossType(CrossType.Pure)
  .in(file("client"))
  .settings(name := "caliban-client")
  .settings(commonSettings)
  .settings(
    testFrameworks := Seq(new TestFramework("zio.test.sbt.ZTestFramework")),
    libraryDependencies ++= Seq(
      "com.softwaremill.sttp.client3"        %%% "core"                  % sttpVersion,
      "com.softwaremill.sttp.client3"        %%% "jsoniter"              % sttpVersion,
      "com.github.plokhotnyuk.jsoniter-scala" %% "jsoniter-scala-core"   % jsoniterVersion,
      "com.github.plokhotnyuk.jsoniter-scala" %% "jsoniter-scala-macros" % jsoniterVersion % Provided,
      "dev.zio"                              %%% "zio-test"              % zioVersion      % Test,
      "dev.zio"                              %%% "zio-test-sbt"          % zioVersion      % Test
    )
  )
lazy val clientJVM = client.jvm.settings(enableMimaSettingsJVM)
lazy val clientJS  = client.js
  .settings(enableMimaSettingsJS)
  .settings(
    libraryDependencies ++= {
      Seq(
        "org.scala-js"      %%% "scalajs-java-securerandom" % "1.0.0" cross CrossVersion.for3Use2_13,
        "io.github.cquiroz" %%% "scala-java-time"           % "2.5.0" % Test
      )
    }
  )
  .settings(scalaVersion := scala213)
  .settings(crossScalaVersions := allScala)

lazy val clientNative = client.native
  .settings(
    libraryDependencies ++= Seq(
      "com.github.lolgab" %%% "scala-native-crypto" % "0.0.4",
      "io.github.cquiroz" %%% "scala-java-time"     % javaTimeVersion % Test
    ),
    Test / fork := false
  )

lazy val clientLaminext = crossProject(JSPlatform)
  .crossType(CrossType.Pure)
  .js
  .in(file("client-laminext"))
  .settings(scalaVersion := scala213)
  .settings(crossScalaVersions := Seq(scala213, scala3))
  .settings(name := "caliban-client-laminext")
  .settings(commonSettings)
  .settings(enableMimaSettingsJS)
  .dependsOn(clientJS)
  .settings(
    testFrameworks                         := Seq(new TestFramework("zio.test.sbt.ZTestFramework")),
    Test / scalaJSLinkerConfig ~= { _.withModuleKind(ModuleKind.ESModule) },
    Test / scalaJSLinkerConfig ~= { _.withModuleSplitStyle(ModuleSplitStyle.FewestModules) },
    Test / scalaJSLinkerConfig ~= { _.withSourceMap(false) },
    Test / scalaJSUseMainModuleInitializer := true,
    Test / scalaJSUseTestModuleInitializer := false,
    libraryDependencies ++= Seq(
      "io.laminext"                           %%% "core"                % laminextVersion,
      "io.laminext"                           %%% "fetch"               % laminextVersion,
      "io.laminext"                           %%% "websocket"           % laminextVersion,
      "com.github.plokhotnyuk.jsoniter-scala" %%% "jsoniter-scala-core" % jsoniterVersion,
      "dev.zio"                               %%% "zio-test"            % zioVersion % Test,
      "dev.zio"                               %%% "zio-test-sbt"        % zioVersion % Test
    )
  )

lazy val examples = project
  .in(file("examples"))
  .settings(commonSettings)
  .settings(
    publish / skip     := true,
    run / fork         := true,
    run / connectInput := true
  )
  .settings(
    skip                                                 := (scalaVersion.value != scala213),
    ideSkipProject                                       := (scalaVersion.value != scala213),
    crossScalaVersions                                   := Seq(scala213),
    libraryDependencySchemes += "org.scala-lang.modules" %% "scala-java8-compat" % "always",
    libraryDependencies ++= Seq(
      "org.typelevel"                         %% "cats-mtl"               % catsMtlVersion,
      "org.http4s"                            %% "http4s-ember-server"    % http4sVersion,
      "org.http4s"                            %% "http4s-dsl"             % http4sVersion,
      "com.softwaremill.sttp.client3"         %% "zio"                    % sttpVersion,
      "io.circe"                              %% "circe-generic"          % circeVersion,
      "dev.zio"                               %% "zio-http"               % zioHttpVersion,
      "org.playframework"                     %% "play-pekko-http-server" % playVersion,
      "com.typesafe.akka"                     %% "akka-actor-typed"       % akkaVersion,
      "com.softwaremill.sttp.tapir"           %% "tapir-jsoniter-scala"   % tapirVersion,
      "com.softwaremill.sttp.tapir"           %% "tapir-json-circe"       % tapirVersion,
      "com.softwaremill.sttp.tapir"           %% "tapir-json-play"        % tapirVersion,
      "com.softwaremill.sttp.tapir"           %% "tapir-jsoniter-scala"   % tapirVersion,
      "com.github.plokhotnyuk.jsoniter-scala" %% "jsoniter-scala-macros"  % jsoniterVersion % Provided
    )
  )
  .dependsOn(
    akkaHttp,
    pekkoHttp,
    http4s,
    catsInterop,
    quickAdapter,
    play,
    /*monixInterop,*/
    tapirInterop,
    clientJVM,
    federation,
    zioHttp,
    tools
  )

lazy val reporting = project
  .in(file("reporting"))
  .settings(name := "caliban-reporting")
  .settings(commonSettings)
  .settings(enableMimaSettingsJVM)
  .dependsOn(clientJVM, core)
  .settings(
    testFrameworks := Seq(new TestFramework("zio.test.sbt.ZTestFramework")),
    libraryDependencies ++= Seq(
      "dev.zio"                       %% "zio"          % zioVersion,
      "com.softwaremill.sttp.client3" %% "core"         % sttpVersion,
      "dev.zio"                       %% "zio-test"     % zioVersion % Test,
      "dev.zio"                       %% "zio-test-sbt" % zioVersion % Test
    )
  )

lazy val benchmarks = project
  .in(file("benchmarks"))
  .settings(commonSettings)
  .settings(
    skip               := (scalaVersion.value == scala212),
    ideSkipProject     := (scalaVersion.value == scala212),
    publish / skip     := true,
    crossScalaVersions := Seq(scala213, scala3)
  )
  .dependsOn(core % "compile->compile")
  .enablePlugins(JmhPlugin)
  .settings(
    libraryDependencies ++= Seq(
      "org.sangria-graphql"                   %% "sangria"             % "4.0.1",
      "org.sangria-graphql"                   %% "sangria-circe"       % "1.3.2",
      "edu.gemini"                            %% "gsp-graphql-core"    % "0.13.0",
      "edu.gemini"                            %% "gsp-graphql-generic" % "0.13.0",
      "io.github.valdemargr"                  %% "gql-server"          % "0.3.3",
      "com.github.plokhotnyuk.jsoniter-scala" %% "jsoniter-scala-core" % jsoniterVersion,
      "io.circe"                              %% "circe-parser"        % circeVersion,
      "dev.zio"                               %% "zio-json"            % zioJsonVersion
    )
  )

lazy val federation = project
  .in(file("federation"))
  .settings(name := "caliban-federation")
  .settings(commonSettings)
  .settings(enableMimaSettingsJVM)
  .dependsOn(core % "compile->compile;test->test")
  .settings(
    testFrameworks       := Seq(new TestFramework("zio.test.sbt.ZTestFramework")),
    libraryDependencies ++= Seq(
      "dev.zio" %% "zio"          % zioVersion,
      "dev.zio" %% "zio-test"     % zioVersion % Test,
      "dev.zio" %% "zio-test-sbt" % zioVersion % Test
    ),
    Compile / PB.targets := Seq(
      scalapb.gen(grpc = false) -> (Compile / sourceManaged).value / "scalapb"
    ),
    libraryDependencies ++= Seq(
      "com.thesamet.scalapb" %% "scalapb-runtime" % scalapb.compiler.Version.scalapbVersion % "protobuf"
    )
  )

lazy val docs = project
  .in(file("mdoc"))
  .enablePlugins(MdocPlugin)
  .settings(commonSettings)
  .settings(
    skip               := (scalaVersion.value == scala3),
    ideSkipProject     := (scalaVersion.value == scala3),
    crossScalaVersions := Seq(scala212, scala213),
    name               := "caliban-docs",
    mdocIn             := (ThisBuild / baseDirectory).value / "vuepress" / "docs",
    run / fork         := true,
    scalacOptions -= "-Xfatal-warnings",
    scalacOptions += "-Wunused:imports",
    libraryDependencies ++= Seq(
      "com.softwaremill.sttp.client3" %% "zio"              % sttpVersion,
      "io.circe"                      %% "circe-generic"    % circeVersion,
      "com.softwaremill.sttp.tapir"   %% "tapir-json-circe" % tapirVersion,
      "org.typelevel"                 %% "cats-mtl"         % catsMtlVersion
    )
  )
  .dependsOn(core, catsInterop, tapirInterop, http4s, tools, quickAdapter)

lazy val commonSettings = Def.settings(
  scalacOptions ++= Seq(
    "-deprecation",
    "-encoding",
    "UTF-8",
    "-feature",
    "-language:higherKinds",
    "-language:existentials",
    "-unchecked",
    "-Xfatal-warnings"
  ) ++ (CrossVersion.partialVersion(scalaVersion.value) match {
    case Some((2, 12)) =>
      Seq(
        "-Xsource:2.13",
        "-Yno-adapted-args",
        "-Ypartial-unification",
        "-Ywarn-extra-implicit",
        "-Ywarn-inaccessible",
        "-Ywarn-infer-any",
        "-Ywarn-unused:-nowarn",
        "-Ywarn-nullary-override",
        "-Ywarn-nullary-unit",
        "-opt-warnings",
        "-opt:l:method",
        "-opt:l:inline",
        "-opt-inline-from:scala.**",
        "-explaintypes"
      )
    case Some((2, 13)) =>
      Seq(
        "-Xlint:-byname-implicit",
        "-Ybackend-parallelism:4",
        "-opt:l:method",
        "-opt:l:inline",
        "-opt-inline-from:scala.**",
        "-explaintypes"
      )

    case Some((3, _)) =>
      Seq(
        "-explain-types",
        "-Ykind-projector",
        "-no-indent"
      )
    case _            => Nil
  })
)

lazy val enforceMimaCompatibility = true // Enable / disable failing CI on binary incompatibilities

lazy val enableMimaSettingsJVM =
  Def.settings(
    mimaFailOnProblem     := enforceMimaCompatibility,
    mimaPreviousArtifacts := previousStableVersion.value.map(organization.value %% moduleName.value % _).toSet,
    mimaBinaryIssueFilters ++= Seq()
  )

lazy val enableMimaSettingsJS =
  Def.settings(
    mimaFailOnProblem     := enforceMimaCompatibility,
    mimaPreviousArtifacts := previousStableVersion.value.map(organization.value %%% moduleName.value % _).toSet,
    mimaBinaryIssueFilters ++= Seq()
  )

lazy val apiMappingSettings = Def.settings(
  autoAPIMappings := true,
  apiMappings ++= {
    val depsByModule = (Compile / dependencyClasspathAsJars).value.flatMap { dep =>
      dep.get(moduleID.key).map((_, dep.data))
    }.groupBy { case (moduleID, _) => (moduleID.organization, moduleID.name) }.mapValues(_.head)

    val cross = CrossVersion(crossVersion.value, scalaVersion.value, scalaBinaryVersion.value)
      .getOrElse((s: String) => s)

    def depFile(org: String, name: String) = depsByModule.get((org, cross(name)))

    def javadocIOUrl(id: ModuleID) = url(s"https://javadoc.io/doc/${id.organization}/${id.name}/${id.revision}/")

    def javadocIO(org: String, name: String) = depFile(org, name).map { case (id, f) => f -> javadocIOUrl(id) }

    Seq(
      javadocIO("dev.zio", "zio")
    ).flatten.toMap
  }
)

Global / excludeLintKeys += ideSkipProject<|MERGE_RESOLUTION|>--- conflicted
+++ resolved
@@ -22,13 +22,8 @@
 val playJsonVersion           = "3.0.1"
 val scalafmtVersion           = "3.7.17"
 val sttpVersion               = "3.9.1"
-<<<<<<< HEAD
 val tapirVersion              = "1.9.6"
-val zioVersion                = "2.0.20"
-=======
-val tapirVersion              = "1.9.5"
 val zioVersion                = "2.0.21"
->>>>>>> c73a6e34
 val zioInteropCats2Version    = "22.0.0.0"
 val zioInteropCats3Version    = "23.1.0.0"
 val zioInteropReactiveVersion = "2.0.2"
