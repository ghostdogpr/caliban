import sbtcrossproject.CrossPlugin.autoImport.{ crossProject, CrossType }

val mainScala = "2.12.10"
val allScala  = Seq("2.13.1", mainScala)

inThisBuild(
  List(
    organization := "com.github.ghostdogpr",
    homepage := Some(url("https://github.com/ghostdogpr/caliban")),
    licenses := List(
      "Apache-2.0" -> url("http://www.apache.org/licenses/LICENSE-2.0")
    ),
    scalaVersion := mainScala,
    parallelExecution in Test := false,
    pgpPassphrase := sys.env.get("PGP_PASSWORD").map(_.toArray),
    pgpPublicRing := file("/tmp/public.asc"),
    pgpSecretRing := file("/tmp/secret.asc"),
    scmInfo := Some(
      ScmInfo(
        url("https://github.com/ghostdogpr/caliban/"),
        "scm:git:git@github.com:ghostdogpr/caliban.git"
      )
    ),
    developers := List(
      Developer(
        "ghostdogpr",
        "Pierre Ricadat",
        "ghostdogpr@gmail.com",
        url("https://github.com/ghostdogpr")
      )
    ),
    crossScalaVersions := allScala
  )
)

ThisBuild / publishTo := sonatypePublishToBundle.value

name := "caliban"
addCommandAlias("fmt", "all scalafmtSbt scalafmt test:scalafmt")
addCommandAlias(
  "check",
  "all scalafmtSbtCheck scalafmtCheck test:scalafmtCheck"
)

lazy val root = project
  .in(file("."))
  .enablePlugins(ScalaJSPlugin)
  .settings(skip in publish := true)
  .settings(historyPath := None)
<<<<<<< HEAD
  .aggregate(coreJVM, coreJS, epsteinJVM, epsteinJS, http4s)
=======
  .aggregate(coreJVM, coreJS, http4s, catsInteropJVM, catsInteropJS)
>>>>>>> 5f561525

lazy val core = crossProject(JSPlatform, JVMPlatform)
  .crossType(CrossType.Pure)
  .in(file("core"))
  .settings(name := "caliban")
  .settings(commonSettings)
  .settings(
    testFrameworks := Seq(new TestFramework("zio.test.sbt.ZTestFramework")),
    libraryDependencies ++= Seq(
      "com.lihaoyi"    %%% "fastparse"    % "2.1.3",
      "com.propensive" %%% "magnolia"     % "0.12.0",
      "dev.zio"        %%% "zio"          % "1.0.0-RC15",
      "dev.zio"        %%% "zio-streams"  % "1.0.0-RC15",
      "dev.zio"        %%% "zio-test"     % "1.0.0-RC15" % "test",
      "dev.zio"        %%% "zio-test-sbt" % "1.0.0-RC15" % "test",
      compilerPlugin("com.olegpy" %% "better-monadic-for" % "0.3.1")
    )
  )
  .jvmSettings(fork in Test := true, fork in run := true)
lazy val coreJVM = core.jvm
lazy val coreJS = core.js.settings(
  libraryDependencies += "io.github.cquiroz" %%% "scala-java-time" % "2.0.0-RC3" % Test
)

<<<<<<< HEAD
lazy val epstein = crossProject(JSPlatform, JVMPlatform)
  .crossType(CrossType.Pure)
  .in(file("epstein"))
  .settings(name := "epstein")
  .settings(commonSettings)
  .settings(
    testFrameworks := Seq(new TestFramework("zio.test.sbt.ZTestFramework")),
    libraryDependencies ++= Seq(
      "dev.zio" %%% "zio"          % "1.0.0-RC15",
      "dev.zio" %%% "zio-streams"  % "1.0.0-RC15",
      "dev.zio" %%% "zio-test"     % "1.0.0-RC15" % "test",
      "dev.zio" %%% "zio-test-sbt" % "1.0.0-RC15" % "test"
    )
  )
  .jvmSettings(
    fork in Test := true,
    fork in run := true
  )
lazy val epsteinJVM = epstein.jvm
lazy val epsteinJS = epstein.js.settings(
  libraryDependencies += "io.github.cquiroz" %%% "scala-java-time" % "2.0.0-RC3" % Test
)
=======
lazy val catsInterop = crossProject(JSPlatform, JVMPlatform)
  .crossType(CrossType.Pure)
  .in(file("interop/cats"))
  .settings(name := "caliban-cats")
  .settings(commonSettings)
  .settings(
    libraryDependencies ++= Seq("org.typelevel" %%% "cats-effect" % "2.0.0")
  )
  .dependsOn(core)
lazy val catsInteropJVM = catsInterop.jvm
lazy val catsInteropJS  = catsInterop.js
>>>>>>> 5f561525

lazy val http4s = project
  .in(file("http4s"))
  .settings(name := "caliban-http4s")
  .settings(commonSettings)
  .settings(
    libraryDependencies ++= Seq(
      "dev.zio"       %% "zio-interop-cats"    % "2.0.0.0-RC6",
      "org.typelevel" %% "cats-effect"         % "2.0.0",
      "org.http4s"    %% "http4s-dsl"          % "0.21.0-M5",
      "org.http4s"    %% "http4s-circe"        % "0.21.0-M5",
      "org.http4s"    %% "http4s-blaze-server" % "0.21.0-M5",
      "io.circe"      %% "circe-parser"        % "0.12.3",
      "io.circe"      %% "circe-derivation"    % "0.12.0-M7",
      compilerPlugin(
        ("org.typelevel" %% "kind-projector" % "0.11.0")
          .cross(CrossVersion.full)
      )
    )
  )
  .dependsOn(coreJVM, catsInteropJVM)

lazy val examples = project
  .in(file("examples"))
  .settings(commonSettings)
  .settings(skip in publish := true)
  .dependsOn(http4s, catsInteropJVM)

lazy val benchmarks = project
  .in(file("benchmarks"))
  .settings(commonSettings)
  .settings(skip in publish := true)
  .dependsOn(coreJVM)
  .enablePlugins(JmhPlugin)
  .settings(
    libraryDependencies ++= Seq(
      "org.sangria-graphql" %% "sangria"       % "1.4.2",
      "org.sangria-graphql" %% "sangria-circe" % "1.2.1"
    )
  )

val commonSettings = Def.settings(
  scalacOptions ++= Seq(
    "-deprecation",
    "-encoding",
    "UTF-8",
    "-explaintypes",
    "-Yrangepos",
    "-feature",
    "-language:higherKinds",
    "-language:existentials",
    "-unchecked",
    "-Xlint:_,-type-parameter-shadow",
    "-Ywarn-numeric-widen",
    "-Ywarn-unused:patvars,-implicits",
    "-Ywarn-value-discard"
  ) ++ (CrossVersion.partialVersion(scalaVersion.value) match {
    case Some((2, 12)) =>
      Seq(
        "-Xsource:2.13",
        "-Yno-adapted-args",
        "-Ypartial-unification",
        "-Ywarn-extra-implicit",
        "-Ywarn-inaccessible",
        "-Ywarn-infer-any",
        "-Ywarn-nullary-override",
        "-Ywarn-nullary-unit",
        "-opt-inline-from:<source>",
        "-opt-warnings",
        "-opt:l:inline"
      )
    case _ => Nil
  })
)<|MERGE_RESOLUTION|>--- conflicted
+++ resolved
@@ -47,11 +47,7 @@
   .enablePlugins(ScalaJSPlugin)
   .settings(skip in publish := true)
   .settings(historyPath := None)
-<<<<<<< HEAD
-  .aggregate(coreJVM, coreJS, epsteinJVM, epsteinJS, http4s)
-=======
-  .aggregate(coreJVM, coreJS, http4s, catsInteropJVM, catsInteropJS)
->>>>>>> 5f561525
+  .aggregate(coreJVM, coreJS, epsteinJVM, epsteinJS, http4s, catsInteropJVM, catsInteropJS)
 
 lazy val core = crossProject(JSPlatform, JVMPlatform)
   .crossType(CrossType.Pure)
@@ -76,7 +72,6 @@
   libraryDependencies += "io.github.cquiroz" %%% "scala-java-time" % "2.0.0-RC3" % Test
 )
 
-<<<<<<< HEAD
 lazy val epstein = crossProject(JSPlatform, JVMPlatform)
   .crossType(CrossType.Pure)
   .in(file("epstein"))
@@ -99,7 +94,7 @@
 lazy val epsteinJS = epstein.js.settings(
   libraryDependencies += "io.github.cquiroz" %%% "scala-java-time" % "2.0.0-RC3" % Test
 )
-=======
+
 lazy val catsInterop = crossProject(JSPlatform, JVMPlatform)
   .crossType(CrossType.Pure)
   .in(file("interop/cats"))
@@ -111,7 +106,6 @@
   .dependsOn(core)
 lazy val catsInteropJVM = catsInterop.jvm
 lazy val catsInteropJS  = catsInterop.js
->>>>>>> 5f561525
 
 lazy val http4s = project
   .in(file("http4s"))
