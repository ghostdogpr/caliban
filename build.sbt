import com.typesafe.tools.mima.core._
import org.scalajs.linker.interface.ModuleSplitStyle
import sbtcrossproject.CrossPlugin.autoImport.{ crossProject, CrossType }

val scala212 = "2.12.18"
val scala213 = "2.13.12"
val scala3   = "3.3.1"
val allScala = Seq(scala212, scala213, scala3)

val akkaVersion               = "2.6.20"
val catsEffect3Version        = "3.5.2"
val catsMtlVersion            = "1.3.0"
val circeVersion              = "0.14.6"
val fs2Version                = "3.9.2"
val http4sVersion             = "0.23.23"
val javaTimeVersion           = "2.5.0"
val jsoniterVersion           = "2.24.1"
val laminextVersion           = "0.16.2"
val magnoliaScala2Version     = "1.1.6"
val magnoliaScala3Version     = "1.3.3"
val pekkoVersion              = "1.0.1"
val playVersion               = "2.8.20"
val playJsonVersion           = "2.10.1"
val scalafmtVersion           = "3.7.14"
val sttpVersion               = "3.9.0"
val tapirVersion              = "1.7.6"
val zioVersion                = "2.0.18"
val zioInteropCats2Version    = "22.0.0.0"
val zioInteropCats3Version    = "23.0.0.8"
val zioInteropReactiveVersion = "2.0.2"
val zioConfigVersion          = "3.0.7"
val zqueryVersion             = "0.5.1"
val zioJsonVersion            = "0.6.2"
val zioHttpVersion            = "3.0.0-RC2"
val zioOpenTelemetryVersion   = "3.0.0-RC15"
val zioPreludeVersion         = "1.0.0-RC21"

inThisBuild(
  List(
    scalaVersion             := scala212, // Change to control IntelliJ's highlighting
    crossScalaVersions       := allScala,
    organization             := "com.github.ghostdogpr",
    homepage                 := Some(url("https://github.com/ghostdogpr/caliban")),
    licenses                 := List(License.Apache2),
    resolvers += "Sonatype OSS Snapshots" at "https://oss.sonatype.org/content/repositories/snapshots",
    Test / parallelExecution := false,
    scmInfo                  := Some(
      ScmInfo(
        url("https://github.com/ghostdogpr/caliban/"),
        "scm:git:git@github.com:ghostdogpr/caliban.git"
      )
    ),
    developers               := List(
      Developer(
        "ghostdogpr",
        "Pierre Ricadat",
        "ghostdogpr@gmail.com",
        url("https://github.com/ghostdogpr")
      )
    ),
    versionScheme            := Some("pvp"),
    ConsoleHelper.welcomeMessage,
    // See https://github.com/playframework/playframework/issues/11461#issuecomment-1276028512
    // Can be removed when the entire Scala ecosystem has migrated to Scala 2.12.17+, sbt 1.8.x, and moved away from scala-xml v1 in general.
    libraryDependencySchemes ++= Seq(
      "org.scala-lang.modules" %% "scala-xml" % VersionScheme.Always
    )
  )
)

name := "caliban"
addCommandAlias("fmt", "all scalafmtSbt scalafmt test:scalafmt")
addCommandAlias(
  "check",
  "all scalafmtSbtCheck scalafmtCheck test:scalafmtCheck"
)

lazy val root = project
  .in(file("."))
  .enablePlugins(ScalaJSPlugin)
  .settings(publish / skip := true)
  .settings(crossScalaVersions := Nil)
  .aggregate(
    macros,
    core,
    http4s,
    akkaHttp,
    pekkoHttp,
    play,
    zioHttp,
    catsInterop,
    monixInterop,
    tapirInterop,
    clientJVM,
    clientJS,
    clientNative,
    clientLaminext,
    tools,
    codegenSbt,
    federation,
    reporting,
    tracing
  )

lazy val macros = project
  .in(file("macros"))
  .settings(name := "caliban-macros")
  .settings(commonSettings)
  .settings(enableMimaSettingsJVM)
  .settings(
    libraryDependencies ++= {
      if (scalaVersion.value == scala3) {
        Seq(
          "com.softwaremill.magnolia1_3" %% "magnolia" % magnoliaScala3Version
        )
      } else {
        Seq(
          "com.softwaremill.magnolia1_2" %% "magnolia"      % magnoliaScala2Version,
          "org.scala-lang"                % "scala-reflect" % scalaVersion.value
        )
      }
    }
  )

lazy val core = project
  .in(file("core"))
  .settings(name := "caliban")
  .settings(commonSettings)
  .settings(enableMimaSettingsJVM)
  .settings(
    testFrameworks := Seq(new TestFramework("zio.test.sbt.ZTestFramework")),
    libraryDependencies ++= {
      if (scalaVersion.value == scala212) {
        Seq("org.scala-lang.modules" %% "scala-collection-compat" % "2.11.0")
      } else {
        Seq()
      }
    } ++
      Seq(
        "com.lihaoyi"                           %% "fastparse"             % "3.0.2",
        "dev.zio"                               %% "zio"                   % zioVersion,
        "dev.zio"                               %% "zio-streams"           % zioVersion,
        "dev.zio"                               %% "zio-query"             % zqueryVersion,
        "dev.zio"                               %% "zio-prelude"           % zioPreludeVersion,
        "dev.zio"                               %% "zio-test"              % zioVersion      % Test,
        "dev.zio"                               %% "zio-test-sbt"          % zioVersion      % Test,
        "dev.zio"                               %% "zio-json"              % zioJsonVersion  % Optional,
        "com.softwaremill.sttp.tapir"           %% "tapir-core"            % tapirVersion    % Optional,
        "io.circe"                              %% "circe-core"            % circeVersion    % Optional,
        "io.circe"                              %% "circe-parser"          % circeVersion    % Test,
        "com.github.plokhotnyuk.jsoniter-scala" %% "jsoniter-scala-core"   % jsoniterVersion % Optional,
        "com.github.plokhotnyuk.jsoniter-scala" %% "jsoniter-scala-macros" % jsoniterVersion % Provided,
        "com.typesafe.play"                     %% "play-json"             % playJsonVersion % Optional
      )
  )
  .dependsOn(macros)
  .settings(
    Test / fork := true,
    run / fork  := true
  )

lazy val tools = project
  .in(file("tools"))
  .enablePlugins(BuildInfoPlugin)
  .settings(name := "caliban-tools")
  .settings(commonSettings)
  .settings(enableMimaSettingsJVM)
  .settings(
    buildInfoKeys    := Seq[BuildInfoKey](
      "scalaPartialVersion" -> CrossVersion.partialVersion(scalaVersion.value),
      "scalafmtVersion"     -> scalafmtVersion
    ),
    buildInfoPackage := "caliban.tools",
    buildInfoObject  := "BuildInfo"
  )
  .settings(
    testFrameworks := Seq(new TestFramework("zio.test.sbt.ZTestFramework")),
    libraryDependencies ++= Seq(
      "org.scalameta"                  % "scalafmt-interfaces" % scalafmtVersion,
      "io.get-coursier"                % "interface"           % "1.0.19",
      "com.softwaremill.sttp.client3" %% "zio"                 % sttpVersion,
      "dev.zio"                       %% "zio-config"          % zioConfigVersion,
      "dev.zio"                       %% "zio-config-magnolia" % zioConfigVersion,
      "dev.zio"                       %% "zio-test"            % zioVersion     % Test,
      "dev.zio"                       %% "zio-test-sbt"        % zioVersion     % Test,
      "dev.zio"                       %% "zio-json"            % zioJsonVersion % Test
    )
  )
  .dependsOn(core, clientJVM)

lazy val tracing = project
  .in(file("tracing"))
  .enablePlugins(BuildInfoPlugin)
  .settings(name := "caliban-tracing")
  .settings(commonSettings)
  .settings(enableMimaSettingsJVM)
  .settings(
    buildInfoPackage := "caliban.tracing",
    buildInfoObject  := "BuildInfo"
  )
  .settings(
    testFrameworks := Seq(new TestFramework("zio.test.sbt.ZTestFramework")),
    libraryDependencies ++= Seq(
      "dev.zio"         %% "zio-opentelemetry"         % zioOpenTelemetryVersion,
      "dev.zio"         %% "zio-test"                  % zioVersion % Test,
      "dev.zio"         %% "zio-test-sbt"              % zioVersion % Test,
      "io.opentelemetry" % "opentelemetry-sdk-testing" % "1.31.0"   % Test
    )
  )
  .dependsOn(core, tools)

lazy val codegenSbt = project
  .in(file("codegen-sbt"))
  .settings(name := "caliban-codegen-sbt")
  .settings(commonSettings)
  .enablePlugins(BuildInfoPlugin)
  .settings(
    skip             := (scalaVersion.value != scala212),
    ideSkipProject   := (scalaVersion.value != scala212),
    buildInfoKeys    := Seq[BuildInfoKey](version),
    buildInfoPackage := "caliban.codegen",
    buildInfoObject  := "BuildInfo"
  )
  .settings(
    sbtPlugin          := true,
    crossScalaVersions := Seq(scala212),
    testFrameworks     := Seq(new TestFramework("zio.test.sbt.ZTestFramework")),
    libraryDependencies ++= Seq(
      "dev.zio" %% "zio-test-sbt" % zioVersion % Test
    )
  )
  .enablePlugins(SbtPlugin)
  .settings(
    scriptedLaunchOpts   := {
      scriptedLaunchOpts.value ++
        Seq("-Xmx1024M", "-Xss4M", "-Dplugin.version=" + version.value)
    },
    scriptedBufferLog    := false,
    scriptedDependencies := {
      (macros / publishLocal).value
      (core / publishLocal).value
      (clientJVM / publishLocal).value
      (tools / publishLocal).value
      publishLocal.value
    }
  )
  .dependsOn(tools)

lazy val catsInterop = project
  .in(file("interop/cats"))
  .settings(name := "caliban-cats")
  .settings(commonSettings)
  .settings(enableMimaSettingsJVM)
  .settings(apiMappingSettings)
  .settings(
    testFrameworks := Seq(new TestFramework("zio.test.sbt.ZTestFramework")),
    libraryDependencies ++= {
      if (scalaVersion.value == scala3) Seq()
      else Seq(compilerPlugin(("org.typelevel" %% "kind-projector" % "0.13.2").cross(CrossVersion.full)))
    } ++ Seq(
      "org.typelevel" %% "cats-effect"      % catsEffect3Version,
      "co.fs2"        %% "fs2-core"         % fs2Version,
      "dev.zio"       %% "zio-interop-cats" % zioInteropCats3Version,
      "dev.zio"       %% "zio-test"         % zioVersion % Test,
      "dev.zio"       %% "zio-test-sbt"     % zioVersion % Test
    )
  )
  .dependsOn(core)

lazy val monixInterop = project
  .in(file("interop/monix"))
  .settings(name := "caliban-monix")
  .settings(commonSettings)
  .settings(enableMimaSettingsJVM)
  .settings(
    libraryDependencies ++= Seq(
      "dev.zio"  %% "zio-interop-reactivestreams" % zioInteropReactiveVersion,
      "dev.zio"  %% "zio-interop-cats"            % zioInteropCats2Version,
      "io.monix" %% "monix"                       % "3.4.1"
    )
  )
  .dependsOn(core)

lazy val tapirInterop = project
  .in(file("interop/tapir"))
  .settings(name := "caliban-tapir")
  .settings(commonSettings)
  .settings(enableMimaSettingsJVM)
  .settings(
    testFrameworks := Seq(new TestFramework("zio.test.sbt.ZTestFramework")),
    libraryDependencies ++= {
      if (scalaVersion.value == scala3) Seq()
      else Seq(compilerPlugin(("org.typelevel" %% "kind-projector" % "0.13.2").cross(CrossVersion.full)))
    } ++
      Seq(
        "com.softwaremill.sttp.tapir"   %% "tapir-core"                    % tapirVersion,
        "com.softwaremill.sttp.tapir"   %% "tapir-zio"                     % tapirVersion,
        "com.softwaremill.sttp.tapir"   %% "tapir-sttp-client"             % tapirVersion   % Test,
        "com.softwaremill.sttp.client3" %% "async-http-client-backend-zio" % sttpVersion    % Test,
        "dev.zio"                       %% "zio-json"                      % zioJsonVersion % Test,
        "dev.zio"                       %% "zio-test"                      % zioVersion     % Test,
        "dev.zio"                       %% "zio-test-sbt"                  % zioVersion     % Test
      )
  )
  .dependsOn(core)

lazy val http4s = project
  .in(file("adapters/http4s"))
  .settings(name := "caliban-http4s")
  .settings(commonSettings)
  .settings(enableMimaSettingsJVM)
  .settings(
    testFrameworks := Seq(new TestFramework("zio.test.sbt.ZTestFramework")),
    libraryDependencies ++= {
      if (scalaVersion.value == scala3) Seq()
      else Seq(compilerPlugin(("org.typelevel" %% "kind-projector" % "0.13.2").cross(CrossVersion.full)))
    } ++
      Seq(
        "dev.zio"                               %% "zio-interop-cats"        % zioInteropCats3Version,
        "org.typelevel"                         %% "cats-effect"             % catsEffect3Version,
        "com.softwaremill.sttp.tapir"           %% "tapir-http4s-server-zio" % tapirVersion,
        "com.softwaremill.sttp.tapir"           %% "tapir-json-circe"        % tapirVersion    % Test,
        "com.softwaremill.sttp.tapir"           %% "tapir-jsoniter-scala"    % tapirVersion    % Test,
        "org.http4s"                            %% "http4s-ember-server"     % http4sVersion   % Test,
        "dev.zio"                               %% "zio-test"                % zioVersion      % Test,
        "dev.zio"                               %% "zio-test-sbt"            % zioVersion      % Test,
        "com.softwaremill.sttp.client3"         %% "circe"                   % sttpVersion     % Test,
        "io.circe"                              %% "circe-generic"           % circeVersion    % Test,
        "com.github.plokhotnyuk.jsoniter-scala" %% "jsoniter-scala-macros"   % jsoniterVersion % Test
      )
  )
  .dependsOn(core % "compile->compile;test->test", tapirInterop % "compile->compile;test->test", catsInterop)

lazy val zioHttp = project
  .in(file("adapters/zio-http"))
  .settings(name := "caliban-zio-http")
  .settings(commonSettings)
  .settings(enableMimaSettingsJVM)
  .settings(
    resolvers += "Sonatype OSS Snapshots" at "https://oss.sonatype.org/content/repositories/snapshots",
    testFrameworks := Seq(new TestFramework("zio.test.sbt.ZTestFramework")),
    libraryDependencies ++= Seq(
      "dev.zio"                     %% "zio-http"              % zioHttpVersion,
      "com.softwaremill.sttp.tapir" %% "tapir-zio-http-server" % tapirVersion,
      "dev.zio"                     %% "zio-json"              % zioJsonVersion % Test,
      "com.softwaremill.sttp.tapir" %% "tapir-json-zio"        % tapirVersion   % Test
    )
  )
  .dependsOn(core, tapirInterop % "compile->compile;test->test")

lazy val akkaHttp = project
  .in(file("adapters/akka-http"))
  .settings(name := "caliban-akka-http")
  .settings(commonSettings)
  .settings(enableMimaSettingsJVM)
  .settings(
    skip           := (scalaVersion.value == scala3),
    ideSkipProject := (scalaVersion.value == scala3),
    crossScalaVersions -= scala3,
    testFrameworks := Seq(new TestFramework("zio.test.sbt.ZTestFramework")),
    libraryDependencies ++= Seq(
      "com.typesafe.akka"             %% "akka-http"                  % "10.2.10",
      "com.typesafe.akka"             %% "akka-serialization-jackson" % akkaVersion,
      "com.softwaremill.sttp.tapir"   %% "tapir-akka-http-server"     % tapirVersion,
      "com.softwaremill.sttp.tapir"   %% "tapir-json-circe"           % tapirVersion % Test,
      compilerPlugin(("org.typelevel" %% "kind-projector"             % "0.13.2").cross(CrossVersion.full))
    )
  )
  .dependsOn(core, tapirInterop % "compile->compile;test->test")

lazy val pekkoHttp = project
  .in(file("adapters/pekko-http"))
  .settings(name := "caliban-pekko-http")
  .settings(commonSettings)
  .settings(enableMimaSettingsJVM)
  .settings(
    testFrameworks := Seq(new TestFramework("zio.test.sbt.ZTestFramework")),
    libraryDependencies ++= {
      if (scalaVersion.value == scala3) Seq()
      else Seq(compilerPlugin(("org.typelevel" %% "kind-projector" % "0.13.2").cross(CrossVersion.full)))
    } ++ Seq(
      "org.apache.pekko"            %% "pekko-http"                  % "1.0.0",
      "org.apache.pekko"            %% "pekko-serialization-jackson" % pekkoVersion,
      "com.softwaremill.sttp.tapir" %% "tapir-pekko-http-server"     % tapirVersion,
      "com.softwaremill.sttp.tapir" %% "tapir-json-circe"            % tapirVersion % Test
    )
  )
  .dependsOn(core, tapirInterop % "compile->compile;test->test")

lazy val play = project
  .in(file("adapters/play"))
  .settings(name := "caliban-play")
  .settings(commonSettings)
  .settings(enableMimaSettingsJVM)
  .settings(
    skip           := (scalaVersion.value == scala3),
    ideSkipProject := (scalaVersion.value == scala3),
    crossScalaVersions -= scala3,
    testFrameworks := Seq(new TestFramework("zio.test.sbt.ZTestFramework")),
    libraryDependencies ++= Seq(
      "com.typesafe.play"             %% "play"                  % playVersion,
      "com.softwaremill.sttp.tapir"   %% "tapir-play-server"     % tapirVersion,
      "com.softwaremill.sttp.tapir"   %% "tapir-json-circe"      % tapirVersion % Test,
      "dev.zio"                       %% "zio-test"              % zioVersion   % Test,
      "dev.zio"                       %% "zio-test-sbt"          % zioVersion   % Test,
      "com.typesafe.play"             %% "play-akka-http-server" % playVersion  % Test,
      "io.circe"                      %% "circe-generic"         % circeVersion % Test,
      "com.softwaremill.sttp.client3" %% "circe"                 % sttpVersion  % Test,
      compilerPlugin(("org.typelevel" %% "kind-projector"        % "0.13.2").cross(CrossVersion.full))
    )
  )
  .dependsOn(core, tapirInterop % "compile->compile;test->test")

lazy val client    = crossProject(JSPlatform, JVMPlatform, NativePlatform)
  .crossType(CrossType.Pure)
  .in(file("client"))
  .settings(name := "caliban-client")
  .settings(commonSettings)
  .settings(
    testFrameworks := Seq(new TestFramework("zio.test.sbt.ZTestFramework")),
    libraryDependencies ++= Seq(
      "com.softwaremill.sttp.client3"        %%% "core"                  % sttpVersion,
      "com.softwaremill.sttp.client3"        %%% "jsoniter"              % sttpVersion,
      "com.github.plokhotnyuk.jsoniter-scala" %% "jsoniter-scala-core"   % jsoniterVersion,
      "com.github.plokhotnyuk.jsoniter-scala" %% "jsoniter-scala-macros" % jsoniterVersion % Provided,
      "dev.zio"                              %%% "zio-test"              % zioVersion      % Test,
      "dev.zio"                              %%% "zio-test-sbt"          % zioVersion      % Test
    )
  )
lazy val clientJVM = client.jvm.settings(enableMimaSettingsJVM)
lazy val clientJS  = client.js
  .settings(enableMimaSettingsJS)
  .settings(
    libraryDependencies ++= {
      Seq(
        "org.scala-js"      %%% "scalajs-java-securerandom" % "1.0.0" cross CrossVersion.for3Use2_13,
        "io.github.cquiroz" %%% "scala-java-time"           % "2.5.0" % Test
      )
    }
  )
  .settings(scalaVersion := scala213)
  .settings(crossScalaVersions := allScala)

lazy val clientNative = client.native
  .settings(
    libraryDependencies ++= Seq(
      "com.github.lolgab" %%% "scala-native-crypto" % "0.0.4",
      "io.github.cquiroz" %%% "scala-java-time"     % javaTimeVersion % Test
    ),
    Test / fork := false
  )

lazy val clientLaminext = crossProject(JSPlatform)
  .crossType(CrossType.Pure)
  .js
  .in(file("client-laminext"))
  .settings(scalaVersion := scala213)
  .settings(crossScalaVersions := Seq(scala213, scala3))
  .settings(name := "caliban-client-laminext")
  .settings(commonSettings)
  .settings(enableMimaSettingsJS)
  .dependsOn(clientJS)
  .settings(
    testFrameworks                         := Seq(new TestFramework("zio.test.sbt.ZTestFramework")),
    Test / scalaJSLinkerConfig ~= { _.withModuleKind(ModuleKind.ESModule) },
    Test / scalaJSLinkerConfig ~= { _.withModuleSplitStyle(ModuleSplitStyle.FewestModules) },
    Test / scalaJSLinkerConfig ~= { _.withSourceMap(false) },
    Test / scalaJSUseMainModuleInitializer := true,
    Test / scalaJSUseTestModuleInitializer := false,
    libraryDependencies ++= Seq(
      "io.laminext"                           %%% "core"                % laminextVersion,
      "io.laminext"                           %%% "fetch"               % laminextVersion,
      "io.laminext"                           %%% "websocket"           % laminextVersion,
      "com.github.plokhotnyuk.jsoniter-scala" %%% "jsoniter-scala-core" % jsoniterVersion,
      "dev.zio"                               %%% "zio-test"            % zioVersion % Test,
      "dev.zio"                               %%% "zio-test-sbt"        % zioVersion % Test
    )
  )

lazy val examples = project
  .in(file("examples"))
  .settings(commonSettings)
  .settings(
    publish / skip     := true,
    run / fork         := true,
    run / connectInput := true
  )
  .settings(
    skip                                                 := (scalaVersion.value == scala3),
    ideSkipProject                                       := (scalaVersion.value == scala3),
    crossScalaVersions -= scala3,
    libraryDependencySchemes += "org.scala-lang.modules" %% "scala-java8-compat" % "always",
    libraryDependencies ++= Seq(
      "org.typelevel"                         %% "cats-mtl"              % catsMtlVersion,
      "org.http4s"                            %% "http4s-ember-server"   % http4sVersion,
      "org.http4s"                            %% "http4s-dsl"            % http4sVersion,
      "com.softwaremill.sttp.client3"         %% "zio"                   % sttpVersion,
      "io.circe"                              %% "circe-generic"         % circeVersion,
      "dev.zio"                               %% "zio-http"              % zioHttpVersion,
      "com.typesafe.play"                     %% "play-akka-http-server" % playVersion,
      "com.typesafe.akka"                     %% "akka-actor-typed"      % akkaVersion,
      "com.softwaremill.sttp.tapir"           %% "tapir-jsoniter-scala"  % tapirVersion,
      "com.softwaremill.sttp.tapir"           %% "tapir-json-circe"      % tapirVersion,
      "com.softwaremill.sttp.tapir"           %% "tapir-json-play"       % tapirVersion,
      "com.softwaremill.sttp.tapir"           %% "tapir-jsoniter-scala"  % tapirVersion,
      "com.github.plokhotnyuk.jsoniter-scala" %% "jsoniter-scala-macros" % jsoniterVersion % Provided
    )
  )
  .dependsOn(
    akkaHttp,
    pekkoHttp,
    http4s,
    catsInterop,
    play,
    /*monixInterop,*/
    tapirInterop,
    clientJVM,
    federation,
    zioHttp,
    tools
  )

lazy val reporting = project
  .in(file("reporting"))
  .settings(name := "caliban-reporting")
  .settings(commonSettings)
  .settings(enableMimaSettingsJVM)
  .dependsOn(clientJVM, core)
  .settings(
    testFrameworks := Seq(new TestFramework("zio.test.sbt.ZTestFramework")),
    libraryDependencies ++= Seq(
      "dev.zio"                       %% "zio"          % zioVersion,
      "com.softwaremill.sttp.client3" %% "core"         % sttpVersion,
      "dev.zio"                       %% "zio-test"     % zioVersion % Test,
      "dev.zio"                       %% "zio-test-sbt" % zioVersion % Test
    )
  )

lazy val benchmarks = project
  .in(file("benchmarks"))
  .settings(commonSettings)
  .settings(
    skip               := (scalaVersion.value == scala212),
    ideSkipProject     := (scalaVersion.value == scala212),
    publish / skip     := true,
    crossScalaVersions := Seq(scala213, scala3)
  )
  .dependsOn(core % "compile->compile")
  .enablePlugins(JmhPlugin)
  .settings(
    libraryDependencies ++= Seq(
      "org.sangria-graphql"                   %% "sangria"             % "4.0.1",
      "org.sangria-graphql"                   %% "sangria-circe"       % "1.3.2",
      "edu.gemini"                            %% "gsp-graphql-core"    % "0.13.0",
      "edu.gemini"                            %% "gsp-graphql-generic" % "0.13.0",
      "com.github.plokhotnyuk.jsoniter-scala" %% "jsoniter-scala-core" % jsoniterVersion,
      "io.circe"                              %% "circe-parser"        % circeVersion,
      "dev.zio"                               %% "zio-json"            % zioJsonVersion
    )
  )

lazy val federation = project
  .in(file("federation"))
  .settings(name := "caliban-federation")
  .settings(commonSettings)
  .settings(enableMimaSettingsJVM)
  .dependsOn(core % "compile->compile;test->test")
  .settings(
    testFrameworks       := Seq(new TestFramework("zio.test.sbt.ZTestFramework")),
    libraryDependencies ++= Seq(
      "dev.zio" %% "zio"          % zioVersion,
      "dev.zio" %% "zio-test"     % zioVersion % Test,
      "dev.zio" %% "zio-test-sbt" % zioVersion % Test
    ),
    Compile / PB.targets := Seq(
      scalapb.gen(grpc = false) -> (Compile / sourceManaged).value / "scalapb"
    ),
    libraryDependencies ++= Seq(
      "com.thesamet.scalapb" %% "scalapb-runtime" % scalapb.compiler.Version.scalapbVersion % "protobuf"
    )
  )

lazy val docs = project
  .in(file("mdoc"))
  .enablePlugins(MdocPlugin)
  .settings(commonSettings)
  .settings(
    skip               := (scalaVersion.value == scala3),
    ideSkipProject     := (scalaVersion.value == scala3),
    crossScalaVersions := Seq(scala212, scala213),
    name               := "caliban-docs",
    mdocIn             := (ThisBuild / baseDirectory).value / "vuepress" / "docs",
    run / fork         := true,
    scalacOptions -= "-Xfatal-warnings",
    scalacOptions += "-Wunused:imports",
    libraryDependencies ++= Seq(
      "com.softwaremill.sttp.client3" %% "zio"              % sttpVersion,
      "io.circe"                      %% "circe-generic"    % circeVersion,
      "com.softwaremill.sttp.tapir"   %% "tapir-json-circe" % tapirVersion,
      "org.typelevel"                 %% "cats-mtl"         % catsMtlVersion
    )
  )
  .dependsOn(core, catsInterop, tapirInterop, http4s, tools)

lazy val commonSettings = Def.settings(
  scalacOptions ++= Seq(
    "-deprecation",
    "-encoding",
    "UTF-8",
    "-feature",
    "-language:higherKinds",
    "-language:existentials",
    "-unchecked",
    "-Xfatal-warnings"
  ) ++ (CrossVersion.partialVersion(scalaVersion.value) match {
    case Some((2, 12)) =>
      Seq(
        "-Xsource:2.13",
        "-Yno-adapted-args",
        "-Ypartial-unification",
        "-Ywarn-extra-implicit",
        "-Ywarn-inaccessible",
        "-Ywarn-infer-any",
        "-Ywarn-unused:-nowarn",
        "-Ywarn-nullary-override",
        "-Ywarn-nullary-unit",
        "-opt-inline-from:<source>",
        "-opt-warnings",
        "-opt:l:inline",
        "-opt:l:method",
        "-explaintypes"
      )
    case Some((2, 13)) =>
      Seq(
        "-Xlint:-byname-implicit",
        "-explaintypes",
        "-opt:l:method"
      )

    case Some((3, _)) =>
      Seq(
        "-explain-types",
        "-Ykind-projector",
        "-no-indent"
      )
    case _            => Nil
  })
)

lazy val enforceMimaCompatibility = false // Enable / disable failing CI on binary incompatibilities

lazy val enableMimaSettingsJVM =
  Def.settings(
    mimaFailOnProblem     := enforceMimaCompatibility,
    mimaPreviousArtifacts := previousStableVersion.value.map(organization.value %% moduleName.value % _).toSet,
<<<<<<< HEAD
    mimaBinaryIssueFilters ++= Seq(
      ProblemFilters.exclude[Problem]("caliban.schema.*"),
      ProblemFilters.exclude[IncompatibleMethTypeProblem]("caliban.validation.ValueValidator.*"),
      ProblemFilters.exclude[IncompatibleMethTypeProblem]("caliban.validation.Validator.*"),
      ProblemFilters.exclude[MissingTypesProblem]("caliban.*"),
      ProblemFilters.exclude[DirectMissingMethodProblem]("caliban.ResponseValue.*"),
      ProblemFilters.exclude[DirectMissingMethodProblem]("caliban.InputValue.*"),
      ProblemFilters.exclude[MissingClassProblem]("caliban.GraphQLWSOutputJsonCompat"),
      ProblemFilters.exclude[MissingClassProblem]("caliban.GraphQLWSInputJsonCompat"),
      ProblemFilters.exclude[MissingClassProblem]("caliban.GraphQLResponseJsonCompat"),
      ProblemFilters.exclude[MissingClassProblem]("caliban.GraphQLRequestJsonCompat"),
      ProblemFilters.exclude[MissingClassProblem]("caliban.CalibanErrorJsonCompat"),
      ProblemFilters.exclude[MissingClassProblem]("caliban.ValueJsonCompat"),
      ProblemFilters.exclude[DirectMissingMethodProblem]("caliban.introspection.adt.__InputValue.*"),
      ProblemFilters.exclude[DirectMissingMethodProblem]("caliban.introspection.adt.__Type.*")
    )
=======
    mimaBinaryIssueFilters ++= Seq()
>>>>>>> c7839b34
  )

lazy val enableMimaSettingsJS =
  Def.settings(
    mimaFailOnProblem     := enforceMimaCompatibility,
    mimaPreviousArtifacts := previousStableVersion.value.map(organization.value %%% moduleName.value % _).toSet,
    mimaBinaryIssueFilters ++= Seq()
  )

lazy val apiMappingSettings = Def.settings(
  autoAPIMappings := true,
  apiMappings ++= {
    val depsByModule = (Compile / dependencyClasspathAsJars).value.flatMap { dep =>
      dep.get(moduleID.key).map((_, dep.data))
    }.groupBy { case (moduleID, _) => (moduleID.organization, moduleID.name) }.mapValues(_.head)

    val cross = CrossVersion(crossVersion.value, scalaVersion.value, scalaBinaryVersion.value)
      .getOrElse((s: String) => s)

    def depFile(org: String, name: String) = depsByModule.get((org, cross(name)))

    def javadocIOUrl(id: ModuleID) = url(s"https://javadoc.io/doc/${id.organization}/${id.name}/${id.revision}/")

    def javadocIO(org: String, name: String) = depFile(org, name).map { case (id, f) => f -> javadocIOUrl(id) }

    Seq(
      javadocIO("dev.zio", "zio")
    ).flatten.toMap
  }
)

Global / excludeLintKeys += ideSkipProject<|MERGE_RESOLUTION|>--- conflicted
+++ resolved
@@ -653,26 +653,7 @@
   Def.settings(
     mimaFailOnProblem     := enforceMimaCompatibility,
     mimaPreviousArtifacts := previousStableVersion.value.map(organization.value %% moduleName.value % _).toSet,
-<<<<<<< HEAD
-    mimaBinaryIssueFilters ++= Seq(
-      ProblemFilters.exclude[Problem]("caliban.schema.*"),
-      ProblemFilters.exclude[IncompatibleMethTypeProblem]("caliban.validation.ValueValidator.*"),
-      ProblemFilters.exclude[IncompatibleMethTypeProblem]("caliban.validation.Validator.*"),
-      ProblemFilters.exclude[MissingTypesProblem]("caliban.*"),
-      ProblemFilters.exclude[DirectMissingMethodProblem]("caliban.ResponseValue.*"),
-      ProblemFilters.exclude[DirectMissingMethodProblem]("caliban.InputValue.*"),
-      ProblemFilters.exclude[MissingClassProblem]("caliban.GraphQLWSOutputJsonCompat"),
-      ProblemFilters.exclude[MissingClassProblem]("caliban.GraphQLWSInputJsonCompat"),
-      ProblemFilters.exclude[MissingClassProblem]("caliban.GraphQLResponseJsonCompat"),
-      ProblemFilters.exclude[MissingClassProblem]("caliban.GraphQLRequestJsonCompat"),
-      ProblemFilters.exclude[MissingClassProblem]("caliban.CalibanErrorJsonCompat"),
-      ProblemFilters.exclude[MissingClassProblem]("caliban.ValueJsonCompat"),
-      ProblemFilters.exclude[DirectMissingMethodProblem]("caliban.introspection.adt.__InputValue.*"),
-      ProblemFilters.exclude[DirectMissingMethodProblem]("caliban.introspection.adt.__Type.*")
-    )
-=======
     mimaBinaryIssueFilters ++= Seq()
->>>>>>> c7839b34
   )
 
 lazy val enableMimaSettingsJS =
