--- conflicted
+++ resolved
@@ -22,13 +22,8 @@
 val playVersion               = "3.0.5"
 val playJsonVersion           = "3.0.4"
 val scalafmtVersion           = "3.8.0"
-<<<<<<< HEAD
-val sttpVersion               = "3.9.7"
+val sttpVersion               = "3.9.8"
 val tapirVersion              = "1.11.1"
-=======
-val sttpVersion               = "3.9.8"
-val tapirVersion              = "1.11.0"
->>>>>>> b5e9823f
 val zioVersion                = "2.1.7"
 val zioInteropCats2Version    = "22.0.0.0"
 val zioInteropCats3Version    = "23.1.0.3"
