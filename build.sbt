--- conflicted
+++ resolved
@@ -6,33 +6,15 @@
 val scala3   = "3.0.1"
 val allScala = Seq(scala212, scala213, scala3)
 
-<<<<<<< HEAD
-val akkaVersion           = "2.6.14"
-val catsEffectVersion     = "3.1.0"
-val circeVersion          = "0.14.0-M6"
-val http4sVersion         = "1.0.0-M21"
-=======
 val akkaVersion           = "2.6.15"
-val catsEffectVersion     = "2.5.2"
+val catsEffectVersion     = "3.2.1"
 val circeVersion          = "0.14.1"
-val http4sVersion         = "0.22.1"
+val http4sVersion         = "0.23.0"
 val laminextVersion       = "0.13.10"
->>>>>>> 09d47823
 val magnoliaVersion       = "0.17.0"
 val mercatorVersion       = "0.2.1"
 val playVersion           = "2.8.8"
 val playJsonVersion       = "2.9.2"
-<<<<<<< HEAD
-val silencerVersion       = "1.7.3"
-val sttpVersion           = "3.3.2"
-val tapirVersion          = "0.17.18"
-val zioVersion            = "1.0.7"
-val zioInteropCatsVersion = "3.0.2.0"
-val zioConfigVersion      = "1.0.5"
-val zqueryVersion         = "0.2.8"
-val zioJsonVersion        = "0.1.4"
-val zioHttpVersion        = "1.0.0.0-RC16"
-=======
 val sttpVersion           = "3.3.12"
 val tapirVersion          = "0.18.1"
 val zioVersion            = "1.0.10"
@@ -41,7 +23,6 @@
 val zqueryVersion         = "0.2.9"
 val zioJsonVersion        = "0.1.5"
 val zioHttpVersion        = "1.0.0.0-RC17"
->>>>>>> 09d47823
 
 inThisBuild(
   List(
@@ -209,25 +190,10 @@
   .settings(name := "caliban-cats")
   .settings(commonSettings)
   .settings(
-<<<<<<< HEAD
-    libraryDependencies ++= {
-      if (scalaVersion.value == scala3) {
-        Seq(
-          "org.typelevel" %% "cats-effect" % catsEffectVersion
-        )
-      } else {
-        Seq(
-          "org.typelevel"                 %% "cats-effect"    % catsEffectVersion,
-          compilerPlugin(("org.typelevel" %% "kind-projector" % "0.13.0").cross(CrossVersion.full))
-        )
-      }
-    }
-=======
     libraryDependencies ++= Seq(
       "dev.zio"       %% "zio-interop-cats" % zioInteropCatsVersion,
       "org.typelevel" %% "cats-effect"      % catsEffectVersion
     )
->>>>>>> 09d47823
   )
   .dependsOn(core)
 
@@ -364,7 +330,6 @@
   .settings(name := "caliban-client")
   .settings(commonSettings)
   .settings(
-    crossScalaVersions -= scala3,
     testFrameworks := Seq(new TestFramework("zio.test.sbt.ZTestFramework")),
     libraryDependencies ++= Seq(
       "io.circe"                      %%% "circe-parser" % circeVersion,
@@ -433,22 +398,15 @@
   .dependsOn(
     akkaHttp,
     http4s,
-<<<<<<< HEAD
-    catsInterop, /*finch,*/ play, /*monixInterop,*/ tapirInterop,
-    clientJVM,
-    federation,
-    zioHttp
-=======
     catsInterop,
-    finch,
+    /*finch,*/
     play,
-    monixInterop,
+    /*monixInterop,*/
     tapirInterop,
     clientJVM,
     federation,
     zioHttp,
     tools
->>>>>>> 09d47823
   )
 
 lazy val benchmarks = project
