--- conflicted
+++ resolved
@@ -23,13 +23,8 @@
 val playJsonVersion           = "3.0.4"
 val scalafmtVersion           = "3.8.0"
 val sttpVersion               = "3.10.0"
-<<<<<<< HEAD
-val tapirVersion              = "1.11.6"
+val tapirVersion              = "1.11.7"
 val zioVersion                = "2.1.11"
-=======
-val tapirVersion              = "1.11.7"
-val zioVersion                = "2.1.9"
->>>>>>> 063210d5
 val zioInteropCats2Version    = "22.0.0.0"
 val zioInteropCats3Version    = "23.1.0.3"
 val zioInteropReactiveVersion = "2.0.2"
