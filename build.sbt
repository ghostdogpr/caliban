import sbtcrossproject.CrossPlugin.autoImport.{ crossProject, CrossType }

val mainScala       = "2.12.10"
val allScala        = Seq("2.13.1", mainScala)
val http4sVersion   = "0.21.0-RC5"
val silencerVersion = "1.4.4"
inThisBuild(
  List(
    organization := "com.github.ghostdogpr",
    homepage := Some(url("https://github.com/ghostdogpr/caliban")),
    licenses := List(
      "Apache-2.0" -> url("http://www.apache.org/licenses/LICENSE-2.0")
    ),
    scalaVersion := mainScala,
    parallelExecution in Test := false,
    pgpPassphrase := sys.env.get("PGP_PASSWORD").map(_.toArray),
    pgpPublicRing := file("/tmp/public.asc"),
    pgpSecretRing := file("/tmp/secret.asc"),
    scmInfo := Some(
      ScmInfo(
        url("https://github.com/ghostdogpr/caliban/"),
        "scm:git:git@github.com:ghostdogpr/caliban.git"
      )
    ),
    developers := List(
      Developer(
        "ghostdogpr",
        "Pierre Ricadat",
        "ghostdogpr@gmail.com",
        url("https://github.com/ghostdogpr")
      )
    ),
    crossScalaVersions := allScala
  )
)

ThisBuild / publishTo := sonatypePublishToBundle.value

name := "caliban"
addCommandAlias("fmt", "all scalafmtSbt scalafmt test:scalafmt")
addCommandAlias(
  "check",
  "all scalafmtSbtCheck scalafmtCheck test:scalafmtCheck"
)

lazy val root = project
  .in(file("."))
  .enablePlugins(ScalaJSPlugin)
  .settings(skip in publish := true)
  .settings(historyPath := None)
  .aggregate(coreJVM, coreJS, http4s, akkaHttp, catsInteropJVM, catsInteropJS, codegen)

lazy val core = crossProject(JSPlatform, JVMPlatform)
  .crossType(CrossType.Pure)
  .in(file("core"))
  .settings(name := "caliban")
  .settings(commonSettings)
  .settings(
    testFrameworks := Seq(new TestFramework("zio.test.sbt.ZTestFramework")),
    libraryDependencies ++= Seq(
      "com.lihaoyi"    %%% "fastparse"        % "2.2.4",
      "com.propensive" %%% "magnolia"         % "0.12.6",
      "com.propensive" %%% "mercator"         % "0.2.1",
      "dev.zio"        %%% "zio"              % "1.0.0-RC17",
      "dev.zio"        %%% "zio-streams"      % "1.0.0-RC17",
      "dev.zio"        %%% "zio-test"         % "1.0.0-RC17" % "test",
      "dev.zio"        %%% "zio-test-sbt"     % "1.0.0-RC17" % "test",
      "io.circe"       %%% "circe-derivation" % "0.12.0-M7" % Optional,
      compilerPlugin("com.olegpy" %% "better-monadic-for" % "0.3.1")
    )
  )
  .jvmSettings(
    fork in Test := true,
    fork in run := true
  )
lazy val coreJVM = core.jvm
lazy val coreJS = core.js.settings(
  libraryDependencies += "io.github.cquiroz" %%% "scala-java-time" % "2.0.0-RC3" % Test
)
lazy val codegen = project
  .in(file("codegen"))
  .settings(name := "caliban-codegen")
  .settings(commonSettings)
  .settings(
    sbtPlugin := true,
    testFrameworks := Seq(new TestFramework("zio.test.sbt.ZTestFramework")),
    libraryDependencies ++= Seq(
      "org.scalameta" %%% "scalafmt-dynamic" % "2.3.3-RC2",
      "com.geirsson"  %%% "scalafmt-core"    % "1.5.1",
      "dev.zio"       %%% "zio-test"         % "1.0.0-RC17" % "test",
      "dev.zio"       %%% "zio-test-sbt"     % "1.0.0-RC17" % "test"
    )
  )
  .dependsOn(coreJVM)

lazy val catsInterop = crossProject(JSPlatform, JVMPlatform)
  .crossType(CrossType.Pure)
  .in(file("interop/cats"))
  .settings(name := "caliban-cats")
  .settings(commonSettings)
  .settings(
    libraryDependencies ++= Seq(
      "dev.zio"       %%% "zio-interop-cats" % "2.0.0.0-RC10",
      "org.typelevel" %%% "cats-effect"      % "2.1.1"
    )
  )
  .dependsOn(core)
lazy val catsInteropJVM = catsInterop.jvm
lazy val catsInteropJS  = catsInterop.js

lazy val http4s = project
  .in(file("http4s"))
  .settings(name := "caliban-http4s")
  .settings(commonSettings)
  .settings(
    libraryDependencies ++= Seq(
      "dev.zio"       %% "zio-interop-cats"    % "2.0.0.0-RC10",
      "org.typelevel" %% "cats-effect"         % "2.1.1",
      "org.http4s"    %% "http4s-dsl"          % http4sVersion,
      "org.http4s"    %% "http4s-circe"        % http4sVersion,
      "org.http4s"    %% "http4s-blaze-server" % http4sVersion,
      "io.circe"      %% "circe-parser"        % "0.13.0",
      compilerPlugin(
        ("org.typelevel" %% "kind-projector" % "0.11.0")
          .cross(CrossVersion.full)
      ),
      compilerPlugin("com.github.ghik" % "silencer-plugin" % silencerVersion cross CrossVersion.full),
      "com.github.ghik" % "silencer-lib" % silencerVersion % Provided cross CrossVersion.full
    )
  )
  .dependsOn(coreJVM)

lazy val akkaHttp = project
  .in(file("akka-http"))
  .settings(name := "caliban-akka-http")
  .settings(commonSettings)
  .settings(
    libraryDependencies ++= Seq(
      "com.typesafe.akka" %% "akka-http"       % "10.1.11",
      "com.typesafe.akka" %% "akka-stream"     % "2.6.3",
<<<<<<< HEAD
      "de.heikoseeberger" %% "akka-http-circe" % "1.31.0",
      "io.circe"          %% "circe-parser"    % "0.12.3",
=======
      "de.heikoseeberger" %% "akka-http-circe" % "1.30.0",
      "io.circe"          %% "circe-parser"    % "0.13.0",
>>>>>>> 86ab547d
      compilerPlugin(
        ("org.typelevel" %% "kind-projector" % "0.11.0")
          .cross(CrossVersion.full)
      )
    )
  )
  .dependsOn(coreJVM)

lazy val examples = project
  .in(file("examples"))
  .settings(commonSettings)
  .settings(skip in publish := true)
  .dependsOn(akkaHttp, http4s, catsInteropJVM)

lazy val benchmarks = project
  .in(file("benchmarks"))
  .settings(commonSettings)
  .settings(skip in publish := true)
  .dependsOn(coreJVM)
  .enablePlugins(JmhPlugin)
  .settings(
    libraryDependencies ++= Seq(
      "org.sangria-graphql" %% "sangria"       % "1.4.2",
      "org.sangria-graphql" %% "sangria-circe" % "1.2.1"
    )
  )

val commonSettings = Def.settings(
  scalacOptions ++= Seq(
    "-deprecation",
    "-encoding",
    "UTF-8",
    "-explaintypes",
    "-Yrangepos",
    "-feature",
    "-language:higherKinds",
    "-language:existentials",
    "-unchecked",
    "-Xlint:_,-type-parameter-shadow",
    "-Xfatal-warnings",
    "-Ywarn-numeric-widen",
    "-Ywarn-unused:patvars,-implicits",
    "-Ywarn-value-discard"
  ) ++ (CrossVersion.partialVersion(scalaVersion.value) match {
    case Some((2, 12)) =>
      Seq(
        "-Xsource:2.13",
        "-Yno-adapted-args",
        "-Ypartial-unification",
        "-Ywarn-extra-implicit",
        "-Ywarn-inaccessible",
        "-Ywarn-infer-any",
        "-Ywarn-nullary-override",
        "-Ywarn-nullary-unit",
        "-opt-inline-from:<source>",
        "-opt-warnings",
        "-opt:l:inline"
      )
    case _ => Nil
  })
)<|MERGE_RESOLUTION|>--- conflicted
+++ resolved
@@ -138,13 +138,8 @@
     libraryDependencies ++= Seq(
       "com.typesafe.akka" %% "akka-http"       % "10.1.11",
       "com.typesafe.akka" %% "akka-stream"     % "2.6.3",
-<<<<<<< HEAD
       "de.heikoseeberger" %% "akka-http-circe" % "1.31.0",
-      "io.circe"          %% "circe-parser"    % "0.12.3",
-=======
-      "de.heikoseeberger" %% "akka-http-circe" % "1.30.0",
       "io.circe"          %% "circe-parser"    % "0.13.0",
->>>>>>> 86ab547d
       compilerPlugin(
         ("org.typelevel" %% "kind-projector" % "0.11.0")
           .cross(CrossVersion.full)
