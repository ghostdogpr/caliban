--- conflicted
+++ resolved
@@ -16,13 +16,8 @@
 val mercatorVersion           = "0.2.1"
 val playVersion               = "2.8.16"
 val playJsonVersion           = "2.9.2"
-<<<<<<< HEAD
-val sttpVersion               = "3.7.1"
+val sttpVersion               = "3.7.2"
 val tapirVersion              = "1.0.3"
-=======
-val sttpVersion               = "3.7.2"
-val tapirVersion              = "1.0.2"
->>>>>>> 2841a479
 val zioVersion                = "2.0.0"
 val zioInteropCats2Version    = "22.0.0.0"
 val zioInteropCats3Version    = "3.3.0"
