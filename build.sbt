import org.scalajs.linker.interface.ModuleSplitStyle
import sbtcrossproject.CrossPlugin.autoImport.{ crossProject, CrossType }

val scala212 = "2.12.14"
val scala213 = "2.13.8"
val scala3   = "3.1.0"
val allScala = Seq(scala212, scala213, scala3)

<<<<<<< HEAD
val akkaVersion             = "2.6.17"
val catsEffect2Version      = "2.5.4"
val catsEffect3Version      = "3.3.4"
val circeVersion            = "0.14.1"
val http4sVersion           = "0.23.7"
val laminextVersion         = "0.14.3"
val magnoliaVersion         = "0.17.0"
val mercatorVersion         = "0.2.1"
val playVersion             = "2.8.13"
val playJsonVersion         = "2.9.2"
val sttpVersion             = "3.4.0"
val tapirVersion            = "0.19.3"
val zioVersion              = "1.0.13"
val zio2Version             = "2.0.0-RC1"
val zioInteropCats2Version  = "2.5.1.0"
val zioInteropCats3Version  = "3.2.9.0"
val zio2InteropCats3Version = "3.3.0-RC1"
val zioConfigVersion        = "3.0.0-RC1"
val zqueryVersion           = "0.3.0-RC1"
val zioJsonVersion          = "0.1.5"
val zioHttpVersion          = "1.0.0.0-RC17"
=======
val akkaVersion            = "2.6.17"
val catsEffect2Version     = "2.5.4"
val catsEffect3Version     = "3.3.5"
val catsMtlVersion         = "1.2.1"
val circeVersion           = "0.14.1"
val http4sVersion          = "0.23.9"
val laminextVersion        = "0.14.3"
val magnoliaVersion        = "0.17.0"
val mercatorVersion        = "0.2.1"
val playVersion            = "2.8.13"
val playJsonVersion        = "2.9.2"
val sttpVersion            = "3.3.18"
val tapirVersion           = "0.19.3"
val zioVersion             = "1.0.13"
val zioInteropCats2Version = "2.5.1.0"
val zioInteropCats3Version = "3.2.9.0"
val zioConfigVersion       = "1.0.10"
val zqueryVersion          = "0.2.10"
val zioJsonVersion         = "0.1.5"
val zioHttpVersion         = "1.0.0.0-RC17"
>>>>>>> a1673fe7

inThisBuild(
  List(
    scalaVersion             := scala212,
    crossScalaVersions       := allScala,
    organization             := "com.github.ghostdogpr",
    homepage                 := Some(url("https://github.com/ghostdogpr/caliban")),
    licenses                 := List(
      "Apache-2.0" -> url("http://www.apache.org/licenses/LICENSE-2.0")
    ),
    Test / parallelExecution := false,
    scmInfo                  := Some(
      ScmInfo(
        url("https://github.com/ghostdogpr/caliban/"),
        "scm:git:git@github.com:ghostdogpr/caliban.git"
      )
    ),
    resolvers ++= Seq(
      "Sonatype OSS Snapshots" at "https://oss.sonatype.org/content/repositories/snapshots"
    ),
    developers               := List(
      Developer(
        "ghostdogpr",
        "Pierre Ricadat",
        "ghostdogpr@gmail.com",
        url("https://github.com/ghostdogpr")
      )
    ),
    ConsoleHelper.welcomeMessage
  )
)

name := "caliban"
addCommandAlias("fmt", "all scalafmtSbt scalafmt test:scalafmt")
addCommandAlias(
  "check",
  "all scalafmtSbtCheck scalafmtCheck test:scalafmtCheck"
)

lazy val root = project
  .in(file("."))
  .enablePlugins(ScalaJSPlugin)
  .settings(publish / skip := true)
  .settings(crossScalaVersions := Nil)
  .aggregate(
    macros,
    core,
    http4s,
    akkaHttp,
    play,
    zioHttp,
    catsInterop,
    monixInterop,
    tapirInterop,
    clientJVM,
    clientJS,
    clientLaminext,
    tools,
    codegenSbt,
    federation
  )

lazy val macros = project
  .in(file("macros"))
  .settings(name := "caliban-macros")
  .settings(commonSettings)
  .settings(
    libraryDependencies ++= {
      if (scalaVersion.value == scala3) {
        Seq.empty
      } else {
        Seq(
          "com.propensive" %% "magnolia" % magnoliaVersion,
          "com.propensive" %% "mercator" % mercatorVersion
        )
      }
    }
  )

lazy val core = project
  .in(file("core"))
  .settings(name := "caliban")
  .settings(commonSettings)
  .settings(
    testFrameworks := Seq(new TestFramework("zio.test.sbt.ZTestFramework")),
    libraryDependencies ++= {
      if (scalaVersion.value == scala3) {
        Seq(
          "org.typelevel" %% "cats-parse" % "0.3.6"
        )
      } else {
        Seq(
          "com.propensive"    %% "magnolia"  % magnoliaVersion,
          "com.propensive"    %% "mercator"  % mercatorVersion,
          "com.lihaoyi"       %% "fastparse" % "2.3.3",
          "com.typesafe.play" %% "play-json" % playJsonVersion % Optional,
          "dev.zio"           %% "zio-json"  % zioJsonVersion  % Optional
        )
      }
    } ++
      Seq(
        "dev.zio"                     %% "zio"          % zio2Version,
        "dev.zio"                     %% "zio-streams"  % zio2Version,
        "dev.zio"                     %% "zio-query"    % zqueryVersion,
        "dev.zio"                     %% "zio-test"     % zio2Version  % Test,
        "dev.zio"                     %% "zio-test-sbt" % zio2Version  % Test,
        "com.softwaremill.sttp.tapir" %% "tapir-core"   % tapirVersion % Optional,
        "io.circe"                    %% "circe-core"   % circeVersion % Optional,
        "io.circe"                    %% "circe-parser" % circeVersion % Test
      )
  )
  .dependsOn(macros)
  .settings(
    Test / fork := true,
    run / fork  := true
  )

lazy val tools = project
  .in(file("tools"))
  .settings(name := "caliban-tools")
  .settings(commonSettings)
  .settings(
    crossScalaVersions -= scala3,
    testFrameworks := Seq(new TestFramework("zio.test.sbt.ZTestFramework")),
    libraryDependencies ++= Seq(
      "org.scalameta"                 %% "scalafmt-dynamic"              % "3.1.2",
      "org.scalameta"                 %% "scalafmt-core"                 % "3.1.2",
      "com.softwaremill.sttp.client3" %% "async-http-client-backend-zio" % sttpVersion,
      "dev.zio"                       %% "zio-config"                    % zioConfigVersion,
      "dev.zio"                       %% "zio-config-magnolia"           % zioConfigVersion,
      "dev.zio"                       %% "zio-test"                      % zio2Version % Test,
      "dev.zio"                       %% "zio-test-sbt"                  % zio2Version % Test
    )
  )
  .dependsOn(core, clientJVM)

lazy val codegenSbt = project
  .in(file("codegen-sbt"))
  .settings(name := "caliban-codegen-sbt")
  .settings(commonSettings)
  .enablePlugins(BuildInfoPlugin)
  .settings(
    buildInfoKeys    := Seq[BuildInfoKey](version),
    buildInfoPackage := "caliban.codegen",
    buildInfoObject  := "BuildInfo"
  )
  .settings(
    sbtPlugin          := true,
    crossScalaVersions := Seq(scala212),
    testFrameworks     := Seq(new TestFramework("zio.test.sbt.ZTestFramework")),
    libraryDependencies ++= Seq(
      "dev.zio" %% "zio-test-sbt" % zioVersion % Test
    )
  )
  .enablePlugins(SbtPlugin)
  .settings(
    scriptedLaunchOpts   := {
      scriptedLaunchOpts.value ++
        Seq("-Xmx1024M", "-Xss4M", "-Dplugin.version=" + version.value)
    },
    scriptedBufferLog    := false,
    scriptedDependencies := {
      (macros / publishLocal).value
      (core / publishLocal).value
      (clientJVM / publishLocal).value
      (tools / publishLocal).value
      publishLocal.value
    }
  )
  .dependsOn(tools)

lazy val catsInterop = project
  .in(file("interop/cats"))
  .settings(name := "caliban-cats")
  .settings(commonSettings)
  .settings(
    testFrameworks  := Seq(new TestFramework("zio.test.sbt.ZTestFramework")),
    autoAPIMappings := true,
    libraryDependencies ++= {
      if (scalaVersion.value == scala3) Seq()
      else Seq(compilerPlugin(("org.typelevel" %% "kind-projector" % "0.13.2").cross(CrossVersion.full)))
    } ++ Seq(
<<<<<<< HEAD
      "dev.zio"       %% "zio-interop-cats" % zio2InteropCats3Version,
      "org.typelevel" %% "cats-effect"      % catsEffect3Version
=======
      "org.typelevel" %% "cats-effect"      % catsEffect3Version,
      "dev.zio"       %% "zio-interop-cats" % zioInteropCats3Version,
      "dev.zio"       %% "zio-test"         % zioVersion % Test,
      "dev.zio"       %% "zio-test-sbt"     % zioVersion % Test
>>>>>>> a1673fe7
    )
  )
  .dependsOn(core)

lazy val monixInterop = project
  .in(file("interop/monix"))
  .settings(name := "caliban-monix")
  .settings(commonSettings)
  .settings(
    libraryDependencies ++= Seq(
      "dev.zio"  %% "zio-interop-reactivestreams" % "2.0.0-RC1",
      "dev.zio"  %% "zio-interop-cats"            % zioInteropCats2Version,
      "io.monix" %% "monix"                       % "3.4.0"
    )
  )
  .dependsOn(core)

lazy val tapirInterop = project
  .in(file("interop/tapir"))
  .settings(name := "caliban-tapir")
  .settings(commonSettings)
  .settings(
    testFrameworks := Seq(new TestFramework("zio.test.sbt.ZTestFramework")),
    libraryDependencies ++= {
      if (scalaVersion.value == scala3) Seq()
      else Seq(compilerPlugin(("org.typelevel" %% "kind-projector" % "0.13.2").cross(CrossVersion.full)))
    } ++
      Seq(
        "com.softwaremill.sttp.tapir"   %% "tapir-core"                    % tapirVersion,
        "com.softwaremill.sttp.tapir"   %% "tapir-zio"                     % tapirVersion,
        "com.softwaremill.sttp.tapir"   %% "tapir-sttp-client"             % tapirVersion % Test,
        "com.softwaremill.sttp.tapir"   %% "tapir-json-circe"              % tapirVersion % Test,
        "com.softwaremill.sttp.client3" %% "async-http-client-backend-zio" % sttpVersion  % Test,
        "dev.zio"                       %% "zio-test"                      % zioVersion   % Test,
        "dev.zio"                       %% "zio-test-sbt"                  % zioVersion   % Test
      )
  )
  .dependsOn(core)

lazy val http4s = project
  .in(file("adapters/http4s"))
  .settings(name := "caliban-http4s")
  .settings(commonSettings)
  .settings(
    testFrameworks := Seq(new TestFramework("zio.test.sbt.ZTestFramework")),
    libraryDependencies ++= {
      if (scalaVersion.value == scala3) Seq()
      else Seq(compilerPlugin(("org.typelevel" %% "kind-projector" % "0.13.2").cross(CrossVersion.full)))
    } ++
      Seq(
        "dev.zio"                       %% "zio-interop-cats"              % zioInteropCats3Version,
        "org.typelevel"                 %% "cats-effect"                   % catsEffect3Version,
        "com.softwaremill.sttp.tapir"   %% "tapir-zio-http4s-server"       % tapirVersion,
        "com.softwaremill.sttp.tapir"   %% "tapir-json-circe"              % tapirVersion,
        "org.http4s"                    %% "http4s-blaze-server"           % http4sVersion % Test,
        "dev.zio"                       %% "zio-test"                      % zioVersion    % Test,
        "dev.zio"                       %% "zio-test-sbt"                  % zioVersion    % Test,
        "com.softwaremill.sttp.client3" %% "async-http-client-backend-zio" % sttpVersion   % Test,
        "com.softwaremill.sttp.client3" %% "circe"                         % sttpVersion   % Test,
        "io.circe"                      %% "circe-generic"                 % circeVersion  % Test
      )
  )
  .dependsOn(core, tapirInterop % "compile->compile;test->test", catsInterop)

lazy val zioHttp = project
  .in(file("adapters/zio-http"))
  .settings(name := "caliban-zio-http")
  .settings(commonSettings)
  .settings(
    testFrameworks := Seq(new TestFramework("zio.test.sbt.ZTestFramework")),
    libraryDependencies ++= Seq(
      "io.d11"                      %% "zhttp"                 % zioHttpVersion,
      "com.softwaremill.sttp.tapir" %% "tapir-zio-http-server" % tapirVersion,
      "com.softwaremill.sttp.tapir" %% "tapir-json-circe"      % tapirVersion
    )
  )
  .dependsOn(core, tapirInterop % "compile->compile;test->test")

lazy val akkaHttp = project
  .in(file("adapters/akka-http"))
  .settings(name := "caliban-akka-http")
  .settings(commonSettings)
  .settings(
    crossScalaVersions -= scala3,
    testFrameworks := Seq(new TestFramework("zio.test.sbt.ZTestFramework")),
    libraryDependencies ++= Seq(
      "com.typesafe.akka"             %% "akka-http"                  % "10.2.7",
      "com.typesafe.akka"             %% "akka-serialization-jackson" % akkaVersion,
      "com.softwaremill.sttp.tapir"   %% "tapir-akka-http-server"     % tapirVersion,
      compilerPlugin(("org.typelevel" %% "kind-projector"             % "0.13.2").cross(CrossVersion.full))
    )
  )
  .dependsOn(core, tapirInterop % "compile->compile;test->test")

lazy val play = project
  .in(file("adapters/play"))
  .settings(name := "caliban-play")
  .settings(commonSettings)
  .settings(
    crossScalaVersions -= scala3,
    testFrameworks := Seq(new TestFramework("zio.test.sbt.ZTestFramework")),
    libraryDependencies ++= Seq(
      "com.typesafe.play"             %% "play"                          % playVersion,
      "com.softwaremill.sttp.tapir"   %% "tapir-play-server"             % tapirVersion,
      "com.softwaremill.sttp.tapir"   %% "tapir-json-play"               % tapirVersion,
      "dev.zio"                       %% "zio-test"                      % zioVersion   % Test,
      "dev.zio"                       %% "zio-test-sbt"                  % zioVersion   % Test,
      "com.typesafe.play"             %% "play-akka-http-server"         % playVersion  % Test,
      "io.circe"                      %% "circe-generic"                 % circeVersion % Test,
      "com.softwaremill.sttp.client3" %% "async-http-client-backend-zio" % sttpVersion  % Test,
      "com.softwaremill.sttp.client3" %% "circe"                         % sttpVersion  % Test,
      compilerPlugin(("org.typelevel" %% "kind-projector"                % "0.13.2").cross(CrossVersion.full))
    )
  )
  .dependsOn(core, tapirInterop % "compile->compile;test->test")

lazy val client    = crossProject(JSPlatform, JVMPlatform)
  .crossType(CrossType.Pure)
  .in(file("client"))
  .settings(name := "caliban-client")
  .settings(commonSettings)
  .settings(
    testFrameworks := Seq(new TestFramework("zio.test.sbt.ZTestFramework")),
    libraryDependencies ++= Seq(
      "io.circe"                      %%% "circe-parser" % circeVersion,
      "com.softwaremill.sttp.client3" %%% "core"         % sttpVersion,
      "com.softwaremill.sttp.client3" %%% "circe"        % sttpVersion,
      "dev.zio"                       %%% "zio-test"     % zio2Version % Test,
      "dev.zio"                       %%% "zio-test-sbt" % zio2Version % Test
    )
  )
lazy val clientJVM = client.jvm
lazy val clientJS  = client.js
  .settings(
    libraryDependencies ++= {
      Seq("io.github.cquiroz" %%% "scala-java-time" % "2.3.0" % Test)
    }
  )
  .settings(scalaVersion := scala213)
  .settings(crossScalaVersions := allScala)

lazy val clientLaminext = crossProject(JSPlatform)
  .crossType(CrossType.Pure)
  .js
  .in(file("client-laminext"))
  .settings(scalaVersion := scala213)
  .settings(crossScalaVersions := Seq(scala213, scala3))
  .settings(name := "caliban-client-laminext")
  .settings(commonSettings)
  .dependsOn(clientJS)
  .settings(
    testFrameworks                         := Seq(new TestFramework("zio.test.sbt.ZTestFramework")),
    Test / scalaJSLinkerConfig ~= { _.withModuleKind(ModuleKind.ESModule) },
    Test / scalaJSLinkerConfig ~= { _.withModuleSplitStyle(ModuleSplitStyle.FewestModules) },
    Test / scalaJSLinkerConfig ~= { _.withSourceMap(false) },
    Test / scalaJSUseMainModuleInitializer := true,
    Test / scalaJSUseTestModuleInitializer := false,
    libraryDependencies ++= Seq(
      "io.laminext" %%% "core"            % laminextVersion,
      "io.laminext" %%% "fetch"           % laminextVersion,
      "io.laminext" %%% "fetch-circe"     % laminextVersion,
      "io.laminext" %%% "websocket"       % laminextVersion,
      "io.laminext" %%% "websocket-circe" % laminextVersion,
      "dev.zio"     %%% "zio-test"        % zio2Version % Test,
      "dev.zio"     %%% "zio-test-sbt"    % zio2Version % Test
    )
  )

lazy val examples = project
  .in(file("examples"))
  .settings(commonSettings)
  .settings(
    publish / skip     := true,
    run / fork         := true,
    run / connectInput := true
  )
  .settings(
    crossScalaVersions -= scala3,
    libraryDependencySchemes += "org.scala-lang.modules" %% "scala-java8-compat" % "always",
    libraryDependencies ++= Seq(
      "org.typelevel"                 %% "cats-mtl"                      % catsMtlVersion,
      "org.http4s"                    %% "http4s-blaze-server"           % http4sVersion,
      "org.http4s"                    %% "http4s-dsl"                    % http4sVersion,
      "com.softwaremill.sttp.client3" %% "async-http-client-backend-zio" % sttpVersion,
      "io.circe"                      %% "circe-generic"                 % circeVersion,
      "io.d11"                        %% "zhttp"                         % zioHttpVersion,
      "com.typesafe.play"             %% "play-akka-http-server"         % playVersion,
      "com.typesafe.akka"             %% "akka-actor-typed"              % akkaVersion
    )
  )
  .dependsOn(
    akkaHttp,
    http4s,
    catsInterop,
    play,
    /*monixInterop,*/
    tapirInterop,
    clientJVM,
    federation,
    zioHttp,
    tools
  )

lazy val benchmarks = project
  .in(file("benchmarks"))
  .settings(commonSettings)
  .settings(publish / skip := true)
  .dependsOn(core)
  .enablePlugins(JmhPlugin)
  .settings(
    crossScalaVersions -= scala3,
    libraryDependencies ++= Seq(
      "org.sangria-graphql" %% "sangria"       % "2.1.3",
      "org.sangria-graphql" %% "sangria-circe" % "1.3.0"
    )
  )

lazy val federation = project
  .in(file("federation"))
  .settings(name := "caliban-federation")
  .settings(commonSettings)
  .dependsOn(core % "compile->compile;test->test")
  .settings(
    testFrameworks       := Seq(new TestFramework("zio.test.sbt.ZTestFramework")),
    libraryDependencies ++= Seq(
      "dev.zio" %% "zio"          % zio2Version,
      "dev.zio" %% "zio-test"     % zio2Version % Test,
      "dev.zio" %% "zio-test-sbt" % zio2Version % Test
    ),
    Compile / PB.targets := Seq(
      scalapb.gen(grpc = false) -> (Compile / sourceManaged).value / "scalapb"
    ),
    libraryDependencies ++= Seq(
      "com.thesamet.scalapb" %% "scalapb-runtime" % scalapb.compiler.Version.scalapbVersion % "protobuf"
    )
  )

lazy val docs = project
  .in(file("mdoc"))
  .enablePlugins(MdocPlugin)
  .settings(commonSettings)
  .settings(
    crossScalaVersions := Seq(scala212, scala213),
    name               := "caliban-docs",
    mdocIn             := (ThisBuild / baseDirectory).value / "vuepress" / "docs",
    run / fork         := true,
    scalacOptions -= "-Xfatal-warnings",
    scalacOptions += "-Wunused:imports",
    libraryDependencies ++= Seq(
      "com.softwaremill.sttp.client3" %% "async-http-client-backend-zio" % sttpVersion,
      "io.circe"                      %% "circe-generic"                 % circeVersion,
      "org.typelevel"                 %% "cats-mtl"                      % catsMtlVersion
    )
  )
  .dependsOn(core, catsInterop, tapirInterop, http4s, tools)

lazy val commonSettings = Def.settings(
  scalacOptions ++= Seq(
    "-deprecation",
    "-encoding",
    "UTF-8",
    "-feature",
    "-language:higherKinds",
    "-language:existentials",
    "-unchecked",
    "-Xfatal-warnings"
  ) ++ (CrossVersion.partialVersion(scalaVersion.value) match {
    case Some((2, 12)) =>
      Seq(
        "-Xsource:2.13",
        "-Yno-adapted-args",
        "-Ypartial-unification",
        "-Ywarn-extra-implicit",
        "-Ywarn-inaccessible",
        "-Ywarn-infer-any",
        "-Ywarn-unused:-nowarn",
        "-Ywarn-nullary-override",
        "-Ywarn-nullary-unit",
        "-opt-inline-from:<source>",
        "-opt-warnings",
        "-opt:l:inline",
        "-explaintypes"
      )
    case Some((2, 13)) =>
      Seq(
        "-Xlint:-byname-implicit",
        "-explaintypes"
      )

    case Some((3, _)) =>
      Seq(
        "-explain-types",
        "-Ykind-projector"
      )
    case _            => Nil
  })
)<|MERGE_RESOLUTION|>--- conflicted
+++ resolved
@@ -6,12 +6,12 @@
 val scala3   = "3.1.0"
 val allScala = Seq(scala212, scala213, scala3)
 
-<<<<<<< HEAD
 val akkaVersion             = "2.6.17"
 val catsEffect2Version      = "2.5.4"
-val catsEffect3Version      = "3.3.4"
+val catsEffect3Version      = "3.3.5"
+val catsMtlVersion          = "1.2.1"
 val circeVersion            = "0.14.1"
-val http4sVersion           = "0.23.7"
+val http4sVersion           = "0.23.9"
 val laminextVersion         = "0.14.3"
 val magnoliaVersion         = "0.17.0"
 val mercatorVersion         = "0.2.1"
@@ -28,28 +28,6 @@
 val zqueryVersion           = "0.3.0-RC1"
 val zioJsonVersion          = "0.1.5"
 val zioHttpVersion          = "1.0.0.0-RC17"
-=======
-val akkaVersion            = "2.6.17"
-val catsEffect2Version     = "2.5.4"
-val catsEffect3Version     = "3.3.5"
-val catsMtlVersion         = "1.2.1"
-val circeVersion           = "0.14.1"
-val http4sVersion          = "0.23.9"
-val laminextVersion        = "0.14.3"
-val magnoliaVersion        = "0.17.0"
-val mercatorVersion        = "0.2.1"
-val playVersion            = "2.8.13"
-val playJsonVersion        = "2.9.2"
-val sttpVersion            = "3.3.18"
-val tapirVersion           = "0.19.3"
-val zioVersion             = "1.0.13"
-val zioInteropCats2Version = "2.5.1.0"
-val zioInteropCats3Version = "3.2.9.0"
-val zioConfigVersion       = "1.0.10"
-val zqueryVersion          = "0.2.10"
-val zioJsonVersion         = "0.1.5"
-val zioHttpVersion         = "1.0.0.0-RC17"
->>>>>>> a1673fe7
 
 inThisBuild(
   List(
@@ -232,15 +210,10 @@
       if (scalaVersion.value == scala3) Seq()
       else Seq(compilerPlugin(("org.typelevel" %% "kind-projector" % "0.13.2").cross(CrossVersion.full)))
     } ++ Seq(
-<<<<<<< HEAD
+      "org.typelevel" %% "cats-effect"      % catsEffect3Version,
       "dev.zio"       %% "zio-interop-cats" % zio2InteropCats3Version,
-      "org.typelevel" %% "cats-effect"      % catsEffect3Version
-=======
-      "org.typelevel" %% "cats-effect"      % catsEffect3Version,
-      "dev.zio"       %% "zio-interop-cats" % zioInteropCats3Version,
-      "dev.zio"       %% "zio-test"         % zioVersion % Test,
-      "dev.zio"       %% "zio-test-sbt"     % zioVersion % Test
->>>>>>> a1673fe7
+      "dev.zio"       %% "zio-test"         % zio2Version % Test,
+      "dev.zio"       %% "zio-test-sbt"     % zio2Version % Test
     )
   )
   .dependsOn(core)
