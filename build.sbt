import org.scalajs.linker.interface.ModuleSplitStyle
import sbtcrossproject.CrossPlugin.autoImport.{ crossProject, CrossType }

val scala212 = "2.12.16"
val scala213 = "2.13.8"
val scala3   = "3.1.3"
val allScala = Seq(scala212, scala213, scala3)

val akkaVersion               = "2.6.19"
val catsEffect3Version        = "3.3.14"
val catsMtlVersion            = "1.2.1"
val circeVersion              = "0.14.2"
val http4sVersion             = "0.23.12"
val laminextVersion           = "0.14.3"
val magnoliaVersion           = "0.17.0"
val mercatorVersion           = "0.2.1"
val playVersion               = "2.8.16"
val playJsonVersion           = "2.9.2"
<<<<<<< HEAD
val scalafmtVersion           = "3.5.8"
val sttpVersion               = "3.7.1"
val tapirVersion              = "1.0.2"
=======
val sttpVersion               = "3.7.2"
val tapirVersion              = "1.0.3"
>>>>>>> 28ebf146
val zioVersion                = "2.0.0"
val zioInteropCats2Version    = "22.0.0.0"
val zioInteropCats3Version    = "3.3.0"
val zioInteropReactiveVersion = "2.0.0"
val zioConfigVersion          = "3.0.1"
val zqueryVersion             = "0.3.1"
val zioJsonVersion            = "0.3.0-RC10"
val zioHttpVersion            = "2.0.0-RC10"

inThisBuild(
  List(
    scalaVersion             := scala212,
    crossScalaVersions       := allScala,
    organization             := "com.github.ghostdogpr",
    homepage                 := Some(url("https://github.com/ghostdogpr/caliban")),
    licenses                 := List(License.Apache2),
    resolvers += "Sonatype OSS Snapshots" at "https://s01.oss.sonatype.org/content/repositories/snapshots",
    Test / parallelExecution := false,
    scmInfo                  := Some(
      ScmInfo(
        url("https://github.com/ghostdogpr/caliban/"),
        "scm:git:git@github.com:ghostdogpr/caliban.git"
      )
    ),
    developers               := List(
      Developer(
        "ghostdogpr",
        "Pierre Ricadat",
        "ghostdogpr@gmail.com",
        url("https://github.com/ghostdogpr")
      )
    ),
    ConsoleHelper.welcomeMessage
  )
)

name := "caliban"
addCommandAlias("fmt", "all scalafmtSbt scalafmt test:scalafmt")
addCommandAlias(
  "check",
  "all scalafmtSbtCheck scalafmtCheck test:scalafmtCheck"
)

lazy val root = project
  .in(file("."))
  .enablePlugins(ScalaJSPlugin)
  .settings(publish / skip := true)
  .settings(crossScalaVersions := Nil)
  .aggregate(
    macros,
    core,
    http4s,
    akkaHttp,
    play,
    zioHttp,
    catsInterop,
    monixInterop,
    tapirInterop,
    clientJVM,
    clientJS,
    clientLaminext,
    tools,
    codegenSbt,
    federation,
    reporting
  )

lazy val macros = project
  .in(file("macros"))
  .settings(name := "caliban-macros")
  .settings(commonSettings)
  .settings(
    libraryDependencies ++= {
      if (scalaVersion.value == scala3) {
        Seq.empty
      } else {
        Seq(
          "com.propensive" %% "magnolia" % magnoliaVersion,
          "com.propensive" %% "mercator" % mercatorVersion
        )
      }
    }
  )

lazy val core = project
  .in(file("core"))
  .settings(name := "caliban")
  .settings(commonSettings)
  .settings(
    testFrameworks := Seq(new TestFramework("zio.test.sbt.ZTestFramework")),
    libraryDependencies ++= {
      if (scalaVersion.value == scala3) {
        Seq(
          "org.typelevel" %% "cats-parse" % "0.3.8"
        )
      } else {
        Seq(
          "com.propensive"    %% "magnolia"  % magnoliaVersion,
          "com.propensive"    %% "mercator"  % mercatorVersion,
          "com.lihaoyi"       %% "fastparse" % "2.3.3",
          "com.typesafe.play" %% "play-json" % playJsonVersion % Optional
        )
      }
    } ++
      Seq(
        "dev.zio"                     %% "zio"          % zioVersion,
        "dev.zio"                     %% "zio-streams"  % zioVersion,
        "dev.zio"                     %% "zio-query"    % zqueryVersion,
        "dev.zio"                     %% "zio-test"     % zioVersion     % Test,
        "dev.zio"                     %% "zio-test-sbt" % zioVersion     % Test,
        "dev.zio"                     %% "zio-json"     % zioJsonVersion % Optional,
        "com.softwaremill.sttp.tapir" %% "tapir-core"   % tapirVersion   % Optional,
        "io.circe"                    %% "circe-core"   % circeVersion   % Optional,
        "io.circe"                    %% "circe-parser" % circeVersion   % Test
      )
  )
  .dependsOn(macros)
  .settings(
    Test / fork := true,
    run / fork  := true
  )

lazy val tools = project
  .in(file("tools"))
  .enablePlugins(BuildInfoPlugin)
  .settings(name := "caliban-tools")
  .settings(commonSettings)
  .settings(
    buildInfoKeys    := Seq[BuildInfoKey](
      "scalaPartialVersion" -> CrossVersion.partialVersion(scalaVersion.value),
      "scalafmtVersion"     -> scalafmtVersion
    ),
    buildInfoPackage := "caliban.tools",
    buildInfoObject  := "BuildInfo"
  )
  .settings(
    testFrameworks := Seq(new TestFramework("zio.test.sbt.ZTestFramework")),
    libraryDependencies ++= Seq(
      "org.scalameta"                  % "scalafmt-interfaces"           % scalafmtVersion,
      "io.get-coursier"                % "interface"                     % "1.0.6",
      "com.softwaremill.sttp.client3" %% "zio"                           % sttpVersion,
      "com.softwaremill.sttp.client3" %% "async-http-client-backend-zio" % sttpVersion,
      "dev.zio"                       %% "zio-config"                    % zioConfigVersion,
      "dev.zio"                       %% "zio-config-magnolia"           % zioConfigVersion,
      "dev.zio"                       %% "zio-test"                      % zioVersion % Test,
      "dev.zio"                       %% "zio-test-sbt"                  % zioVersion % Test
    )
  )
  .dependsOn(core, clientJVM)

lazy val codegenSbt = project
  .in(file("codegen-sbt"))
  .settings(name := "caliban-codegen-sbt")
  .settings(commonSettings)
  .enablePlugins(BuildInfoPlugin)
  .settings(
    buildInfoKeys    := Seq[BuildInfoKey](version),
    buildInfoPackage := "caliban.codegen",
    buildInfoObject  := "BuildInfo"
  )
  .settings(
    sbtPlugin          := true,
    crossScalaVersions := Seq(scala212),
    testFrameworks     := Seq(new TestFramework("zio.test.sbt.ZTestFramework")),
    libraryDependencies ++= Seq(
      "dev.zio" %% "zio-test-sbt" % zioVersion % Test
    )
  )
  .enablePlugins(SbtPlugin)
  .settings(
    scriptedLaunchOpts   := {
      scriptedLaunchOpts.value ++
        Seq("-Xmx1024M", "-Xss4M", "-Dplugin.version=" + version.value)
    },
    scriptedBufferLog    := false,
    scriptedDependencies := {
      (macros / publishLocal).value
      (core / publishLocal).value
      (clientJVM / publishLocal).value
      (tools / publishLocal).value
      publishLocal.value
    }
  )
  .dependsOn(tools)

lazy val catsInterop = project
  .in(file("interop/cats"))
  .settings(name := "caliban-cats")
  .settings(commonSettings)
  .settings(apiMappingSettings)
  .settings(
    testFrameworks := Seq(new TestFramework("zio.test.sbt.ZTestFramework")),
    libraryDependencies ++= {
      if (scalaVersion.value == scala3) Seq()
      else Seq(compilerPlugin(("org.typelevel" %% "kind-projector" % "0.13.2").cross(CrossVersion.full)))
    } ++ Seq(
      "org.typelevel" %% "cats-effect"      % catsEffect3Version,
      "dev.zio"       %% "zio-interop-cats" % zioInteropCats3Version,
      "dev.zio"       %% "zio-test"         % zioVersion % Test,
      "dev.zio"       %% "zio-test-sbt"     % zioVersion % Test
    )
  )
  .dependsOn(core)

lazy val monixInterop = project
  .in(file("interop/monix"))
  .settings(name := "caliban-monix")
  .settings(commonSettings)
  .settings(
    libraryDependencies ++= Seq(
      "dev.zio"  %% "zio-interop-reactivestreams" % zioInteropReactiveVersion,
      "dev.zio"  %% "zio-interop-cats"            % zioInteropCats2Version,
      "io.monix" %% "monix"                       % "3.4.1"
    )
  )
  .dependsOn(core)

lazy val tapirInterop = project
  .in(file("interop/tapir"))
  .settings(name := "caliban-tapir")
  .settings(commonSettings)
  .settings(
    testFrameworks := Seq(new TestFramework("zio.test.sbt.ZTestFramework")),
    libraryDependencies ++= {
      if (scalaVersion.value == scala3) Seq()
      else Seq(compilerPlugin(("org.typelevel" %% "kind-projector" % "0.13.2").cross(CrossVersion.full)))
    } ++
      Seq(
        "com.softwaremill.sttp.tapir"   %% "tapir-core"                    % tapirVersion,
        "com.softwaremill.sttp.tapir"   %% "tapir-zio"                     % tapirVersion,
        "com.softwaremill.sttp.tapir"   %% "tapir-sttp-client"             % tapirVersion % Test,
        "com.softwaremill.sttp.tapir"   %% "tapir-json-circe"              % tapirVersion % Test,
        "com.softwaremill.sttp.client3" %% "async-http-client-backend-zio" % sttpVersion  % Test,
        "dev.zio"                       %% "zio-test"                      % zioVersion   % Test,
        "dev.zio"                       %% "zio-test-sbt"                  % zioVersion   % Test
      )
  )
  .dependsOn(core)

lazy val http4s = project
  .in(file("adapters/http4s"))
  .settings(name := "caliban-http4s")
  .settings(commonSettings)
  .settings(
    testFrameworks := Seq(new TestFramework("zio.test.sbt.ZTestFramework")),
    libraryDependencies ++= {
      if (scalaVersion.value == scala3) Seq()
      else Seq(compilerPlugin(("org.typelevel" %% "kind-projector" % "0.13.2").cross(CrossVersion.full)))
    } ++
      Seq(
        "dev.zio"                       %% "zio-interop-cats"              % zioInteropCats3Version,
        "org.typelevel"                 %% "cats-effect"                   % catsEffect3Version,
        "com.softwaremill.sttp.tapir"   %% "tapir-http4s-server-zio"       % tapirVersion,
        "com.softwaremill.sttp.tapir"   %% "tapir-json-circe"              % tapirVersion,
        "org.http4s"                    %% "http4s-blaze-server"           % http4sVersion % Test,
        "dev.zio"                       %% "zio-test"                      % zioVersion    % Test,
        "dev.zio"                       %% "zio-test-sbt"                  % zioVersion    % Test,
        "com.softwaremill.sttp.client3" %% "async-http-client-backend-zio" % sttpVersion   % Test,
        "com.softwaremill.sttp.client3" %% "circe"                         % sttpVersion   % Test,
        "io.circe"                      %% "circe-generic"                 % circeVersion  % Test
      )
  )
  .dependsOn(core, tapirInterop % "compile->compile;test->test", catsInterop)

lazy val zioHttp = project
  .in(file("adapters/zio-http"))
  .settings(name := "caliban-zio-http")
  .settings(commonSettings)
  .settings(
    testFrameworks := Seq(new TestFramework("zio.test.sbt.ZTestFramework")),
    libraryDependencies ++= Seq(
      "io.d11"                      %% "zhttp"                 % zioHttpVersion,
      "com.softwaremill.sttp.tapir" %% "tapir-zio-http-server" % tapirVersion,
      "com.softwaremill.sttp.tapir" %% "tapir-json-circe"      % tapirVersion
    )
  )
  .dependsOn(core, tapirInterop % "compile->compile;test->test")

lazy val akkaHttp = project
  .in(file("adapters/akka-http"))
  .settings(name := "caliban-akka-http")
  .settings(commonSettings)
  .settings(
    crossScalaVersions -= scala3,
    testFrameworks := Seq(new TestFramework("zio.test.sbt.ZTestFramework")),
    libraryDependencies ++= Seq(
      "com.typesafe.akka"             %% "akka-http"                  % "10.2.9",
      "com.typesafe.akka"             %% "akka-serialization-jackson" % akkaVersion,
      "com.softwaremill.sttp.tapir"   %% "tapir-akka-http-server"     % tapirVersion,
      compilerPlugin(("org.typelevel" %% "kind-projector"             % "0.13.2").cross(CrossVersion.full))
    )
  )
  .dependsOn(core, tapirInterop % "compile->compile;test->test")

lazy val play = project
  .in(file("adapters/play"))
  .settings(name := "caliban-play")
  .settings(commonSettings)
  .settings(
    crossScalaVersions -= scala3,
    testFrameworks := Seq(new TestFramework("zio.test.sbt.ZTestFramework")),
    libraryDependencies ++= Seq(
      "com.typesafe.play"             %% "play"                          % playVersion,
      "com.softwaremill.sttp.tapir"   %% "tapir-play-server"             % tapirVersion,
      "com.softwaremill.sttp.tapir"   %% "tapir-json-play"               % tapirVersion,
      "dev.zio"                       %% "zio-test"                      % zioVersion   % Test,
      "dev.zio"                       %% "zio-test-sbt"                  % zioVersion   % Test,
      "com.typesafe.play"             %% "play-akka-http-server"         % playVersion  % Test,
      "io.circe"                      %% "circe-generic"                 % circeVersion % Test,
      "com.softwaremill.sttp.client3" %% "async-http-client-backend-zio" % sttpVersion  % Test,
      "com.softwaremill.sttp.client3" %% "circe"                         % sttpVersion  % Test,
      compilerPlugin(("org.typelevel" %% "kind-projector"                % "0.13.2").cross(CrossVersion.full))
    )
  )
  .dependsOn(core, tapirInterop % "compile->compile;test->test")

lazy val client    = crossProject(JSPlatform, JVMPlatform)
  .crossType(CrossType.Pure)
  .in(file("client"))
  .settings(name := "caliban-client")
  .settings(commonSettings)
  .settings(
    testFrameworks := Seq(new TestFramework("zio.test.sbt.ZTestFramework")),
    libraryDependencies ++= Seq(
      "io.circe"                      %%% "circe-parser" % circeVersion,
      "com.softwaremill.sttp.client3" %%% "core"         % sttpVersion,
      "com.softwaremill.sttp.client3" %%% "circe"        % sttpVersion,
      "dev.zio"                       %%% "zio-test"     % zioVersion % Test,
      "dev.zio"                       %%% "zio-test-sbt" % zioVersion % Test
    )
  )
lazy val clientJVM = client.jvm
lazy val clientJS  = client.js
  .settings(
    libraryDependencies ++= {
      Seq(
        "org.scala-js"      %%% "scalajs-java-securerandom" % "1.0.0" cross CrossVersion.for3Use2_13,
        "io.github.cquiroz" %%% "scala-java-time"           % "2.4.0" % Test
      )
    }
  )
  .settings(scalaVersion := scala213)
  .settings(crossScalaVersions := allScala)

lazy val clientLaminext = crossProject(JSPlatform)
  .crossType(CrossType.Pure)
  .js
  .in(file("client-laminext"))
  .settings(scalaVersion := scala213)
  .settings(crossScalaVersions := Seq(scala213, scala3))
  .settings(name := "caliban-client-laminext")
  .settings(commonSettings)
  .dependsOn(clientJS)
  .settings(
    testFrameworks                         := Seq(new TestFramework("zio.test.sbt.ZTestFramework")),
    Test / scalaJSLinkerConfig ~= { _.withModuleKind(ModuleKind.ESModule) },
    Test / scalaJSLinkerConfig ~= { _.withModuleSplitStyle(ModuleSplitStyle.FewestModules) },
    Test / scalaJSLinkerConfig ~= { _.withSourceMap(false) },
    Test / scalaJSUseMainModuleInitializer := true,
    Test / scalaJSUseTestModuleInitializer := false,
    libraryDependencies ++= Seq(
      "io.laminext" %%% "core"            % laminextVersion,
      "io.laminext" %%% "fetch"           % laminextVersion,
      "io.laminext" %%% "fetch-circe"     % laminextVersion,
      "io.laminext" %%% "websocket"       % laminextVersion,
      "io.laminext" %%% "websocket-circe" % laminextVersion,
      "dev.zio"     %%% "zio-test"        % zioVersion % Test,
      "dev.zio"     %%% "zio-test-sbt"    % zioVersion % Test
    )
  )

lazy val examples = project
  .in(file("examples"))
  .settings(commonSettings)
  .settings(
    publish / skip     := true,
    run / fork         := true,
    run / connectInput := true
  )
  .settings(
    crossScalaVersions -= scala3,
    libraryDependencySchemes += "org.scala-lang.modules" %% "scala-java8-compat" % "always",
    libraryDependencies ++= Seq(
      "org.typelevel"                 %% "cats-mtl"                      % catsMtlVersion,
      "org.http4s"                    %% "http4s-blaze-server"           % http4sVersion,
      "org.http4s"                    %% "http4s-dsl"                    % http4sVersion,
      "com.softwaremill.sttp.client3" %% "async-http-client-backend-zio" % sttpVersion,
      "io.circe"                      %% "circe-generic"                 % circeVersion,
      "io.d11"                        %% "zhttp"                         % zioHttpVersion,
      "com.typesafe.play"             %% "play-akka-http-server"         % playVersion,
      "com.typesafe.akka"             %% "akka-actor-typed"              % akkaVersion
    )
  )
  .dependsOn(
    akkaHttp,
    http4s,
    catsInterop,
    play,
    /*monixInterop,*/
    tapirInterop,
    clientJVM,
    federation,
    zioHttp,
    tools
  )

lazy val reporting = project
  .in(file("reporting"))
  .settings(name := "caliban-reporting")
  .settings(commonSettings)
  .dependsOn(clientJVM, core)
  .settings(
    testFrameworks := Seq(new TestFramework("zio.test.sbt.ZTestFramework")),
    libraryDependencies ++= Seq(
      "dev.zio"                       %% "zio"          % zioVersion,
      "com.softwaremill.sttp.client3" %% "zio"          % sttpVersion,
      "dev.zio"                       %% "zio-test"     % zioVersion % Test,
      "dev.zio"                       %% "zio-test-sbt" % zioVersion % Test
    )
  )

lazy val benchmarks = project
  .in(file("benchmarks"))
  .settings(commonSettings)
  .settings(publish / skip := true)
  .dependsOn(core)
  .enablePlugins(JmhPlugin)
  .settings(
    crossScalaVersions -= scala3,
    libraryDependencies ++= Seq(
      "org.sangria-graphql" %% "sangria"       % "2.1.3",
      "org.sangria-graphql" %% "sangria-circe" % "1.3.0"
    )
  )

lazy val federation = project
  .in(file("federation"))
  .settings(name := "caliban-federation")
  .settings(commonSettings)
  .dependsOn(core % "compile->compile;test->test")
  .settings(
    testFrameworks       := Seq(new TestFramework("zio.test.sbt.ZTestFramework")),
    libraryDependencies ++= Seq(
      "dev.zio" %% "zio"          % zioVersion,
      "dev.zio" %% "zio-test"     % zioVersion % Test,
      "dev.zio" %% "zio-test-sbt" % zioVersion % Test
    ),
    Compile / PB.targets := Seq(
      scalapb.gen(grpc = false) -> (Compile / sourceManaged).value / "scalapb"
    ),
    libraryDependencies ++= Seq(
      "com.thesamet.scalapb" %% "scalapb-runtime" % scalapb.compiler.Version.scalapbVersion % "protobuf"
    )
  )

lazy val docs = project
  .in(file("mdoc"))
  .enablePlugins(MdocPlugin)
  .settings(commonSettings)
  .settings(
    crossScalaVersions := Seq(scala212, scala213),
    name               := "caliban-docs",
    mdocIn             := (ThisBuild / baseDirectory).value / "vuepress" / "docs",
    run / fork         := true,
    scalacOptions -= "-Xfatal-warnings",
    scalacOptions += "-Wunused:imports",
    libraryDependencies ++= Seq(
      "com.softwaremill.sttp.client3" %% "async-http-client-backend-zio" % sttpVersion,
      "io.circe"                      %% "circe-generic"                 % circeVersion,
      "org.typelevel"                 %% "cats-mtl"                      % catsMtlVersion
    )
  )
  .dependsOn(core, catsInterop, tapirInterop, http4s, tools)

lazy val commonSettings = Def.settings(
  scalacOptions ++= Seq(
    "-deprecation",
    "-encoding",
    "UTF-8",
    "-feature",
    "-language:higherKinds",
    "-language:existentials",
    "-unchecked",
    "-Xfatal-warnings"
  ) ++ (CrossVersion.partialVersion(scalaVersion.value) match {
    case Some((2, 12)) =>
      Seq(
        "-Xsource:2.13",
        "-Yno-adapted-args",
        "-Ypartial-unification",
        "-Ywarn-extra-implicit",
        "-Ywarn-inaccessible",
        "-Ywarn-infer-any",
        "-Ywarn-unused:-nowarn",
        "-Ywarn-nullary-override",
        "-Ywarn-nullary-unit",
        "-opt-inline-from:<source>",
        "-opt-warnings",
        "-opt:l:inline",
        "-explaintypes"
      )
    case Some((2, 13)) =>
      Seq(
        "-Xlint:-byname-implicit",
        "-explaintypes"
      )

    case Some((3, _)) =>
      Seq(
        "-explain-types",
        "-Ykind-projector"
      )
    case _            => Nil
  })
)

lazy val apiMappingSettings = Def.settings(
  autoAPIMappings := true,
  apiMappings ++= {
    val depsByModule = (Compile / dependencyClasspathAsJars).value.flatMap { dep =>
      dep.get(moduleID.key).map((_, dep.data))
    }.groupBy { case (moduleID, _) => (moduleID.organization, moduleID.name) }.mapValues(_.head)

    val cross = CrossVersion(crossVersion.value, scalaVersion.value, scalaBinaryVersion.value)
      .getOrElse((s: String) => s)

    def depFile(org: String, name: String) = depsByModule.get((org, cross(name)))

    def javadocIOUrl(id: ModuleID) = url(s"https://javadoc.io/doc/${id.organization}/${id.name}/${id.revision}/")

    def javadocIO(org: String, name: String) = depFile(org, name).map { case (id, f) => f -> javadocIOUrl(id) }

    Seq(
      javadocIO("dev.zio", "zio")
    ).flatten.toMap
  }
)<|MERGE_RESOLUTION|>--- conflicted
+++ resolved
@@ -16,14 +16,9 @@
 val mercatorVersion           = "0.2.1"
 val playVersion               = "2.8.16"
 val playJsonVersion           = "2.9.2"
-<<<<<<< HEAD
 val scalafmtVersion           = "3.5.8"
-val sttpVersion               = "3.7.1"
-val tapirVersion              = "1.0.2"
-=======
 val sttpVersion               = "3.7.2"
 val tapirVersion              = "1.0.3"
->>>>>>> 28ebf146
 val zioVersion                = "2.0.0"
 val zioInteropCats2Version    = "22.0.0.0"
 val zioInteropCats3Version    = "3.3.0"
