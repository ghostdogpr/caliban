--- conflicted
+++ resolved
@@ -101,15 +101,9 @@
     libraryDependencies ++= Seq(
       "dev.zio"       %% "zio-interop-cats"    % "2.0.0.0-RC10",
       "org.typelevel" %% "cats-effect"         % "2.0.0",
-<<<<<<< HEAD
       "org.http4s"    %% "http4s-dsl"          % http4sVersion,
       "org.http4s"    %% "http4s-circe"        % http4sVersion,
       "org.http4s"    %% "http4s-blaze-server" % http4sVersion,
-=======
-      "org.http4s"    %% "http4s-dsl"          % "0.21.0-RC1",
-      "org.http4s"    %% "http4s-circe"        % "0.21.0-RC1",
-      "org.http4s"    %% "http4s-blaze-server" % "0.21.0-RC1",
->>>>>>> db094410
       "io.circe"      %% "circe-parser"        % "0.12.3",
       compilerPlugin(
         ("org.typelevel" %% "kind-projector" % "0.11.0")
