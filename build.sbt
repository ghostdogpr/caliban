import org.scalajs.linker.interface.ModuleSplitStyle
import sbtcrossproject.CrossPlugin.autoImport.{ crossProject, CrossType }

val scala212 = "2.12.14"
val scala213 = "2.13.8"
val scala3   = "3.1.1"
val allScala = Seq(scala212, scala213, scala3)

<<<<<<< HEAD
val akkaVersion               = "2.6.18"
val catsEffect2Version        = "2.5.4"
val catsEffect3Version        = "3.3.11"
val catsMtlVersion            = "1.2.1"
val circeVersion              = "0.14.1"
val http4sVersion             = "0.23.11"
val laminextVersion           = "0.14.3"
val magnoliaVersion           = "0.17.0"
val mercatorVersion           = "0.2.1"
val playVersion               = "2.8.15"
val playJsonVersion           = "2.9.2"
val sttpVersion               = "3.5.0"
val tapirVersion              = "0.20.1"
val zioVersion                = "2.0.0-RC2"
val zioInteropCats2Version    = "2.5.1.0+11-d4b128a4-SNAPSHOT"
val zioInteropCats3Version    = "3.3.0-RC2"
val zioInteropReactiveVersion = "2.0.0-RC3"
val zioConfigVersion          = "3.0.0-RC2"
val zqueryVersion             = "0.3.0-RC2"
val zioJsonVersion            = "0.3.0-RC3"
val zioHttpVersion            = "2.0.0-RC4"
=======
val akkaVersion            = "2.6.18"
val catsEffect2Version     = "2.5.4"
val catsEffect3Version     = "3.3.12"
val catsMtlVersion         = "1.2.1"
val circeVersion           = "0.14.2"
val http4sVersion          = "0.23.11"
val laminextVersion        = "0.14.3"
val magnoliaVersion        = "0.17.0"
val mercatorVersion        = "0.2.1"
val playVersion            = "2.8.15"
val playJsonVersion        = "2.9.2"
val sttpVersion            = "3.3.18"
val tapirVersion           = "0.20.2"
val zioVersion             = "1.0.14"
val zioInteropCats2Version = "2.5.1.0"
val zioInteropCats3Version = "3.2.9.1"
val zioConfigVersion       = "1.0.10"
val zqueryVersion          = "0.2.10"
val zioJsonVersion         = "0.1.5"
val zioHttpVersion         = "1.0.0.0-RC27"
>>>>>>> 2eafac4a

inThisBuild(
  List(
    scalaVersion             := scala212,
    crossScalaVersions       := allScala,
    organization             := "com.github.ghostdogpr",
    homepage                 := Some(url("https://github.com/ghostdogpr/caliban")),
    licenses                 := List(
      "Apache-2.0" -> url("http://www.apache.org/licenses/LICENSE-2.0")
    ),
    Test / parallelExecution := false,
    scmInfo                  := Some(
      ScmInfo(
        url("https://github.com/ghostdogpr/caliban/"),
        "scm:git:git@github.com:ghostdogpr/caliban.git"
      )
    ),
    resolvers ++= Seq(
      "Sonatype OSS Snapshots" at "https://oss.sonatype.org/content/repositories/snapshots"
    ),
    developers               := List(
      Developer(
        "ghostdogpr",
        "Pierre Ricadat",
        "ghostdogpr@gmail.com",
        url("https://github.com/ghostdogpr")
      )
    ),
    ConsoleHelper.welcomeMessage
  )
)

name := "caliban"
addCommandAlias("fmt", "all scalafmtSbt scalafmt test:scalafmt")
addCommandAlias(
  "check",
  "all scalafmtSbtCheck scalafmtCheck test:scalafmtCheck"
)

lazy val root = project
  .in(file("."))
  .enablePlugins(ScalaJSPlugin)
  .settings(publish / skip := true)
  .settings(crossScalaVersions := Nil)
  .aggregate(
    macros,
    core,
    http4s,
    akkaHttp,
    play,
    zioHttp,
    catsInterop,
    monixInterop,
    tapirInterop,
    clientJVM,
    clientJS,
    clientLaminext,
    tools,
    codegenSbt,
    federation,
    reporting
  )

lazy val macros = project
  .in(file("macros"))
  .settings(name := "caliban-macros")
  .settings(commonSettings)
  .settings(
    libraryDependencies ++= {
      if (scalaVersion.value == scala3) {
        Seq.empty
      } else {
        Seq(
          "com.propensive" %% "magnolia" % magnoliaVersion,
          "com.propensive" %% "mercator" % mercatorVersion
        )
      }
    }
  )

lazy val core = project
  .in(file("core"))
  .settings(name := "caliban")
  .settings(commonSettings)
  .settings(
    testFrameworks := Seq(new TestFramework("zio.test.sbt.ZTestFramework")),
    libraryDependencies ++= {
      if (scalaVersion.value == scala3) {
        Seq(
          "org.typelevel" %% "cats-parse" % "0.3.7"
        )
      } else {
        Seq(
          "com.propensive"    %% "magnolia"  % magnoliaVersion,
          "com.propensive"    %% "mercator"  % mercatorVersion,
          "com.lihaoyi"       %% "fastparse" % "2.3.3",
          "com.typesafe.play" %% "play-json" % playJsonVersion % Optional
        )
      }
    } ++
      Seq(
        "dev.zio"                     %% "zio"          % zioVersion,
        "dev.zio"                     %% "zio-streams"  % zioVersion,
        "dev.zio"                     %% "zio-query"    % zqueryVersion,
        "dev.zio"                     %% "zio-test"     % zioVersion     % Test,
        "dev.zio"                     %% "zio-test-sbt" % zioVersion     % Test,
        "dev.zio"                     %% "zio-json"     % zioJsonVersion % Optional,
        "com.softwaremill.sttp.tapir" %% "tapir-core"   % tapirVersion   % Optional,
        "io.circe"                    %% "circe-core"   % circeVersion   % Optional,
        "io.circe"                    %% "circe-parser" % circeVersion   % Test
      )
  )
  .dependsOn(macros)
  .settings(
    Test / fork := true,
    run / fork  := true
  )

lazy val tools = project
  .in(file("tools"))
  .settings(name := "caliban-tools")
  .settings(commonSettings)
  .settings(
    crossScalaVersions -= scala3,
    testFrameworks := Seq(new TestFramework("zio.test.sbt.ZTestFramework")),
    libraryDependencies ++= Seq(
      "org.scalameta"                 %% "scalafmt-dynamic"              % "3.1.2",
      "org.scalameta"                 %% "scalafmt-core"                 % "3.1.2",
      "com.softwaremill.sttp.client3" %% "async-http-client-backend-zio" % sttpVersion,
      "dev.zio"                       %% "zio-config"                    % zioConfigVersion,
      "dev.zio"                       %% "zio-config-magnolia"           % zioConfigVersion,
      "dev.zio"                       %% "zio-test"                      % zioVersion % Test,
      "dev.zio"                       %% "zio-test-sbt"                  % zioVersion % Test
    )
  )
  .dependsOn(core, clientJVM)

lazy val codegenSbt = project
  .in(file("codegen-sbt"))
  .settings(name := "caliban-codegen-sbt")
  .settings(commonSettings)
  .enablePlugins(BuildInfoPlugin)
  .settings(
    buildInfoKeys    := Seq[BuildInfoKey](version),
    buildInfoPackage := "caliban.codegen",
    buildInfoObject  := "BuildInfo"
  )
  .settings(
    sbtPlugin          := true,
    crossScalaVersions := Seq(scala212),
    testFrameworks     := Seq(new TestFramework("zio.test.sbt.ZTestFramework")),
    libraryDependencies ++= Seq(
      "dev.zio" %% "zio-test-sbt" % zioVersion % Test
    )
  )
  .enablePlugins(SbtPlugin)
  .settings(
    scriptedLaunchOpts   := {
      scriptedLaunchOpts.value ++
        Seq("-Xmx1024M", "-Xss4M", "-Dplugin.version=" + version.value)
    },
    scriptedBufferLog    := false,
    scriptedDependencies := {
      (macros / publishLocal).value
      (core / publishLocal).value
      (clientJVM / publishLocal).value
      (tools / publishLocal).value
      publishLocal.value
    }
  )
  .dependsOn(tools)

lazy val catsInterop = project
  .in(file("interop/cats"))
  .settings(name := "caliban-cats")
  .settings(commonSettings)
  .settings(
    testFrameworks  := Seq(new TestFramework("zio.test.sbt.ZTestFramework")),
    autoAPIMappings := true,
    libraryDependencies ++= {
      if (scalaVersion.value == scala3) Seq()
      else Seq(compilerPlugin(("org.typelevel" %% "kind-projector" % "0.13.2").cross(CrossVersion.full)))
    } ++ Seq(
      "org.typelevel" %% "cats-effect"      % catsEffect3Version,
      "dev.zio"       %% "zio-interop-cats" % zioInteropCats3Version,
      "dev.zio"       %% "zio-test"         % zioVersion % Test,
      "dev.zio"       %% "zio-test-sbt"     % zioVersion % Test
    )
  )
  .dependsOn(core)

lazy val monixInterop = project
  .in(file("interop/monix"))
  .settings(name := "caliban-monix")
  .settings(commonSettings)
  .settings(
    libraryDependencies ++= Seq(
<<<<<<< HEAD
      "dev.zio"  %% "zio-interop-reactivestreams" % zioInteropReactiveVersion,
=======
      "dev.zio"  %% "zio-interop-reactivestreams" % "1.3.12",
>>>>>>> 2eafac4a
      "dev.zio"  %% "zio-interop-cats"            % zioInteropCats2Version,
      "io.monix" %% "monix"                       % "3.4.1"
    )
  )
  .dependsOn(core)

lazy val tapirInterop = project
  .in(file("interop/tapir"))
  .settings(name := "caliban-tapir")
  .settings(commonSettings)
  .settings(
    testFrameworks := Seq(new TestFramework("zio.test.sbt.ZTestFramework")),
    libraryDependencies ++= {
      if (scalaVersion.value == scala3) Seq()
      else Seq(compilerPlugin(("org.typelevel" %% "kind-projector" % "0.13.2").cross(CrossVersion.full)))
    } ++
      Seq(
        "com.softwaremill.sttp.tapir"   %% "tapir-core"                    % tapirVersion,
        "com.softwaremill.sttp.tapir"   %% "tapir-zio"                     % tapirVersion,
        "com.softwaremill.sttp.tapir"   %% "tapir-sttp-client"             % tapirVersion % Test,
        "com.softwaremill.sttp.tapir"   %% "tapir-json-circe"              % tapirVersion % Test,
        "com.softwaremill.sttp.client3" %% "async-http-client-backend-zio" % sttpVersion  % Test,
        "dev.zio"                       %% "zio-test"                      % zioVersion   % Test,
        "dev.zio"                       %% "zio-test-sbt"                  % zioVersion   % Test
      )
  )
  .dependsOn(core)

lazy val http4s = project
  .in(file("adapters/http4s"))
  .settings(name := "caliban-http4s")
  .settings(commonSettings)
  .settings(
    testFrameworks := Seq(new TestFramework("zio.test.sbt.ZTestFramework")),
    libraryDependencies ++= {
      if (scalaVersion.value == scala3) Seq()
      else Seq(compilerPlugin(("org.typelevel" %% "kind-projector" % "0.13.2").cross(CrossVersion.full)))
    } ++
      Seq(
        "dev.zio"                       %% "zio-interop-cats"              % zioInteropCats3Version,
        "org.typelevel"                 %% "cats-effect"                   % catsEffect3Version,
        "com.softwaremill.sttp.tapir"   %% "tapir-zio-http4s-server"       % tapirVersion,
        "com.softwaremill.sttp.tapir"   %% "tapir-json-circe"              % tapirVersion,
        "org.http4s"                    %% "http4s-blaze-server"           % http4sVersion % Test,
        "dev.zio"                       %% "zio-test"                      % zioVersion    % Test,
        "dev.zio"                       %% "zio-test-sbt"                  % zioVersion    % Test,
        "com.softwaremill.sttp.client3" %% "async-http-client-backend-zio" % sttpVersion   % Test,
        "com.softwaremill.sttp.client3" %% "circe"                         % sttpVersion   % Test,
        "io.circe"                      %% "circe-generic"                 % circeVersion  % Test
      )
  )
  .dependsOn(core, tapirInterop % "compile->compile;test->test", catsInterop)

lazy val zioHttp = project
  .in(file("adapters/zio-http"))
  .settings(name := "caliban-zio-http")
  .settings(commonSettings)
  .settings(
    testFrameworks := Seq(new TestFramework("zio.test.sbt.ZTestFramework")),
    libraryDependencies ++= Seq(
      "io.d11"                      %% "zhttp"                 % zioHttpVersion,
      "com.softwaremill.sttp.tapir" %% "tapir-zio-http-server" % tapirVersion,
      "com.softwaremill.sttp.tapir" %% "tapir-json-circe"      % tapirVersion
    )
  )
  .dependsOn(core, tapirInterop % "compile->compile;test->test")

lazy val akkaHttp = project
  .in(file("adapters/akka-http"))
  .settings(name := "caliban-akka-http")
  .settings(commonSettings)
  .settings(
    crossScalaVersions -= scala3,
    testFrameworks := Seq(new TestFramework("zio.test.sbt.ZTestFramework")),
    libraryDependencies ++= Seq(
      "com.typesafe.akka"             %% "akka-http"                  % "10.2.9",
      "com.typesafe.akka"             %% "akka-serialization-jackson" % akkaVersion,
      "com.softwaremill.sttp.tapir"   %% "tapir-akka-http-server"     % tapirVersion,
      compilerPlugin(("org.typelevel" %% "kind-projector"             % "0.13.2").cross(CrossVersion.full))
    )
  )
  .dependsOn(core, tapirInterop % "compile->compile;test->test")

lazy val play = project
  .in(file("adapters/play"))
  .settings(name := "caliban-play")
  .settings(commonSettings)
  .settings(
    crossScalaVersions -= scala3,
    testFrameworks := Seq(new TestFramework("zio.test.sbt.ZTestFramework")),
    libraryDependencies ++= Seq(
      "com.typesafe.play"             %% "play"                          % playVersion,
      "com.softwaremill.sttp.tapir"   %% "tapir-play-server"             % tapirVersion,
      "com.softwaremill.sttp.tapir"   %% "tapir-json-play"               % tapirVersion,
      "dev.zio"                       %% "zio-test"                      % zioVersion   % Test,
      "dev.zio"                       %% "zio-test-sbt"                  % zioVersion   % Test,
      "com.typesafe.play"             %% "play-akka-http-server"         % playVersion  % Test,
      "io.circe"                      %% "circe-generic"                 % circeVersion % Test,
      "com.softwaremill.sttp.client3" %% "async-http-client-backend-zio" % sttpVersion  % Test,
      "com.softwaremill.sttp.client3" %% "circe"                         % sttpVersion  % Test,
      compilerPlugin(("org.typelevel" %% "kind-projector"                % "0.13.2").cross(CrossVersion.full))
    )
  )
  .dependsOn(core, tapirInterop % "compile->compile;test->test")

lazy val client    = crossProject(JSPlatform, JVMPlatform)
  .crossType(CrossType.Pure)
  .in(file("client"))
  .settings(name := "caliban-client")
  .settings(commonSettings)
  .settings(
    testFrameworks := Seq(new TestFramework("zio.test.sbt.ZTestFramework")),
    libraryDependencies ++= Seq(
      "io.circe"                      %%% "circe-parser" % circeVersion,
      "com.softwaremill.sttp.client3" %%% "core"         % sttpVersion,
      "com.softwaremill.sttp.client3" %%% "circe"        % sttpVersion,
      "dev.zio"                       %%% "zio-test"     % zioVersion % Test,
      "dev.zio"                       %%% "zio-test-sbt" % zioVersion % Test
    )
  )
lazy val clientJVM = client.jvm
lazy val clientJS  = client.js
  .settings(
    libraryDependencies ++= {
      Seq("io.github.cquiroz" %%% "scala-java-time" % "2.3.0" % Test)
    }
  )
  .settings(scalaVersion := scala213)
  .settings(crossScalaVersions := allScala)

lazy val clientLaminext = crossProject(JSPlatform)
  .crossType(CrossType.Pure)
  .js
  .in(file("client-laminext"))
  .settings(scalaVersion := scala213)
  .settings(crossScalaVersions := Seq(scala213, scala3))
  .settings(name := "caliban-client-laminext")
  .settings(commonSettings)
  .dependsOn(clientJS)
  .settings(
    testFrameworks                         := Seq(new TestFramework("zio.test.sbt.ZTestFramework")),
    Test / scalaJSLinkerConfig ~= { _.withModuleKind(ModuleKind.ESModule) },
    Test / scalaJSLinkerConfig ~= { _.withModuleSplitStyle(ModuleSplitStyle.FewestModules) },
    Test / scalaJSLinkerConfig ~= { _.withSourceMap(false) },
    Test / scalaJSUseMainModuleInitializer := true,
    Test / scalaJSUseTestModuleInitializer := false,
    libraryDependencies ++= Seq(
      "io.laminext" %%% "core"            % laminextVersion,
      "io.laminext" %%% "fetch"           % laminextVersion,
      "io.laminext" %%% "fetch-circe"     % laminextVersion,
      "io.laminext" %%% "websocket"       % laminextVersion,
      "io.laminext" %%% "websocket-circe" % laminextVersion,
      "dev.zio"     %%% "zio-test"        % zioVersion % Test,
      "dev.zio"     %%% "zio-test-sbt"    % zioVersion % Test
    )
  )

lazy val examples = project
  .in(file("examples"))
  .settings(commonSettings)
  .settings(
    publish / skip     := true,
    run / fork         := true,
    run / connectInput := true
  )
  .settings(
    crossScalaVersions -= scala3,
    libraryDependencySchemes += "org.scala-lang.modules" %% "scala-java8-compat" % "always",
    libraryDependencies ++= Seq(
      "org.typelevel"                 %% "cats-mtl"                      % catsMtlVersion,
      "org.http4s"                    %% "http4s-blaze-server"           % http4sVersion,
      "org.http4s"                    %% "http4s-dsl"                    % http4sVersion,
      "com.softwaremill.sttp.client3" %% "async-http-client-backend-zio" % sttpVersion,
      "io.circe"                      %% "circe-generic"                 % circeVersion,
      "io.d11"                        %% "zhttp"                         % zioHttpVersion,
      "com.typesafe.play"             %% "play-akka-http-server"         % playVersion,
      "com.typesafe.akka"             %% "akka-actor-typed"              % akkaVersion
    )
  )
  .dependsOn(
    akkaHttp,
    http4s,
    catsInterop,
    play,
    /*monixInterop,*/
    tapirInterop,
    clientJVM,
    federation,
    zioHttp,
    tools
  )

lazy val reporting = project
  .in(file("reporting"))
  .settings(name := "caliban-reporting")
  .settings(commonSettings)
  .dependsOn(clientJVM, core)
  .settings(
    testFrameworks := Seq(new TestFramework("zio.test.sbt.ZTestFramework")),
    libraryDependencies ++= Seq(
      "dev.zio"                       %% "zio"                           % zioVersion,
      "com.softwaremill.sttp.client3" %% "async-http-client-backend-zio" % sttpVersion,
      "dev.zio"                       %% "zio-test"                      % zioVersion % Test,
      "dev.zio"                       %% "zio-test-sbt"                  % zioVersion % Test
    )
  )

lazy val benchmarks = project
  .in(file("benchmarks"))
  .settings(commonSettings)
  .settings(publish / skip := true)
  .dependsOn(core)
  .enablePlugins(JmhPlugin)
  .settings(
    crossScalaVersions -= scala3,
    libraryDependencies ++= Seq(
      "org.sangria-graphql" %% "sangria"       % "2.1.3",
      "org.sangria-graphql" %% "sangria-circe" % "1.3.0"
    )
  )

lazy val federation = project
  .in(file("federation"))
  .settings(name := "caliban-federation")
  .settings(commonSettings)
  .dependsOn(core % "compile->compile;test->test")
  .settings(
    testFrameworks       := Seq(new TestFramework("zio.test.sbt.ZTestFramework")),
    libraryDependencies ++= Seq(
      "dev.zio" %% "zio"          % zioVersion,
      "dev.zio" %% "zio-test"     % zioVersion % Test,
      "dev.zio" %% "zio-test-sbt" % zioVersion % Test
    ),
    Compile / PB.targets := Seq(
      scalapb.gen(grpc = false) -> (Compile / sourceManaged).value / "scalapb"
    ),
    libraryDependencies ++= Seq(
      "com.thesamet.scalapb" %% "scalapb-runtime" % scalapb.compiler.Version.scalapbVersion % "protobuf"
    )
  )

lazy val docs = project
  .in(file("mdoc"))
  .enablePlugins(MdocPlugin)
  .settings(commonSettings)
  .settings(
    crossScalaVersions := Seq(scala212, scala213),
    name               := "caliban-docs",
    mdocIn             := (ThisBuild / baseDirectory).value / "vuepress" / "docs",
    run / fork         := true,
    scalacOptions -= "-Xfatal-warnings",
    scalacOptions += "-Wunused:imports",
    libraryDependencies ++= Seq(
      "com.softwaremill.sttp.client3" %% "async-http-client-backend-zio" % sttpVersion,
      "io.circe"                      %% "circe-generic"                 % circeVersion,
      "org.typelevel"                 %% "cats-mtl"                      % catsMtlVersion
    )
  )
  .dependsOn(core, catsInterop, tapirInterop, http4s, tools)

lazy val commonSettings = Def.settings(
  scalacOptions ++= Seq(
    "-deprecation",
    "-encoding",
    "UTF-8",
    "-feature",
    "-language:higherKinds",
    "-language:existentials",
    "-unchecked",
    "-Xfatal-warnings"
  ) ++ (CrossVersion.partialVersion(scalaVersion.value) match {
    case Some((2, 12)) =>
      Seq(
        "-Xsource:2.13",
        "-Yno-adapted-args",
        "-Ypartial-unification",
        "-Ywarn-extra-implicit",
        "-Ywarn-inaccessible",
        "-Ywarn-infer-any",
        "-Ywarn-unused:-nowarn",
        "-Ywarn-nullary-override",
        "-Ywarn-nullary-unit",
        "-opt-inline-from:<source>",
        "-opt-warnings",
        "-opt:l:inline",
        "-explaintypes"
      )
    case Some((2, 13)) =>
      Seq(
        "-Xlint:-byname-implicit",
        "-explaintypes"
      )

    case Some((3, _)) =>
      Seq(
        "-explain-types",
        "-Ykind-projector"
      )
    case _            => Nil
  })
)<|MERGE_RESOLUTION|>--- conflicted
+++ resolved
@@ -6,12 +6,11 @@
 val scala3   = "3.1.1"
 val allScala = Seq(scala212, scala213, scala3)
 
-<<<<<<< HEAD
 val akkaVersion               = "2.6.18"
 val catsEffect2Version        = "2.5.4"
-val catsEffect3Version        = "3.3.11"
+val catsEffect3Version        = "3.3.12"
 val catsMtlVersion            = "1.2.1"
-val circeVersion              = "0.14.1"
+val circeVersion              = "0.14.2"
 val http4sVersion             = "0.23.11"
 val laminextVersion           = "0.14.3"
 val magnoliaVersion           = "0.17.0"
@@ -19,7 +18,7 @@
 val playVersion               = "2.8.15"
 val playJsonVersion           = "2.9.2"
 val sttpVersion               = "3.5.0"
-val tapirVersion              = "0.20.1"
+val tapirVersion              = "0.20.2"
 val zioVersion                = "2.0.0-RC2"
 val zioInteropCats2Version    = "2.5.1.0+11-d4b128a4-SNAPSHOT"
 val zioInteropCats3Version    = "3.3.0-RC2"
@@ -28,28 +27,6 @@
 val zqueryVersion             = "0.3.0-RC2"
 val zioJsonVersion            = "0.3.0-RC3"
 val zioHttpVersion            = "2.0.0-RC4"
-=======
-val akkaVersion            = "2.6.18"
-val catsEffect2Version     = "2.5.4"
-val catsEffect3Version     = "3.3.12"
-val catsMtlVersion         = "1.2.1"
-val circeVersion           = "0.14.2"
-val http4sVersion          = "0.23.11"
-val laminextVersion        = "0.14.3"
-val magnoliaVersion        = "0.17.0"
-val mercatorVersion        = "0.2.1"
-val playVersion            = "2.8.15"
-val playJsonVersion        = "2.9.2"
-val sttpVersion            = "3.3.18"
-val tapirVersion           = "0.20.2"
-val zioVersion             = "1.0.14"
-val zioInteropCats2Version = "2.5.1.0"
-val zioInteropCats3Version = "3.2.9.1"
-val zioConfigVersion       = "1.0.10"
-val zqueryVersion          = "0.2.10"
-val zioJsonVersion         = "0.1.5"
-val zioHttpVersion         = "1.0.0.0-RC27"
->>>>>>> 2eafac4a
 
 inThisBuild(
   List(
@@ -247,11 +224,7 @@
   .settings(commonSettings)
   .settings(
     libraryDependencies ++= Seq(
-<<<<<<< HEAD
       "dev.zio"  %% "zio-interop-reactivestreams" % zioInteropReactiveVersion,
-=======
-      "dev.zio"  %% "zio-interop-reactivestreams" % "1.3.12",
->>>>>>> 2eafac4a
       "dev.zio"  %% "zio-interop-cats"            % zioInteropCats2Version,
       "io.monix" %% "monix"                       % "3.4.1"
     )
