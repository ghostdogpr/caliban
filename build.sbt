import com.typesafe.tools.mima.core.*
import org.scalajs.linker.interface.ModuleSplitStyle
import sbtcrossproject.CrossPlugin.autoImport.{ crossProject, CrossType }

val scala212 = "2.12.19"
val scala213 = "2.13.14"
val scala3   = "3.3.3"
val allScala = Seq(scala212, scala213, scala3)

val akkaVersion               = "2.6.20"
val catsEffect3Version        = "3.5.4"
val catsMtlVersion            = "1.3.0"
val circeVersion              = "0.14.7"
val fs2Version                = "3.10.2"
val http4sVersion             = "0.23.27"
val javaTimeVersion           = "2.5.0"
val jsoniterVersion           = "2.30.1"
val laminextVersion           = "0.17.0"
val magnoliaScala2Version     = "1.1.10"
val magnoliaScala3Version     = "1.3.7"
val pekkoHttpVersion          = "1.0.1"
val playVersion               = "3.0.3"
val playJsonVersion           = "3.0.3"
val scalafmtVersion           = "3.8.0"
val sttpVersion               = "3.9.7"
val tapirVersion              = "1.10.9"
val zioVersion                = "2.1.3"
val zioInteropCats2Version    = "22.0.0.0"
val zioInteropCats3Version    = "23.1.0.2"
val zioInteropReactiveVersion = "2.0.2"
val zioConfigVersion          = "3.0.7"
val zqueryVersion             = "0.7.1"
val zioJsonVersion            = "0.7.0"
val zioHttpVersion            = "3.0.0-RC8"
val zioOpenTelemetryVersion   = "3.0.0-RC21"
val zioPreludeVersion         = "1.0.0-RC27"

Global / onChangedBuildSource := ReloadOnSourceChanges

inThisBuild(
  List(
    scalaVersion             := scala213,
    crossScalaVersions       := allScala,
    organization             := "com.github.ghostdogpr",
    homepage                 := Some(url("https://github.com/ghostdogpr/caliban")),
    licenses                 := List(License.Apache2),
    // resolvers += "Sonatype OSS Snapshots" at "https://oss.sonatype.org/content/repositories/snapshots",
    Test / parallelExecution := false,
    scmInfo                  := Some(
      ScmInfo(
        url("https://github.com/ghostdogpr/caliban/"),
        "scm:git:git@github.com:ghostdogpr/caliban.git"
      )
    ),
    developers               := List(
      Developer(
        "ghostdogpr",
        "Pierre Ricadat",
        "ghostdogpr@gmail.com",
        url("https://github.com/ghostdogpr")
      )
    ),
    versionScheme            := Some("pvp"),
    ConsoleHelper.welcomeMessage(scala212, scala213, scala3)
  )
)

name := "caliban"
addCommandAlias("fmt", "all scalafmtSbt scalafmt test:scalafmt")
addCommandAlias(
  "check",
  "all scalafmtSbtCheck scalafmtCheck test:scalafmtCheck"
)

lazy val allProjects: Seq[ProjectReference] =
  List(
    macros,
    core,
    http4s,
    akkaHttp,
    pekkoHttp,
    play,
    zioHttp,
    quickAdapter,
    catsInterop,
    monixInterop,
    tapirInterop,
    clientJVM,
    clientJS,
    clientNative,
    clientLaminext,
    tools,
    codegenSbt,
    federation,
    reporting,
    tracing,
    apolloCompatibility
  )

lazy val root = project
  .in(file("."))
  .enablePlugins(ScalaJSPlugin)
  .settings(publish / skip := true)
  .settings(crossScalaVersions := Nil)
  .aggregate(allProjects *)

lazy val rootJVM212 = project
  .in(file("target/rootJVM212"))
  .settings(
    crossScalaVersions := Nil,
    publish / skip     := true,
    ideSkipProject     := true
  )
  .aggregate({
    val excluded: Set[ProjectReference] = Set(clientJS, clientNative, clientLaminext, play, apolloCompatibility)
    allProjects.filterNot(excluded.contains)
  } *)

lazy val rootJVM213 = project
  .in(file("target/rootJVM213"))
  .settings(
    crossScalaVersions := Nil,
    publish / skip     := true,
    ideSkipProject     := true
  )
  .aggregate({
    val excluded: Set[ProjectReference] = Set(clientJS, clientNative, clientLaminext, codegenSbt)
    allProjects.filterNot(excluded.contains)
  } *)

lazy val rootJVM3 = project
  .in(file("target/rootJVM3"))
  .settings(
    crossScalaVersions := Nil,
    publish / skip     := true,
    ideSkipProject     := true
  )
  .aggregate({
    val excluded: Set[ProjectReference] =
      Set(clientJS, clientNative, clientLaminext, codegenSbt, akkaHttp)
    allProjects.filterNot(excluded.contains)
  } *)

lazy val macros = project
  .in(file("macros"))
  .settings(name := "caliban-macros")
  .settings(commonSettings)
  .settings(enableMimaSettingsJVM)
  .disablePlugins(AssemblyPlugin)
  .settings(
    libraryDependencies ++= {
      if (scalaVersion.value == scala3) {
        Seq(
          "com.softwaremill.magnolia1_3" %% "magnolia" % magnoliaScala3Version
        )
      } else {
        Seq(
          "com.softwaremill.magnolia1_2" %% "magnolia"      % magnoliaScala2Version,
          "org.scala-lang"                % "scala-reflect" % scalaVersion.value
        )
      }
    }
  )

lazy val core = project
  .in(file("core"))
  .settings(name := "caliban")
  .settings(commonSettings)
  .settings(enableMimaSettingsJVM)
  .disablePlugins(AssemblyPlugin)
  .settings(
    libraryDependencies ++=
      Seq(
        "com.lihaoyi"                           %% "fastparse"               % "3.1.0",
        "org.scala-lang.modules"                %% "scala-collection-compat" % "2.12.0",
        "dev.zio"                               %% "zio"                     % zioVersion,
        "dev.zio"                               %% "zio-streams"             % zioVersion,
        "dev.zio"                               %% "zio-query"               % zqueryVersion,
        "dev.zio"                               %% "zio-prelude"             % zioPreludeVersion,
        "dev.zio"                               %% "zio-test"                % zioVersion      % Test,
        "dev.zio"                               %% "zio-test-sbt"            % zioVersion      % Test,
        "dev.zio"                               %% "zio-json"                % zioJsonVersion  % Optional,
        "com.softwaremill.sttp.tapir"           %% "tapir-core"              % tapirVersion    % Optional,
        "io.circe"                              %% "circe-core"              % circeVersion    % Optional,
        "io.circe"                              %% "circe-parser"            % circeVersion    % Test,
        "com.github.plokhotnyuk.jsoniter-scala" %% "jsoniter-scala-core"     % jsoniterVersion % Optional,
        "com.github.plokhotnyuk.jsoniter-scala" %% "jsoniter-scala-macros"   % jsoniterVersion % Provided,
        "org.playframework"                     %% "play-json"               % playJsonVersion % Optional,
        "org.apache.commons"                     % "commons-lang3"           % "3.14.0"        % Test
      )
  )
  .dependsOn(macros)
  .settings(
    Test / fork := true,
    run / fork  := true
  )

lazy val tools = project
  .in(file("tools"))
  .enablePlugins(BuildInfoPlugin)
  .settings(name := "caliban-tools")
  .settings(commonSettings)
  .settings(enableMimaSettingsJVM)
  .disablePlugins(AssemblyPlugin)
  .settings(
    buildInfoKeys    := Seq[BuildInfoKey](
      "scalaPartialVersion" -> CrossVersion.partialVersion(scalaVersion.value),
      "scalafmtVersion"     -> scalafmtVersion
    ),
    buildInfoPackage := "caliban.tools",
    buildInfoObject  := "BuildInfo"
  )
  .settings(
    libraryDependencies ++= Seq(
      "org.scalameta"                  % "scalafmt-interfaces" % scalafmtVersion,
      "io.get-coursier"                % "interface"           % "1.0.19",
      "com.softwaremill.sttp.client3" %% "zio"                 % sttpVersion,
      "dev.zio"                       %% "zio-test"            % zioVersion     % Test,
      "dev.zio"                       %% "zio-test-sbt"        % zioVersion     % Test,
      "dev.zio"                       %% "zio-json"            % zioJsonVersion % Test
    )
  )
  .dependsOn(core, clientJVM)

lazy val tracing = project
  .in(file("tracing"))
  .enablePlugins(BuildInfoPlugin)
  .settings(name := "caliban-tracing")
  .settings(commonSettings)
  .settings(enableMimaSettingsJVM)
  .disablePlugins(AssemblyPlugin)
  .settings(
    buildInfoPackage := "caliban.tracing",
    buildInfoObject  := "BuildInfo"
  )
  .settings(
    libraryDependencies ++= Seq(
      "dev.zio"         %% "zio-opentelemetry"         % zioOpenTelemetryVersion,
      "dev.zio"         %% "zio-test"                  % zioVersion % Test,
      "dev.zio"         %% "zio-test-sbt"              % zioVersion % Test,
      "io.opentelemetry" % "opentelemetry-sdk-testing" % "1.39.0"   % Test
    )
  )
  .dependsOn(core, tools)

lazy val codegenSbt = project
  .in(file("codegen-sbt"))
  .settings(name := "caliban-codegen-sbt")
  .settings(commonSettings)
  .enablePlugins(BuildInfoPlugin)
  .disablePlugins(AssemblyPlugin)
  .settings(
    skip             := (scalaVersion.value != scala212),
    ideSkipProject   := (scalaVersion.value != scala212),
    buildInfoKeys    := Seq[BuildInfoKey](version),
    buildInfoPackage := "caliban.codegen",
    buildInfoObject  := "BuildInfo"
  )
  .settings(
    sbtPlugin          := true,
    crossScalaVersions := Seq(scala212),
    libraryDependencies ++= Seq(
      "dev.zio" %% "zio-config"          % zioConfigVersion,
      "dev.zio" %% "zio-config-magnolia" % zioConfigVersion,
      "dev.zio" %% "zio-test-sbt"        % zioVersion % Test
    )
  )
  .enablePlugins(SbtPlugin)
  .settings(
    scriptedLaunchOpts   := {
      scriptedLaunchOpts.value ++
        Seq("-Xmx1024M", "-Xss4M", "-Dplugin.version=" + version.value)
    },
    scriptedBufferLog    := false,
    scriptedDependencies := {
      (macros / publishLocal).value
      (core / publishLocal).value
      (clientJVM / publishLocal).value
      (tools / publishLocal).value
      publishLocal.value
    }
  )
  .dependsOn(tools)

lazy val catsInterop = project
  .in(file("interop/cats"))
  .settings(name := "caliban-cats")
  .settings(commonSettings)
  .settings(enableMimaSettingsJVM)
  .disablePlugins(AssemblyPlugin)
  .settings(
    libraryDependencies ++= {
      if (scalaVersion.value == scala3) Seq()
      else Seq(compilerPlugin(("org.typelevel" %% "kind-projector" % "0.13.3").cross(CrossVersion.full)))
    } ++ Seq(
      "org.typelevel" %% "cats-effect"      % catsEffect3Version,
      "co.fs2"        %% "fs2-core"         % fs2Version,
      "dev.zio"       %% "zio-interop-cats" % zioInteropCats3Version,
      "dev.zio"       %% "zio-test"         % zioVersion % Test,
      "dev.zio"       %% "zio-test-sbt"     % zioVersion % Test
    )
  )
  .dependsOn(core)

lazy val monixInterop = project
  .in(file("interop/monix"))
  .settings(name := "caliban-monix")
  .settings(commonSettings)
  .settings(enableMimaSettingsJVM)
  .disablePlugins(AssemblyPlugin)
  .settings(
    libraryDependencies ++= Seq(
      "dev.zio"  %% "zio-interop-reactivestreams" % zioInteropReactiveVersion,
      "dev.zio"  %% "zio-interop-cats"            % zioInteropCats2Version,
      "io.monix" %% "monix"                       % "3.4.1"
    )
  )
  .dependsOn(core)

lazy val tapirInterop = project
  .in(file("interop/tapir"))
  .settings(name := "caliban-tapir")
  .settings(commonSettings)
  .settings(enableMimaSettingsJVM)
  .disablePlugins(AssemblyPlugin)
  .settings(
    libraryDependencies ++= {
      if (scalaVersion.value == scala3) Seq()
      else Seq(compilerPlugin(("org.typelevel" %% "kind-projector" % "0.13.3").cross(CrossVersion.full)))
    } ++
      Seq(
        "com.softwaremill.sttp.tapir"   %% "tapir-core"                    % tapirVersion,
        "com.softwaremill.sttp.tapir"   %% "tapir-zio"                     % tapirVersion,
        "com.softwaremill.sttp.tapir"   %% "tapir-sttp-client"             % tapirVersion   % Test,
        "com.softwaremill.sttp.client3" %% "async-http-client-backend-zio" % sttpVersion    % Test,
        "dev.zio"                       %% "zio-json"                      % zioJsonVersion % Test,
        "dev.zio"                       %% "zio-test"                      % zioVersion     % Test,
        "dev.zio"                       %% "zio-test-sbt"                  % zioVersion     % Test
      )
  )
  .dependsOn(core)

lazy val http4s = project
  .in(file("adapters/http4s"))
  .settings(name := "caliban-http4s")
  .settings(commonSettings)
  .settings(enableMimaSettingsJVM)
  .disablePlugins(AssemblyPlugin)
  .settings(
    libraryDependencies ++= {
      if (scalaVersion.value == scala3) Seq()
      else Seq(compilerPlugin(("org.typelevel" %% "kind-projector" % "0.13.3").cross(CrossVersion.full)))
    } ++
      Seq(
        "dev.zio"                               %% "zio-interop-cats"        % zioInteropCats3Version,
        "org.typelevel"                         %% "cats-effect"             % catsEffect3Version,
        "com.softwaremill.sttp.tapir"           %% "tapir-http4s-server-zio" % tapirVersion,
        "com.softwaremill.sttp.tapir"           %% "tapir-json-circe"        % tapirVersion    % Test,
        "com.softwaremill.sttp.tapir"           %% "tapir-jsoniter-scala"    % tapirVersion    % Test,
        "org.http4s"                            %% "http4s-ember-server"     % http4sVersion   % Test,
        "dev.zio"                               %% "zio-test"                % zioVersion      % Test,
        "dev.zio"                               %% "zio-test-sbt"            % zioVersion      % Test,
        "com.softwaremill.sttp.client3"         %% "circe"                   % sttpVersion     % Test,
        "io.circe"                              %% "circe-generic"           % circeVersion    % Test,
        "com.github.plokhotnyuk.jsoniter-scala" %% "jsoniter-scala-macros"   % jsoniterVersion % Test
      )
  )
  .dependsOn(core % "compile->compile;test->test", tapirInterop % "compile->compile;test->test", catsInterop)

lazy val zioHttp = project
  .in(file("adapters/zio-http"))
  .settings(name := "caliban-zio-http")
  .settings(commonSettings)
  .settings(enableMimaSettingsJVM)
  .disablePlugins(AssemblyPlugin)
  .settings(
    libraryDependencies ++= Seq(
      "dev.zio"                     %% "zio-http"              % zioHttpVersion,
      "com.softwaremill.sttp.tapir" %% "tapir-zio-http-server" % tapirVersion,
      "dev.zio"                     %% "zio-json"              % zioJsonVersion % Test,
      "com.softwaremill.sttp.tapir" %% "tapir-json-zio"        % tapirVersion   % Test
    )
  )
  .dependsOn(core, tapirInterop % "compile->compile;test->test")

lazy val quickAdapter = project
  .in(file("adapters/quick"))
  .settings(name := "caliban-quick")
  .settings(commonSettings)
  .settings(enableMimaSettingsJVM)
  .disablePlugins(AssemblyPlugin)
  .settings(
    libraryDependencies ++= Seq(
      "dev.zio"                               %% "zio-http"              % zioHttpVersion,
      "com.github.plokhotnyuk.jsoniter-scala" %% "jsoniter-scala-core"   % jsoniterVersion,
      "com.github.plokhotnyuk.jsoniter-scala" %% "jsoniter-scala-macros" % jsoniterVersion % Provided,
      "com.softwaremill.sttp.tapir"           %% "tapir-jsoniter-scala"  % tapirVersion    % Test
    )
  )
  .dependsOn(core, tapirInterop % "test->test")

lazy val akkaHttp = project
  .in(file("adapters/akka-http"))
  .settings(name := "caliban-akka-http")
  .settings(commonSettings)
  .settings(enableMimaSettingsJVM)
  .disablePlugins(AssemblyPlugin)
  .settings(
    skip           := (scalaVersion.value == scala3),
    ideSkipProject := (scalaVersion.value == scala3),
    crossScalaVersions -= scala3,
    libraryDependencies ++= Seq(
      "com.typesafe.akka"           %% "akka-http"                  % "10.2.10",
      "com.typesafe.akka"           %% "akka-serialization-jackson" % akkaVersion,
      "com.softwaremill.sttp.tapir" %% "tapir-akka-http-server"     % tapirVersion,
      "com.softwaremill.sttp.tapir" %% "tapir-json-circe"           % tapirVersion % Test,
      compilerPlugin(("org.typelevel" %% "kind-projector" % "0.13.3").cross(CrossVersion.full))
    )
  )
  .dependsOn(core, tapirInterop % "compile->compile;test->test")

lazy val pekkoHttp = project
  .in(file("adapters/pekko-http"))
  .settings(name := "caliban-pekko-http")
  .settings(commonSettings)
  .settings(enableMimaSettingsJVM)
  .disablePlugins(AssemblyPlugin)
  .settings(
    libraryDependencies ++= {
      if (scalaVersion.value == scala3) Seq()
      else Seq(compilerPlugin(("org.typelevel" %% "kind-projector" % "0.13.3").cross(CrossVersion.full)))
    } ++ Seq(
      "org.apache.pekko"            %% "pekko-http"              % pekkoHttpVersion,
      "com.softwaremill.sttp.tapir" %% "tapir-pekko-http-server" % tapirVersion,
      "com.softwaremill.sttp.tapir" %% "tapir-json-circe"        % tapirVersion % Test
    )
  )
  .dependsOn(core, tapirInterop % "compile->compile;test->test")

lazy val play = project
  .in(file("adapters/play"))
  .settings(name := "caliban-play")
  .settings(commonSettings)
  .settings(enableMimaSettingsJVM)
  .disablePlugins(AssemblyPlugin)
  .settings(
    skip           := (scalaVersion.value == scala212),
    ideSkipProject := (scalaVersion.value == scala212),
    crossScalaVersions -= scala212,
    libraryDependencies ++= {
      if (scalaVersion.value == scala3) Seq()
      else Seq(compilerPlugin(("org.typelevel" %% "kind-projector" % "0.13.3").cross(CrossVersion.full)))
    },
    libraryDependencies ++= Seq(
      "org.playframework"           %% "play"                   % playVersion,
      "com.softwaremill.sttp.tapir" %% "tapir-play-server"      % tapirVersion,
      "com.softwaremill.sttp.tapir" %% "tapir-json-play"        % tapirVersion    % Test,
      "dev.zio"                     %% "zio-test"               % zioVersion      % Test,
      "dev.zio"                     %% "zio-test-sbt"           % zioVersion      % Test,
      "org.playframework"           %% "play-pekko-http-server" % playVersion     % Test,
      "org.playframework"           %% "play-json"              % playJsonVersion % Test
    )
  )
  .dependsOn(core, tapirInterop % "compile->compile;test->test")

lazy val client    = crossProject(JSPlatform, JVMPlatform, NativePlatform)
  .crossType(CrossType.Pure)
  .in(file("client"))
  .settings(name := "caliban-client")
  .settings(commonSettings)
  .disablePlugins(AssemblyPlugin)
  .settings(
    libraryDependencies ++= Seq(
      "com.softwaremill.sttp.client3"        %%% "core"                  % sttpVersion,
      "com.softwaremill.sttp.client3"        %%% "jsoniter"              % sttpVersion,
      "com.github.plokhotnyuk.jsoniter-scala" %% "jsoniter-scala-core"   % jsoniterVersion,
      "com.github.plokhotnyuk.jsoniter-scala" %% "jsoniter-scala-macros" % jsoniterVersion % Provided,
      "dev.zio"                              %%% "zio-test"              % zioVersion      % Test,
      "dev.zio"                              %%% "zio-test-sbt"          % zioVersion      % Test
    )
  )
lazy val clientJVM = client.jvm.settings(enableMimaSettingsJVM)
lazy val clientJS  = client.js
  .settings(enableMimaSettingsJS)
  .settings(
    libraryDependencies ++= {
      Seq(
        "org.scala-js"      %%% "scalajs-java-securerandom" % "1.0.0" cross CrossVersion.for3Use2_13,
        "io.github.cquiroz" %%% "scala-java-time"           % "2.5.0" % Test
      )
    }
  )
  .settings(scalaVersion := scala213)
  .settings(crossScalaVersions := allScala)

lazy val clientNative = client.native
  .settings(
    libraryDependencies ++= Seq(
      "com.github.lolgab" %%% "scala-native-crypto" % "0.0.4",
      "io.github.cquiroz" %%% "scala-java-time"     % javaTimeVersion % Test
    ),
    Test / fork := false
  )

lazy val clientLaminext = crossProject(JSPlatform)
  .crossType(CrossType.Pure)
  .js
  .in(file("client-laminext"))
  .settings(scalaVersion := scala213)
  .settings(crossScalaVersions := Seq(scala213, scala3))
  .settings(name := "caliban-client-laminext")
  .settings(commonSettings)
  .settings(enableMimaSettingsJS)
  .dependsOn(clientJS)
  .disablePlugins(AssemblyPlugin)
  .settings(
    Test / scalaJSLinkerConfig ~= { _.withModuleKind(ModuleKind.ESModule) },
    Test / scalaJSLinkerConfig ~= { _.withModuleSplitStyle(ModuleSplitStyle.FewestModules) },
    Test / scalaJSLinkerConfig ~= { _.withSourceMap(false) },
    Test / scalaJSUseMainModuleInitializer := true,
    Test / scalaJSUseTestModuleInitializer := false,
    libraryDependencies ++= Seq(
      "io.laminext"                           %%% "core"                % laminextVersion,
      "io.laminext"                           %%% "fetch"               % laminextVersion,
      "io.laminext"                           %%% "websocket"           % laminextVersion,
      "com.github.plokhotnyuk.jsoniter-scala" %%% "jsoniter-scala-core" % jsoniterVersion,
      "dev.zio"                               %%% "zio-test"            % zioVersion % Test,
      "dev.zio"                               %%% "zio-test-sbt"        % zioVersion % Test
    )
  )

lazy val examples = project
  .in(file("examples"))
  .settings(commonSettings)
  .disablePlugins(AssemblyPlugin)
  .settings(
    publish / skip     := true,
    run / fork         := true,
    run / connectInput := true
  )
  .settings(
    skip                                                 := (scalaVersion.value != scala213),
    ideSkipProject                                       := (scalaVersion.value != scala213),
    crossScalaVersions                                   := Seq(scala213),
    libraryDependencySchemes += "org.scala-lang.modules" %% "scala-java8-compat" % "always",
    libraryDependencies ++= Seq(
      "org.typelevel"                         %% "cats-mtl"               % catsMtlVersion,
      "org.http4s"                            %% "http4s-ember-server"    % http4sVersion,
      "org.http4s"                            %% "http4s-dsl"             % http4sVersion,
      "com.softwaremill.sttp.client3"         %% "zio"                    % sttpVersion,
      "io.circe"                              %% "circe-generic"          % circeVersion,
      "dev.zio"                               %% "zio-http"               % zioHttpVersion,
      "org.playframework"                     %% "play-pekko-http-server" % playVersion,
      "com.typesafe.akka"                     %% "akka-actor-typed"       % akkaVersion,
      "com.softwaremill.sttp.tapir"           %% "tapir-jsoniter-scala"   % tapirVersion,
      "com.softwaremill.sttp.tapir"           %% "tapir-json-circe"       % tapirVersion,
      "com.softwaremill.sttp.tapir"           %% "tapir-json-play"        % tapirVersion,
      "com.softwaremill.sttp.tapir"           %% "tapir-jsoniter-scala"   % tapirVersion,
      "com.github.plokhotnyuk.jsoniter-scala" %% "jsoniter-scala-macros"  % jsoniterVersion % Provided
    )
  )
  .dependsOn(
    akkaHttp,
    pekkoHttp,
    http4s,
    catsInterop,
    quickAdapter,
    play,
    /*monixInterop,*/
    tapirInterop,
    clientJVM,
    federation,
    zioHttp,
    tools
  )

lazy val apolloCompatibility =
  project
    .in(file("apollo-compatibility"))
    .settings(commonSettings)
    .settings(
      name               := "apollo-compatibility",
      publish / skip     := true,
      run / fork         := true,
      run / connectInput := true
    )
    .settings(
      skip                                                 := (scalaVersion.value == scala212),
      ideSkipProject                                       := (scalaVersion.value == scala212),
      crossScalaVersions                                   := Seq(scala213, scala3),
      libraryDependencySchemes += "org.scala-lang.modules" %% "scala-java8-compat" % "always"
    )
    .settings(
      assembly / assemblyJarName       := s"apollo-subgraph-compatibility.jar",
      assembly / mainClass             := Some("Main"),
      assembly / assemblyOutputPath    := {
        (assembly / baseDirectory).value / "target" / (assembly / assemblyJarName).value
      },
      assembly / test                  := {},
      assembly / assemblyMergeStrategy := {
        case x if Assembly.isConfigFile(x)       => MergeStrategy.concat
        case PathList("META-INF", "MANIFEST.MF") => MergeStrategy.discard
        case _                                   => MergeStrategy.first
      }
    )
    .dependsOn(federation, core, quickAdapter)

lazy val reporting = project
  .in(file("reporting"))
  .settings(name := "caliban-reporting")
  .settings(commonSettings)
  .settings(enableMimaSettingsJVM)
  .dependsOn(clientJVM, core)
  .disablePlugins(AssemblyPlugin)
  .settings(
    libraryDependencies ++= Seq(
      "dev.zio"                       %% "zio"          % zioVersion,
      "com.softwaremill.sttp.client3" %% "core"         % sttpVersion,
      "dev.zio"                       %% "zio-test"     % zioVersion % Test,
      "dev.zio"                       %% "zio-test-sbt" % zioVersion % Test
    )
  )

lazy val benchmarks = project
  .in(file("benchmarks"))
  .settings(commonSettings)
  .disablePlugins(AssemblyPlugin)
  .settings(
    skip               := (scalaVersion.value == scala212),
    ideSkipProject     := (scalaVersion.value == scala212),
    publish / skip     := true,
    crossScalaVersions := Seq(scala213, scala3)
  )
  .dependsOn(core % "compile->compile")
  .enablePlugins(JmhPlugin)
  .settings(
    libraryDependencySchemes ++= Seq(
      "org.typelevel" %% "cats-parse" % VersionScheme.Always
    ),
    libraryDependencies ++= Seq(
      "org.sangria-graphql"                   %% "sangria"             % "4.1.0",
      "org.sangria-graphql"                   %% "sangria-circe"       % "1.3.2",
      "org.typelevel"                         %% "grackle-core"        % "0.19.1",
      "org.typelevel"                         %% "grackle-generic"     % "0.19.1",
      "io.github.valdemargr"                  %% "gql-server"          % "0.3.5",
      "com.github.plokhotnyuk.jsoniter-scala" %% "jsoniter-scala-core" % jsoniterVersion,
      "io.circe"                              %% "circe-parser"        % circeVersion,
      "dev.zio"                               %% "zio-json"            % zioJsonVersion,
      "dev.zio"                               %% "zio-test"            % zioVersion % Test,
      "dev.zio"                               %% "zio-test-sbt"        % zioVersion % Test
    )
  )

lazy val federation = project
  .in(file("federation"))
  .settings(name := "caliban-federation")
  .settings(commonSettings)
  .settings(enableMimaSettingsJVM)
  .dependsOn(core % "compile->compile;test->test")
  .disablePlugins(AssemblyPlugin)
  .settings(
    libraryDependencies ++= Seq(
      "dev.zio" %% "zio"          % zioVersion,
      "dev.zio" %% "zio-test"     % zioVersion % Test,
      "dev.zio" %% "zio-test-sbt" % zioVersion % Test
    ),
    Compile / PB.targets := Seq(
      scalapb.gen(grpc = false) -> (Compile / sourceManaged).value / "scalapb"
    ),
    libraryDependencies ++= Seq(
      "com.thesamet.scalapb" %% "scalapb-runtime" % scalapb.compiler.Version.scalapbVersion % "protobuf"
    )
  )

lazy val docs = project
  .in(file("mdoc"))
  .enablePlugins(MdocPlugin)
  .settings(commonSettings)
  .disablePlugins(AssemblyPlugin)
  .settings(
    skip               := (scalaVersion.value == scala3),
    ideSkipProject     := (scalaVersion.value == scala3),
    crossScalaVersions := Seq(scala212, scala213),
    name               := "caliban-docs",
    mdocIn             := (ThisBuild / baseDirectory).value / "vuepress" / "docs",
    run / fork         := true,
    scalacOptions -= "-Xfatal-warnings",
    scalacOptions += "-Wunused:imports",
    libraryDependencies ++= Seq(
      "com.softwaremill.sttp.client3" %% "zio"              % sttpVersion,
      "io.circe"                      %% "circe-generic"    % circeVersion,
      "com.softwaremill.sttp.tapir"   %% "tapir-json-circe" % tapirVersion,
      "org.typelevel"                 %% "cats-mtl"         % catsMtlVersion
    )
  )
  .dependsOn(core, catsInterop, tapirInterop, http4s, tools, quickAdapter)

lazy val commonSettings = Def.settings(
  apiMappingSettings,
  scalacOptions ++= Seq(
    "-deprecation",
    "-encoding",
    "UTF-8",
    "-feature",
    "-language:higherKinds",
    "-language:existentials",
    "-unchecked",
    "-Xfatal-warnings",
    "-release",
    "11"
  ) ++ (CrossVersion.partialVersion(scalaVersion.value) match {
    case Some((2, 12)) =>
      Seq(
        "-Xsource:2.13",
        "-Yno-adapted-args",
        "-Ypartial-unification",
        "-Ywarn-extra-implicit",
        "-Ywarn-inaccessible",
        "-Ywarn-infer-any",
        "-Ywarn-unused:-nowarn",
        "-Ywarn-nullary-override",
        "-Ywarn-nullary-unit",
        "-opt-warnings",
        "-opt:l:method",
        "-opt:l:inline",
        "-opt-inline-from:scala.**",
        "-explaintypes"
      )
    case Some((2, 13)) =>
      Seq(
        "-Xlint:-byname-implicit",
        "-Ybackend-parallelism:4",
        "-opt:l:method",
        "-opt:l:inline",
        "-opt-inline-from:scala.**",
        "-explaintypes"
      )

    case Some((3, _)) =>
      Seq(
        "-explain-types",
        "-Ykind-projector",
        "-no-indent"
      )
    case _            => Nil
  })
)

lazy val enforceMimaCompatibility = true // Enable / disable failing CI on binary incompatibilities

lazy val enableMimaSettingsJVM =
  Def.settings(
    mimaFailOnProblem     := enforceMimaCompatibility,
    mimaPreviousArtifacts := previousStableVersion.value.map(organization.value %% moduleName.value % _).toSet,
    mimaBinaryIssueFilters ++= Seq(
      ProblemFilters.exclude[IncompatibleMethTypeProblem]("caliban.execution.Executor#ReducedStepExecutor.makeQuery"),
<<<<<<< HEAD
      ProblemFilters.exclude[Problem]("caliban.interop.*"),
      ProblemFilters.exclude[Problem]("caliban.CalibanError.zio*"),
      ProblemFilters.exclude[Problem]("caliban.GraphQLRequest.zio*"),
      ProblemFilters.exclude[Problem]("caliban.GraphQLResponse.zio*"),
      ProblemFilters.exclude[Problem]("caliban.GraphQLWSInput.zio*"),
      ProblemFilters.exclude[Problem]("caliban.GraphQLWSOutput.zio*"),
      ProblemFilters.exclude[Problem]("caliban.InputValue.*Zio*"),
      ProblemFilters.exclude[Problem]("caliban.ResponseValue.*Zio*")
=======
      ProblemFilters.exclude[DirectMissingMethodProblem]("caliban.parsing.adt.Type.$init$"),
      ProblemFilters.exclude[DirectMissingMethodProblem]("caliban.introspection.adt.__Type.*"),
      ProblemFilters.exclude[DirectMissingMethodProblem]("caliban.introspection.adt.__InputValue.*"),
      ProblemFilters.exclude[FinalMethodProblem]("caliban.parsing.adt.Type*"),
      ProblemFilters.exclude[MissingTypesProblem]("caliban.introspection.adt.__Type$"),
      ProblemFilters.exclude[MissingTypesProblem]("caliban.introspection.adt.__InputValue$")
>>>>>>> b56673b7
    )
  )

lazy val enableMimaSettingsJS =
  Def.settings(
    mimaFailOnProblem     := enforceMimaCompatibility,
    mimaPreviousArtifacts := previousStableVersion.value.map(organization.value %%% moduleName.value % _).toSet,
    mimaBinaryIssueFilters ++= Seq()
  )

lazy val apiMappingSettings = Def.settings(
  autoAPIMappings := true,
  apiMappings ++= {
    val depsByModule = (Compile / dependencyClasspathAsJars).value.flatMap { dep =>
      dep.get(moduleID.key).map((_, dep.data))
    }.groupBy { case (moduleID, _) => (moduleID.organization, moduleID.name) }
      .mapValues(_.head)

    val cross = CrossVersion(crossVersion.value, scalaVersion.value, scalaBinaryVersion.value)
      .getOrElse((s: String) => s)

    def depFile(org: String, name: String) = depsByModule.get((org, cross(name)))

    def javadocIOUrl(id: ModuleID) = url(s"https://javadoc.io/doc/${id.organization}/${id.name}/${id.revision}/")

    def javadocIO(org: String, name: String) = depFile(org, name).map { case (id, f) => f -> javadocIOUrl(id) }

    Seq(
      javadocIO("dev.zio", "zio"),
      javadocIO("dev.zio", "zio-query")
    ).flatten.toMap
  }
)

Global / excludeLintKeys += ideSkipProject<|MERGE_RESOLUTION|>--- conflicted
+++ resolved
@@ -746,32 +746,13 @@
   })
 )
 
-lazy val enforceMimaCompatibility = true // Enable / disable failing CI on binary incompatibilities
+lazy val enforceMimaCompatibility = false // Enable / disable failing CI on binary incompatibilities
 
 lazy val enableMimaSettingsJVM =
   Def.settings(
-    mimaFailOnProblem     := enforceMimaCompatibility,
-    mimaPreviousArtifacts := previousStableVersion.value.map(organization.value %% moduleName.value % _).toSet,
-    mimaBinaryIssueFilters ++= Seq(
-      ProblemFilters.exclude[IncompatibleMethTypeProblem]("caliban.execution.Executor#ReducedStepExecutor.makeQuery"),
-<<<<<<< HEAD
-      ProblemFilters.exclude[Problem]("caliban.interop.*"),
-      ProblemFilters.exclude[Problem]("caliban.CalibanError.zio*"),
-      ProblemFilters.exclude[Problem]("caliban.GraphQLRequest.zio*"),
-      ProblemFilters.exclude[Problem]("caliban.GraphQLResponse.zio*"),
-      ProblemFilters.exclude[Problem]("caliban.GraphQLWSInput.zio*"),
-      ProblemFilters.exclude[Problem]("caliban.GraphQLWSOutput.zio*"),
-      ProblemFilters.exclude[Problem]("caliban.InputValue.*Zio*"),
-      ProblemFilters.exclude[Problem]("caliban.ResponseValue.*Zio*")
-=======
-      ProblemFilters.exclude[DirectMissingMethodProblem]("caliban.parsing.adt.Type.$init$"),
-      ProblemFilters.exclude[DirectMissingMethodProblem]("caliban.introspection.adt.__Type.*"),
-      ProblemFilters.exclude[DirectMissingMethodProblem]("caliban.introspection.adt.__InputValue.*"),
-      ProblemFilters.exclude[FinalMethodProblem]("caliban.parsing.adt.Type*"),
-      ProblemFilters.exclude[MissingTypesProblem]("caliban.introspection.adt.__Type$"),
-      ProblemFilters.exclude[MissingTypesProblem]("caliban.introspection.adt.__InputValue$")
->>>>>>> b56673b7
-    )
+    mimaFailOnProblem      := enforceMimaCompatibility,
+    mimaPreviousArtifacts  := previousStableVersion.value.map(organization.value %% moduleName.value % _).toSet,
+    mimaBinaryIssueFilters := Seq()
   )
 
 lazy val enableMimaSettingsJS =
