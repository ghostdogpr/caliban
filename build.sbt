--- conflicted
+++ resolved
@@ -22,13 +22,8 @@
 val playVersion               = "3.0.2"
 val playJsonVersion           = "3.0.2"
 val scalafmtVersion           = "3.8.0"
-<<<<<<< HEAD
 val sttpVersion               = "3.9.4"
-val tapirVersion              = "1.9.10"
-=======
-val sttpVersion               = "3.9.3"
 val tapirVersion              = "1.9.11"
->>>>>>> a41354ff
 val zioVersion                = "2.0.21"
 val zioInteropCats2Version    = "22.0.0.0"
 val zioInteropCats3Version    = "23.1.0.1"
