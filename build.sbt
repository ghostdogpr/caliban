import com.typesafe.tools.mima.core._
import org.scalajs.linker.interface.ModuleSplitStyle
import sbtcrossproject.CrossPlugin.autoImport.{ crossProject, CrossType }

val scala212 = "2.12.18"
val scala213 = "2.13.11"
val scala3   = "3.3.1"
val allScala = Seq(scala212, scala213, scala3)

val akkaVersion               = "2.6.20"
val catsEffect3Version        = "3.5.1"
val catsMtlVersion            = "1.3.0"
val circeVersion              = "0.14.6"
val fs2Version                = "3.9.1"
val http4sVersion             = "0.23.23"
val javaTimeVersion           = "2.5.0"
val jsoniterVersion           = "2.23.4"
val laminextVersion           = "0.16.2"
<<<<<<< HEAD
val magnoliaVersion           = "1.1.5"
=======
val magnoliaVersion           = "0.17.0"
val mercatorVersion           = "0.2.1"
val pekkoVersion              = "1.0.1"
>>>>>>> 0050b4b2
val playVersion               = "2.8.20"
val playJsonVersion           = "2.9.4"
val scalafmtVersion           = "3.7.14"
val sttpVersion               = "3.9.0"
val tapirVersion              = "1.7.3"
val zioVersion                = "2.0.16"
val zioInteropCats2Version    = "22.0.0.0"
val zioInteropCats3Version    = "23.0.0.8"
val zioInteropReactiveVersion = "2.0.2"
val zioConfigVersion          = "3.0.7"
val zqueryVersion             = "0.4.0"
val zioJsonVersion            = "0.6.2"
val zioHttpVersion            = "3.0.0-RC1"
val zioHttpTapirVersion       = "1.4.0"
val zioOpenTelemetryVersion   = "3.0.0-RC15"
val zioPreludeVersion         = "1.0.0-RC20"

inThisBuild(
  List(
    scalaVersion             := scala212, // Change to control IntelliJ's highlighting
    crossScalaVersions       := allScala,
    organization             := "com.github.ghostdogpr",
    homepage                 := Some(url("https://github.com/ghostdogpr/caliban")),
    licenses                 := List(License.Apache2),
    resolvers += "Sonatype OSS Snapshots" at "https://oss.sonatype.org/content/repositories/snapshots",
    Test / parallelExecution := false,
    scmInfo                  := Some(
      ScmInfo(
        url("https://github.com/ghostdogpr/caliban/"),
        "scm:git:git@github.com:ghostdogpr/caliban.git"
      )
    ),
    developers               := List(
      Developer(
        "ghostdogpr",
        "Pierre Ricadat",
        "ghostdogpr@gmail.com",
        url("https://github.com/ghostdogpr")
      )
    ),
    versionScheme            := Some("pvp"),
    ConsoleHelper.welcomeMessage,
    // See https://github.com/playframework/playframework/issues/11461#issuecomment-1276028512
    // Can be removed when the entire Scala ecosystem has migrated to Scala 2.12.17+, sbt 1.8.x, and moved away from scala-xml v1 in general.
    libraryDependencySchemes ++= Seq(
      "org.scala-lang.modules" %% "scala-xml" % VersionScheme.Always
    )
  )
)

name := "caliban"
addCommandAlias("fmt", "all scalafmtSbt scalafmt test:scalafmt")
addCommandAlias(
  "check",
  "all scalafmtSbtCheck scalafmtCheck test:scalafmtCheck"
)

lazy val root = project
  .in(file("."))
  .enablePlugins(ScalaJSPlugin)
  .settings(publish / skip := true)
  .settings(crossScalaVersions := Nil)
  .aggregate(
    macros,
    core,
    http4s,
    akkaHttp,
    pekkoHttp,
    play,
    zioHttp,
    catsInterop,
    monixInterop,
    tapirInterop,
    clientJVM,
    clientJS,
    clientNative,
    clientLaminext,
    tools,
    codegenSbt,
    federation,
    reporting,
    tracing
  )

lazy val macros = project
  .in(file("macros"))
  .settings(name := "caliban-macros")
  .settings(commonSettings)
  .settings(enableMimaSettingsJVM)
  .settings(
    libraryDependencies ++= {
      if (scalaVersion.value == scala3) {
        Seq.empty
      } else {
        Seq(
          "com.softwaremill.magnolia1_2" %% "magnolia"      % magnoliaVersion,
          "org.scala-lang"                % "scala-reflect" % scalaVersion.value
        )
      }
    }
  )

lazy val core = project
  .in(file("core"))
  .settings(name := "caliban")
  .settings(commonSettings)
  .settings(enableMimaSettingsJVM)
  .settings(
    testFrameworks := Seq(new TestFramework("zio.test.sbt.ZTestFramework")),
    libraryDependencies ++= {
      if (scalaVersion.value == scala3) {
        Seq()
      } else {
        val scala212Deps = if (scalaVersion.value == scala212) {
          Seq("org.scala-lang.modules" %% "scala-collection-compat" % "2.11.0")
        } else Seq()
        scala212Deps ++ Seq(
          "com.typesafe.play" %% "play-json" % playJsonVersion % Optional
        )
      }
    } ++
      Seq(
        "com.lihaoyi"                           %% "fastparse"             % "3.0.2",
        "dev.zio"                               %% "zio"                   % zioVersion,
        "dev.zio"                               %% "zio-streams"           % zioVersion,
        "dev.zio"                               %% "zio-query"             % zqueryVersion,
        "dev.zio"                               %% "zio-prelude"           % zioPreludeVersion,
        "dev.zio"                               %% "zio-test"              % zioVersion      % Test,
        "dev.zio"                               %% "zio-test-sbt"          % zioVersion      % Test,
        "dev.zio"                               %% "zio-json"              % zioJsonVersion  % Optional,
        "com.softwaremill.sttp.tapir"           %% "tapir-core"            % tapirVersion    % Optional,
        "io.circe"                              %% "circe-core"            % circeVersion    % Optional,
        "io.circe"                              %% "circe-parser"          % circeVersion    % Test,
        "com.github.plokhotnyuk.jsoniter-scala" %% "jsoniter-scala-core"   % jsoniterVersion % Optional,
        "com.github.plokhotnyuk.jsoniter-scala" %% "jsoniter-scala-macros" % jsoniterVersion % Provided
      )
  )
  .dependsOn(macros)
  .settings(
    Test / fork := true,
    run / fork  := true
  )

lazy val tools = project
  .in(file("tools"))
  .enablePlugins(BuildInfoPlugin)
  .settings(name := "caliban-tools")
  .settings(commonSettings)
  .settings(enableMimaSettingsJVM)
  .settings(
    buildInfoKeys    := Seq[BuildInfoKey](
      "scalaPartialVersion" -> CrossVersion.partialVersion(scalaVersion.value),
      "scalafmtVersion"     -> scalafmtVersion
    ),
    buildInfoPackage := "caliban.tools",
    buildInfoObject  := "BuildInfo"
  )
  .settings(
    testFrameworks := Seq(new TestFramework("zio.test.sbt.ZTestFramework")),
    libraryDependencies ++= Seq(
      "org.scalameta"                  % "scalafmt-interfaces" % scalafmtVersion,
      "io.get-coursier"                % "interface"           % "1.0.18",
      "com.softwaremill.sttp.client3" %% "zio"                 % sttpVersion,
      "dev.zio"                       %% "zio-config"          % zioConfigVersion,
      "dev.zio"                       %% "zio-config-magnolia" % zioConfigVersion,
      "dev.zio"                       %% "zio-test"            % zioVersion % Test,
      "dev.zio"                       %% "zio-test-sbt"        % zioVersion % Test
    )
  )
  .dependsOn(core, clientJVM)

lazy val tracing = project
  .in(file("tracing"))
  .enablePlugins(BuildInfoPlugin)
  .settings(name := "caliban-tracing")
  .settings(commonSettings)
  .settings(enableMimaSettingsJVM)
  .settings(
    buildInfoPackage := "caliban.tracing",
    buildInfoObject  := "BuildInfo"
  )
  .settings(
    testFrameworks := Seq(new TestFramework("zio.test.sbt.ZTestFramework")),
    libraryDependencies ++= Seq(
      "dev.zio"         %% "zio-opentelemetry"         % zioOpenTelemetryVersion,
      "dev.zio"         %% "zio-test"                  % zioVersion % Test,
      "dev.zio"         %% "zio-test-sbt"              % zioVersion % Test,
      "io.opentelemetry" % "opentelemetry-sdk-testing" % "1.30.0"   % Test
    )
  )
  .dependsOn(core, tools)

lazy val codegenSbt = project
  .in(file("codegen-sbt"))
  .settings(name := "caliban-codegen-sbt")
  .settings(commonSettings)
  .enablePlugins(BuildInfoPlugin)
  .settings(
    skip             := (scalaVersion.value != scala212),
    ideSkipProject   := (scalaVersion.value != scala212),
    buildInfoKeys    := Seq[BuildInfoKey](version),
    buildInfoPackage := "caliban.codegen",
    buildInfoObject  := "BuildInfo"
  )
  .settings(
    sbtPlugin          := true,
    crossScalaVersions := Seq(scala212),
    testFrameworks     := Seq(new TestFramework("zio.test.sbt.ZTestFramework")),
    libraryDependencies ++= Seq(
      "dev.zio" %% "zio-test-sbt" % zioVersion % Test
    )
  )
  .enablePlugins(SbtPlugin)
  .settings(
    scriptedLaunchOpts   := {
      scriptedLaunchOpts.value ++
        Seq("-Xmx1024M", "-Xss4M", "-Dplugin.version=" + version.value)
    },
    scriptedBufferLog    := false,
    scriptedDependencies := {
      (macros / publishLocal).value
      (core / publishLocal).value
      (clientJVM / publishLocal).value
      (tools / publishLocal).value
      publishLocal.value
    }
  )
  .dependsOn(tools)

lazy val catsInterop = project
  .in(file("interop/cats"))
  .settings(name := "caliban-cats")
  .settings(commonSettings)
  .settings(enableMimaSettingsJVM)
  .settings(apiMappingSettings)
  .settings(
    testFrameworks := Seq(new TestFramework("zio.test.sbt.ZTestFramework")),
    libraryDependencies ++= {
      if (scalaVersion.value == scala3) Seq()
      else Seq(compilerPlugin(("org.typelevel" %% "kind-projector" % "0.13.2").cross(CrossVersion.full)))
    } ++ Seq(
      "org.typelevel" %% "cats-effect"      % catsEffect3Version,
      "co.fs2"        %% "fs2-core"         % fs2Version,
      "dev.zio"       %% "zio-interop-cats" % zioInteropCats3Version,
      "dev.zio"       %% "zio-test"         % zioVersion % Test,
      "dev.zio"       %% "zio-test-sbt"     % zioVersion % Test
    )
  )
  .dependsOn(core)

lazy val monixInterop = project
  .in(file("interop/monix"))
  .settings(name := "caliban-monix")
  .settings(commonSettings)
  .settings(enableMimaSettingsJVM)
  .settings(
    libraryDependencies ++= Seq(
      "dev.zio"  %% "zio-interop-reactivestreams" % zioInteropReactiveVersion,
      "dev.zio"  %% "zio-interop-cats"            % zioInteropCats2Version,
      "io.monix" %% "monix"                       % "3.4.1"
    )
  )
  .dependsOn(core)

lazy val tapirInterop = project
  .in(file("interop/tapir"))
  .settings(name := "caliban-tapir")
  .settings(commonSettings)
  .settings(enableMimaSettingsJVM)
  .settings(
    testFrameworks := Seq(new TestFramework("zio.test.sbt.ZTestFramework")),
    libraryDependencies ++= {
      if (scalaVersion.value == scala3) Seq()
      else Seq(compilerPlugin(("org.typelevel" %% "kind-projector" % "0.13.2").cross(CrossVersion.full)))
    } ++
      Seq(
        "com.softwaremill.sttp.tapir"   %% "tapir-core"                    % tapirVersion,
        "com.softwaremill.sttp.tapir"   %% "tapir-zio"                     % tapirVersion,
        "com.softwaremill.sttp.tapir"   %% "tapir-sttp-client"             % tapirVersion   % Test,
        "com.softwaremill.sttp.client3" %% "async-http-client-backend-zio" % sttpVersion    % Test,
        "dev.zio"                       %% "zio-json"                      % zioJsonVersion % Test,
        "dev.zio"                       %% "zio-test"                      % zioVersion     % Test,
        "dev.zio"                       %% "zio-test-sbt"                  % zioVersion     % Test
      )
  )
  .dependsOn(core)

lazy val http4s = project
  .in(file("adapters/http4s"))
  .settings(name := "caliban-http4s")
  .settings(commonSettings)
  .settings(enableMimaSettingsJVM)
  .settings(
    testFrameworks := Seq(new TestFramework("zio.test.sbt.ZTestFramework")),
    libraryDependencies ++= {
      if (scalaVersion.value == scala3) Seq()
      else Seq(compilerPlugin(("org.typelevel" %% "kind-projector" % "0.13.2").cross(CrossVersion.full)))
    } ++
      Seq(
        "dev.zio"                               %% "zio-interop-cats"        % zioInteropCats3Version,
        "org.typelevel"                         %% "cats-effect"             % catsEffect3Version,
        "com.softwaremill.sttp.tapir"           %% "tapir-http4s-server-zio" % zioHttpTapirVersion,
        "com.softwaremill.sttp.tapir"           %% "tapir-json-circe"        % zioHttpTapirVersion % Test,
        "com.softwaremill.sttp.tapir"           %% "tapir-jsoniter-scala"    % zioHttpTapirVersion % Test,
        "org.http4s"                            %% "http4s-ember-server"     % http4sVersion       % Test,
        "dev.zio"                               %% "zio-test"                % zioVersion          % Test,
        "dev.zio"                               %% "zio-test-sbt"            % zioVersion          % Test,
        "com.softwaremill.sttp.client3"         %% "circe"                   % sttpVersion         % Test,
        "io.circe"                              %% "circe-generic"           % circeVersion        % Test,
        "com.github.plokhotnyuk.jsoniter-scala" %% "jsoniter-scala-macros"   % jsoniterVersion     % Test
      )
  )
  .dependsOn(core % "compile->compile;test->test", tapirInterop % "compile->compile;test->test", catsInterop)

lazy val zioHttp = project
  .in(file("adapters/zio-http"))
  .settings(name := "caliban-zio-http")
  .settings(commonSettings)
  .settings(enableMimaSettingsJVM)
  .settings(
    resolvers += "Sonatype OSS Snapshots" at "https://oss.sonatype.org/content/repositories/snapshots",
    testFrameworks := Seq(new TestFramework("zio.test.sbt.ZTestFramework")),
    libraryDependencies ++= Seq(
      "dev.zio"                     %% "zio-http"              % zioHttpVersion,
      "com.softwaremill.sttp.tapir" %% "tapir-zio-http-server" % zioHttpTapirVersion,
      "dev.zio"                     %% "zio-json"              % zioJsonVersion      % Test,
      "com.softwaremill.sttp.tapir" %% "tapir-json-zio"        % zioHttpTapirVersion % Test
    )
  )
  .dependsOn(core, tapirInterop % "compile->compile;test->test")

lazy val akkaHttp = project
  .in(file("adapters/akka-http"))
  .settings(name := "caliban-akka-http")
  .settings(commonSettings)
  .settings(enableMimaSettingsJVM)
  .settings(
    skip           := (scalaVersion.value == scala3),
    ideSkipProject := (scalaVersion.value == scala3),
    crossScalaVersions -= scala3,
    testFrameworks := Seq(new TestFramework("zio.test.sbt.ZTestFramework")),
    libraryDependencies ++= Seq(
      "com.typesafe.akka"             %% "akka-http"                  % "10.2.10",
      "com.typesafe.akka"             %% "akka-serialization-jackson" % akkaVersion,
      "com.softwaremill.sttp.tapir"   %% "tapir-akka-http-server"     % tapirVersion,
      "com.softwaremill.sttp.tapir"   %% "tapir-json-circe"           % tapirVersion % Test,
      compilerPlugin(("org.typelevel" %% "kind-projector"             % "0.13.2").cross(CrossVersion.full))
    )
  )
  .dependsOn(core, tapirInterop % "compile->compile;test->test")

lazy val pekkoHttp = project
  .in(file("adapters/pekko-http"))
  .settings(name := "caliban-pekko-http")
  .settings(commonSettings)
  .settings(enableMimaSettingsJVM)
  .settings(
    testFrameworks := Seq(new TestFramework("zio.test.sbt.ZTestFramework")),
    libraryDependencies ++= {
      if (scalaVersion.value == scala3) Seq()
      else Seq(compilerPlugin(("org.typelevel" %% "kind-projector" % "0.13.2").cross(CrossVersion.full)))
    } ++ Seq(
      "org.apache.pekko"            %% "pekko-http"                  % "1.0.0",
      "org.apache.pekko"            %% "pekko-serialization-jackson" % pekkoVersion,
      "com.softwaremill.sttp.tapir" %% "tapir-pekko-http-server"     % tapirVersion,
      "com.softwaremill.sttp.tapir" %% "tapir-json-circe"            % tapirVersion % Test
    )
  )
  .dependsOn(core, tapirInterop % "compile->compile;test->test")

lazy val play = project
  .in(file("adapters/play"))
  .settings(name := "caliban-play")
  .settings(commonSettings)
  .settings(enableMimaSettingsJVM)
  .settings(
    skip           := (scalaVersion.value == scala3),
    ideSkipProject := (scalaVersion.value == scala3),
    crossScalaVersions -= scala3,
    testFrameworks := Seq(new TestFramework("zio.test.sbt.ZTestFramework")),
    libraryDependencies ++= Seq(
      "com.typesafe.play"             %% "play"                  % playVersion,
      "com.softwaremill.sttp.tapir"   %% "tapir-play-server"     % tapirVersion,
      "com.softwaremill.sttp.tapir"   %% "tapir-json-play"       % tapirVersion % Test,
      "dev.zio"                       %% "zio-test"              % zioVersion   % Test,
      "dev.zio"                       %% "zio-test-sbt"          % zioVersion   % Test,
      "com.typesafe.play"             %% "play-akka-http-server" % playVersion  % Test,
      "io.circe"                      %% "circe-generic"         % circeVersion % Test,
      "com.softwaremill.sttp.client3" %% "circe"                 % sttpVersion  % Test,
      compilerPlugin(("org.typelevel" %% "kind-projector"        % "0.13.2").cross(CrossVersion.full))
    )
  )
  .dependsOn(core, tapirInterop % "compile->compile;test->test")

lazy val client    = crossProject(JSPlatform, JVMPlatform, NativePlatform)
  .crossType(CrossType.Pure)
  .in(file("client"))
  .settings(name := "caliban-client")
  .settings(commonSettings)
  .settings(
    testFrameworks := Seq(new TestFramework("zio.test.sbt.ZTestFramework")),
    libraryDependencies ++= Seq(
      "com.softwaremill.sttp.client3"        %%% "core"                  % sttpVersion,
      "com.softwaremill.sttp.client3"        %%% "jsoniter"              % sttpVersion,
      "com.github.plokhotnyuk.jsoniter-scala" %% "jsoniter-scala-core"   % jsoniterVersion,
      "com.github.plokhotnyuk.jsoniter-scala" %% "jsoniter-scala-macros" % jsoniterVersion % Provided,
      "dev.zio"                              %%% "zio-test"              % zioVersion      % Test,
      "dev.zio"                              %%% "zio-test-sbt"          % zioVersion      % Test
    )
  )
lazy val clientJVM = client.jvm.settings(enableMimaSettingsJVM)
lazy val clientJS  = client.js
  .settings(enableMimaSettingsJS)
  .settings(
    libraryDependencies ++= {
      Seq(
        "org.scala-js"      %%% "scalajs-java-securerandom" % "1.0.0" cross CrossVersion.for3Use2_13,
        "io.github.cquiroz" %%% "scala-java-time"           % "2.5.0" % Test
      )
    }
  )
  .settings(scalaVersion := scala213)
  .settings(crossScalaVersions := allScala)

lazy val clientNative = client.native
  .settings(
    libraryDependencies ++= Seq(
      "com.github.lolgab" %%% "scala-native-crypto" % "0.0.4",
      "io.github.cquiroz" %%% "scala-java-time"     % javaTimeVersion % Test
    ),
    Test / fork := false
  )

lazy val clientLaminext = crossProject(JSPlatform)
  .crossType(CrossType.Pure)
  .js
  .in(file("client-laminext"))
  .settings(scalaVersion := scala213)
  .settings(crossScalaVersions := Seq(scala213, scala3))
  .settings(name := "caliban-client-laminext")
  .settings(commonSettings)
  .settings(enableMimaSettingsJS)
  .dependsOn(clientJS)
  .settings(
    testFrameworks                         := Seq(new TestFramework("zio.test.sbt.ZTestFramework")),
    Test / scalaJSLinkerConfig ~= { _.withModuleKind(ModuleKind.ESModule) },
    Test / scalaJSLinkerConfig ~= { _.withModuleSplitStyle(ModuleSplitStyle.FewestModules) },
    Test / scalaJSLinkerConfig ~= { _.withSourceMap(false) },
    Test / scalaJSUseMainModuleInitializer := true,
    Test / scalaJSUseTestModuleInitializer := false,
    libraryDependencies ++= Seq(
      "io.laminext"                           %%% "core"                % laminextVersion,
      "io.laminext"                           %%% "fetch"               % laminextVersion,
      "io.laminext"                           %%% "websocket"           % laminextVersion,
      "com.github.plokhotnyuk.jsoniter-scala" %%% "jsoniter-scala-core" % jsoniterVersion,
      "dev.zio"                               %%% "zio-test"            % zioVersion % Test,
      "dev.zio"                               %%% "zio-test-sbt"        % zioVersion % Test
    )
  )

lazy val examples = project
  .in(file("examples"))
  .settings(commonSettings)
  .settings(
    publish / skip     := true,
    run / fork         := true,
    run / connectInput := true
  )
  .settings(
    skip                                                 := (scalaVersion.value == scala3),
    ideSkipProject                                       := (scalaVersion.value == scala3),
    crossScalaVersions -= scala3,
    libraryDependencySchemes += "org.scala-lang.modules" %% "scala-java8-compat" % "always",
    libraryDependencies ++= Seq(
      "org.typelevel"                         %% "cats-mtl"              % catsMtlVersion,
      "org.http4s"                            %% "http4s-ember-server"   % http4sVersion,
      "org.http4s"                            %% "http4s-dsl"            % http4sVersion,
      "com.softwaremill.sttp.client3"         %% "zio"                   % sttpVersion,
      "io.circe"                              %% "circe-generic"         % circeVersion,
      "dev.zio"                               %% "zio-http"              % zioHttpVersion,
      "com.typesafe.play"                     %% "play-akka-http-server" % playVersion,
      "com.typesafe.akka"                     %% "akka-actor-typed"      % akkaVersion,
      "com.softwaremill.sttp.tapir"           %% "tapir-jsoniter-scala"  % tapirVersion,
      "com.softwaremill.sttp.tapir"           %% "tapir-json-circe"      % tapirVersion,
      "com.softwaremill.sttp.tapir"           %% "tapir-json-play"       % tapirVersion,
      "com.softwaremill.sttp.tapir"           %% "tapir-jsoniter-scala"  % tapirVersion,
      "com.github.plokhotnyuk.jsoniter-scala" %% "jsoniter-scala-macros" % jsoniterVersion % Provided
    )
  )
  .dependsOn(
    akkaHttp,
    pekkoHttp,
    http4s,
    catsInterop,
    play,
    /*monixInterop,*/
    tapirInterop,
    clientJVM,
    federation,
    zioHttp,
    tools
  )

lazy val reporting = project
  .in(file("reporting"))
  .settings(name := "caliban-reporting")
  .settings(commonSettings)
  .settings(enableMimaSettingsJVM)
  .dependsOn(clientJVM, core)
  .settings(
    testFrameworks := Seq(new TestFramework("zio.test.sbt.ZTestFramework")),
    libraryDependencies ++= Seq(
      "dev.zio"                       %% "zio"          % zioVersion,
      "com.softwaremill.sttp.client3" %% "core"         % sttpVersion,
      "dev.zio"                       %% "zio-test"     % zioVersion % Test,
      "dev.zio"                       %% "zio-test-sbt" % zioVersion % Test
    )
  )

lazy val benchmarks = project
  .in(file("benchmarks"))
  .settings(commonSettings)
  .settings(
    skip               := (scalaVersion.value == scala212),
    ideSkipProject     := (scalaVersion.value == scala212),
    publish / skip     := true,
    crossScalaVersions := Seq(scala213, scala3)
  )
  .dependsOn(core % "compile->compile")
  .enablePlugins(JmhPlugin)
  .settings(
    libraryDependencies ++= Seq(
      "org.sangria-graphql"                   %% "sangria"             % "4.0.1",
      "org.sangria-graphql"                   %% "sangria-circe"       % "1.3.2",
      "edu.gemini"                            %% "gsp-graphql-core"    % "0.13.0",
      "edu.gemini"                            %% "gsp-graphql-generic" % "0.13.0",
      "com.github.plokhotnyuk.jsoniter-scala" %% "jsoniter-scala-core" % jsoniterVersion,
      "io.circe"                              %% "circe-parser"        % circeVersion,
      "dev.zio"                               %% "zio-json"            % zioJsonVersion
    )
  )

lazy val federation = project
  .in(file("federation"))
  .settings(name := "caliban-federation")
  .settings(commonSettings)
  .settings(enableMimaSettingsJVM)
  .dependsOn(core % "compile->compile;test->test")
  .settings(
    testFrameworks       := Seq(new TestFramework("zio.test.sbt.ZTestFramework")),
    libraryDependencies ++= Seq(
      "dev.zio" %% "zio"          % zioVersion,
      "dev.zio" %% "zio-test"     % zioVersion % Test,
      "dev.zio" %% "zio-test-sbt" % zioVersion % Test
    ),
    Compile / PB.targets := Seq(
      scalapb.gen(grpc = false) -> (Compile / sourceManaged).value / "scalapb"
    ),
    libraryDependencies ++= Seq(
      "com.thesamet.scalapb" %% "scalapb-runtime" % scalapb.compiler.Version.scalapbVersion % "protobuf"
    )
  )

lazy val docs = project
  .in(file("mdoc"))
  .enablePlugins(MdocPlugin)
  .settings(commonSettings)
  .settings(
    skip               := (scalaVersion.value == scala3),
    ideSkipProject     := (scalaVersion.value == scala3),
    crossScalaVersions := Seq(scala212, scala213),
    name               := "caliban-docs",
    mdocIn             := (ThisBuild / baseDirectory).value / "vuepress" / "docs",
    run / fork         := true,
    scalacOptions -= "-Xfatal-warnings",
    scalacOptions += "-Wunused:imports",
    libraryDependencies ++= Seq(
      "com.softwaremill.sttp.client3" %% "zio"              % sttpVersion,
      "io.circe"                      %% "circe-generic"    % circeVersion,
      "com.softwaremill.sttp.tapir"   %% "tapir-json-circe" % tapirVersion,
      "org.typelevel"                 %% "cats-mtl"         % catsMtlVersion
    )
  )
  .dependsOn(core, catsInterop, tapirInterop, http4s, tools)

lazy val commonSettings = Def.settings(
  scalacOptions ++= Seq(
    "-deprecation",
    "-encoding",
    "UTF-8",
    "-feature",
    "-language:higherKinds",
    "-language:existentials",
    "-unchecked",
    "-Xfatal-warnings"
  ) ++ (CrossVersion.partialVersion(scalaVersion.value) match {
    case Some((2, 12)) =>
      Seq(
        "-Xsource:2.13",
        "-Yno-adapted-args",
        "-Ypartial-unification",
        "-Ywarn-extra-implicit",
        "-Ywarn-inaccessible",
        "-Ywarn-infer-any",
        "-Ywarn-unused:-nowarn",
        "-Ywarn-nullary-override",
        "-Ywarn-nullary-unit",
        "-opt-inline-from:<source>",
        "-opt-warnings",
        "-opt:l:inline",
        "-opt:l:method",
        "-explaintypes"
      )
    case Some((2, 13)) =>
      Seq(
        "-Xlint:-byname-implicit",
        "-explaintypes",
        "-opt:l:method"
      )

    case Some((3, _)) =>
      Seq(
        "-explain-types",
        "-Ykind-projector",
        "-no-indent"
      )
    case _            => Nil
  })
)

lazy val enforceMimaCompatibility = true // Enable / disable failing CI on binary incompatibilities

lazy val enableMimaSettingsJVM =
  Def.settings(
    mimaFailOnProblem     := enforceMimaCompatibility,
    mimaPreviousArtifacts := previousStableVersion.value.map(organization.value %% moduleName.value % _).toSet,
    mimaBinaryIssueFilters ++= Seq(
      ProblemFilters.exclude[Problem]("caliban.schema.*")
    )
  )

lazy val enableMimaSettingsJS =
  Def.settings(
    mimaFailOnProblem     := enforceMimaCompatibility,
    mimaPreviousArtifacts := previousStableVersion.value.map(organization.value %%% moduleName.value % _).toSet,
    mimaBinaryIssueFilters ++= Seq()
  )

lazy val apiMappingSettings = Def.settings(
  autoAPIMappings := true,
  apiMappings ++= {
    val depsByModule = (Compile / dependencyClasspathAsJars).value.flatMap { dep =>
      dep.get(moduleID.key).map((_, dep.data))
    }.groupBy { case (moduleID, _) => (moduleID.organization, moduleID.name) }.mapValues(_.head)

    val cross = CrossVersion(crossVersion.value, scalaVersion.value, scalaBinaryVersion.value)
      .getOrElse((s: String) => s)

    def depFile(org: String, name: String) = depsByModule.get((org, cross(name)))

    def javadocIOUrl(id: ModuleID) = url(s"https://javadoc.io/doc/${id.organization}/${id.name}/${id.revision}/")

    def javadocIO(org: String, name: String) = depFile(org, name).map { case (id, f) => f -> javadocIOUrl(id) }

    Seq(
      javadocIO("dev.zio", "zio")
    ).flatten.toMap
  }
)

Global / excludeLintKeys += ideSkipProject<|MERGE_RESOLUTION|>--- conflicted
+++ resolved
@@ -16,13 +16,8 @@
 val javaTimeVersion           = "2.5.0"
 val jsoniterVersion           = "2.23.4"
 val laminextVersion           = "0.16.2"
-<<<<<<< HEAD
 val magnoliaVersion           = "1.1.5"
-=======
-val magnoliaVersion           = "0.17.0"
-val mercatorVersion           = "0.2.1"
 val pekkoVersion              = "1.0.1"
->>>>>>> 0050b4b2
 val playVersion               = "2.8.20"
 val playJsonVersion           = "2.9.4"
 val scalafmtVersion           = "3.7.14"
