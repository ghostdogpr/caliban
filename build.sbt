import sbtcrossproject.CrossPlugin.autoImport.{ crossProject, CrossType }

val mainScala = "2.12.10"
val allScala  = Seq("2.13.1", mainScala)

val catsEffectVersion     = "2.1.2"
val circeVersion          = "0.13.0"
val http4sVersion         = "0.21.3"
val silencerVersion       = "1.6.0"
val sttpVersion           = "2.0.7"
val zioVersion            = "1.0.0-RC18-2"
val zioInteropCatsVersion = "2.0.0.0-RC12"

inThisBuild(
  List(
    organization := "com.github.ghostdogpr",
    homepage := Some(url("https://github.com/ghostdogpr/caliban")),
    licenses := List(
      "Apache-2.0" -> url("http://www.apache.org/licenses/LICENSE-2.0")
    ),
    parallelExecution in Test := false,
    pgpPassphrase := sys.env.get("PGP_PASSWORD").map(_.toArray),
    pgpPublicRing := file("/tmp/public.asc"),
    pgpSecretRing := file("/tmp/secret.asc"),
    scmInfo := Some(
      ScmInfo(
        url("https://github.com/ghostdogpr/caliban/"),
        "scm:git:git@github.com:ghostdogpr/caliban.git"
      )
    ),
    developers := List(
      Developer(
        "ghostdogpr",
        "Pierre Ricadat",
        "ghostdogpr@gmail.com",
        url("https://github.com/ghostdogpr")
      )
    )
  )
)

ThisBuild / publishTo := sonatypePublishToBundle.value

name := "caliban"
addCommandAlias("fmt", "all scalafmtSbt scalafmt test:scalafmt")
addCommandAlias(
  "check",
  "all scalafmtSbtCheck scalafmtCheck test:scalafmtCheck"
)

lazy val root = project
  .in(file("."))
  .enablePlugins(ScalaJSPlugin)
  .settings(skip in publish := true)
  .settings(historyPath := None)
  .aggregate(
    coreJVM,
    coreJS,
    finch,
    http4s,
    akkaHttp,
    uzhttp,
    catsInteropJVM,
    catsInteropJS,
    monixInterop,
    clientJVM,
    clientJS,
    codegen
  )

lazy val core = crossProject(JSPlatform, JVMPlatform)
  .crossType(CrossType.Pure)
  .in(file("core"))
  .settings(name := "caliban")
  .settings(commonSettings)
  .settings(
    testFrameworks := Seq(new TestFramework("zio.test.sbt.ZTestFramework")),
    libraryDependencies ++= Seq(
      "com.lihaoyi"       %%% "fastparse"    % "2.2.4",
      "com.propensive"    %%% "magnolia"     % "0.12.7",
      "com.propensive"    %%% "mercator"     % "0.2.1",
      "dev.zio"           %%% "zio"          % zioVersion,
      "dev.zio"           %%% "zio-streams"  % zioVersion,
      "dev.zio"           %%% "zio-test"     % zioVersion % "test",
      "dev.zio"           %%% "zio-test-sbt" % zioVersion % "test",
      "io.circe"          %%% "circe-core"   % circeVersion % Optional,
      "com.typesafe.play" %%% "play-json"    % "2.8.1" % Optional,
      compilerPlugin("com.olegpy" %% "better-monadic-for" % "0.3.1")
    )
  )
  .jvmSettings(
    fork in Test := true,
    fork in run := true
  )
lazy val coreJVM = core.jvm
lazy val coreJS = core.js.settings(
  libraryDependencies += "io.github.cquiroz" %%% "scala-java-time" % "2.0.0-RC5" % Test
)
lazy val codegen = project
  .in(file("codegen"))
  .settings(name := "caliban-codegen")
  .settings(commonSettings)
  .settings(
    sbtPlugin := true,
    crossScalaVersions := Seq("2.12.10"),
    testFrameworks := Seq(new TestFramework("zio.test.sbt.ZTestFramework")),
    libraryDependencies ++= Seq(
      "org.scalameta" %% "scalafmt-dynamic" % "2.4.2",
      "org.scalameta" %% "scalafmt-core"    % "2.4.2",
      "dev.zio"       %% "zio-test"         % zioVersion % "test",
      "dev.zio"       %% "zio-test-sbt"     % zioVersion % "test"
    )
  )
  .dependsOn(coreJVM)

lazy val catsInterop = crossProject(JSPlatform, JVMPlatform)
  .crossType(CrossType.Pure)
  .in(file("interop/cats"))
  .settings(name := "caliban-cats")
  .settings(commonSettings)
  .settings(
    libraryDependencies ++= Seq(
      "dev.zio"       %%% "zio-interop-cats" % zioInteropCatsVersion,
      "org.typelevel" %%% "cats-effect"      % catsEffectVersion
    )
  )
  .dependsOn(core)
lazy val catsInteropJVM = catsInterop.jvm
lazy val catsInteropJS  = catsInterop.js

lazy val monixInterop = project
  .in(file("interop/monix"))
  .settings(name := "caliban-monix")
  .settings(commonSettings)
  .settings(
    libraryDependencies ++= Seq(
      "dev.zio"  %% "zio-interop-reactivestreams" % "1.0.3.5-RC6",
      "dev.zio"  %% "zio-interop-cats"            % zioInteropCatsVersion,
      "io.monix" %% "monix"                       % "3.1.0"
    )
  )
  .dependsOn(coreJVM)

lazy val http4s = project
  .in(file("adapters/http4s"))
  .settings(name := "caliban-http4s")
  .settings(commonSettings)
  .settings(
    libraryDependencies ++= Seq(
      "dev.zio"       %% "zio-interop-cats"    % zioInteropCatsVersion,
      "org.typelevel" %% "cats-effect"         % catsEffectVersion,
      "org.http4s"    %% "http4s-dsl"          % http4sVersion,
      "org.http4s"    %% "http4s-circe"        % http4sVersion,
      "org.http4s"    %% "http4s-blaze-server" % http4sVersion,
      "io.circe"      %% "circe-parser"        % circeVersion,
      compilerPlugin(
        ("org.typelevel" %% "kind-projector" % "0.11.0")
          .cross(CrossVersion.full)
      ),
      compilerPlugin("com.github.ghik" % "silencer-plugin" % silencerVersion cross CrossVersion.full),
      "com.github.ghik" % "silencer-lib" % silencerVersion % Provided cross CrossVersion.full
    )
  )
  .dependsOn(coreJVM)

lazy val akkaHttp = project
  .in(file("adapters/akka-http"))
  .settings(name := "caliban-akka-http")
  .settings(commonSettings)
  .settings(
    libraryDependencies ++= Seq(
      "com.typesafe.akka" %% "akka-http"           % "10.1.11",
      "com.typesafe.akka" %% "akka-stream"         % "2.6.4",
      "de.heikoseeberger" %% "akka-http-circe"     % "1.31.0" % Optional,
      "de.heikoseeberger" %% "akka-http-play-json" % "1.31.0" % Optional,
      compilerPlugin(
        ("org.typelevel" %% "kind-projector" % "0.11.0")
          .cross(CrossVersion.full)
      )
    )
  )
  .dependsOn(coreJVM)

lazy val finch = project
  .in(file("adapters/finch"))
  .settings(name := "caliban-finch")
  .settings(commonSettings)
  .settings(
    libraryDependencies ++= Seq(
      "com.github.finagle" %% "finchx-core"      % "0.32.1",
      "com.github.finagle" %% "finchx-circe"     % "0.32.1",
      "dev.zio"            %% "zio-interop-cats" % zioInteropCatsVersion,
      "org.typelevel"      %% "cats-effect"      % catsEffectVersion,
      "io.circe"           %% "circe-parser"     % circeVersion
    )
  )
  .dependsOn(coreJVM)

lazy val uzhttp = project
  .in(file("adapters/uzhttp"))
  .settings(name := "caliban-uzhttp")
  .settings(commonSettings)
  .settings(
    libraryDependencies ++= Seq(
      "org.polynote" %% "uzhttp"       % "0.1.3",
      "io.circe"     %% "circe-parser" % "0.13.0"
    )
  )
  .dependsOn(coreJVM)

lazy val client = crossProject(JSPlatform, JVMPlatform)
  .crossType(CrossType.Pure)
  .in(file("client"))
  .settings(name := "caliban-client")
  .settings(commonSettings)
  .settings(
    testFrameworks := Seq(new TestFramework("zio.test.sbt.ZTestFramework")),
    libraryDependencies ++= Seq(
      "io.circe"                     %%% "circe-core"   % circeVersion,
      "com.softwaremill.sttp.client" %%% "core"         % sttpVersion,
      "com.softwaremill.sttp.client" %%% "circe"        % sttpVersion,
      "dev.zio"                      %%% "zio-test"     % zioVersion % "test",
      "dev.zio"                      %%% "zio-test-sbt" % zioVersion % "test"
    )
  )
lazy val clientJVM = client.jvm
lazy val clientJS = client.js.settings(
  libraryDependencies += "io.github.cquiroz" %%% "scala-java-time" % "2.0.0-RC5" % Test
)

lazy val examples = project
  .in(file("examples"))
  .settings(commonSettings)
  .settings(skip in publish := true)
  .settings(
    libraryDependencies ++= Seq(
      "de.heikoseeberger"            %% "akka-http-circe"               % "1.31.0",
      "com.softwaremill.sttp.client" %% "async-http-client-backend-zio" % sttpVersion
    )
  )
<<<<<<< HEAD
  .dependsOn(akkaHttp, http4s, catsInteropJVM, finch, monixInterop, clientJVM, federation)
=======
  .dependsOn(akkaHttp, http4s, catsInteropJVM, finch, uzhttp, monixInterop, clientJVM)
>>>>>>> 6b8c0ec3

lazy val benchmarks = project
  .in(file("benchmarks"))
  .settings(commonSettings)
  .settings(skip in publish := true)
  .dependsOn(coreJVM)
  .enablePlugins(JmhPlugin)
  .settings(
    libraryDependencies ++= Seq(
      "org.sangria-graphql" %% "sangria"       % "1.4.2",
      "org.sangria-graphql" %% "sangria-circe" % "1.2.1"
    )
  )

lazy val federation = project
  .in(file("federation"))
  .settings(name := "caliban-federation")
  .settings(commonSettings)
  .dependsOn(coreJVM)
  .settings(
    testFrameworks := Seq(new TestFramework("zio.test.sbt.ZTestFramework")),
    libraryDependencies ++= Seq(
      "dev.zio" %%% "zio"          % zioVersion,
      "dev.zio" %%% "zio-test"     % zioVersion % Test,
      "dev.zio" %%% "zio-test-sbt" % zioVersion % Test,
      compilerPlugin("com.olegpy" %% "better-monadic-for" % "0.3.1")
    ),
    scalacOptions += "-Ywarn-unused:-locals"
  )

val commonSettings = Def.settings(
  scalaVersion := mainScala,
  crossScalaVersions := allScala,
  scalacOptions ++= Seq(
    "-deprecation",
    "-encoding",
    "UTF-8",
    "-explaintypes",
    "-Yrangepos",
    "-feature",
    "-language:higherKinds",
    "-language:existentials",
    "-unchecked",
    "-Xlint:_,-type-parameter-shadow",
    "-Xfatal-warnings",
    "-Ywarn-numeric-widen",
    "-Ywarn-unused:patvars,-implicits",
    "-Ywarn-value-discard"
  ) ++ (CrossVersion.partialVersion(scalaVersion.value) match {
    case Some((2, 12)) =>
      Seq(
        "-Xsource:2.13",
        "-Yno-adapted-args",
        "-Ypartial-unification",
        "-Ywarn-extra-implicit",
        "-Ywarn-inaccessible",
        "-Ywarn-infer-any",
        "-Ywarn-nullary-override",
        "-Ywarn-nullary-unit",
        "-opt-inline-from:<source>",
        "-opt-warnings",
        "-opt:l:inline"
      )
    case _ => Nil
  })
)<|MERGE_RESOLUTION|>--- conflicted
+++ resolved
@@ -238,11 +238,7 @@
       "com.softwaremill.sttp.client" %% "async-http-client-backend-zio" % sttpVersion
     )
   )
-<<<<<<< HEAD
-  .dependsOn(akkaHttp, http4s, catsInteropJVM, finch, monixInterop, clientJVM, federation)
-=======
-  .dependsOn(akkaHttp, http4s, catsInteropJVM, finch, uzhttp, monixInterop, clientJVM)
->>>>>>> 6b8c0ec3
+  .dependsOn(akkaHttp, http4s, catsInteropJVM, finch, uzhttp, monixInterop, clientJVM, federation)
 
 lazy val benchmarks = project
   .in(file("benchmarks"))
