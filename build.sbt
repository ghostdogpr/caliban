--- conflicted
+++ resolved
@@ -675,20 +675,7 @@
   Def.settings(
     mimaFailOnProblem     := enforceMimaCompatibility,
     mimaPreviousArtifacts := previousStableVersion.value.map(organization.value %% moduleName.value % _).toSet,
-<<<<<<< HEAD
     mimaBinaryIssueFilters ++= Seq()
-=======
-    mimaBinaryIssueFilters ++= Seq(
-      ProblemFilters.exclude[IncompatibleMethTypeProblem]("caliban.schema.Step#ObjectStep*"),
-      ProblemFilters.exclude[IncompatibleResultTypeProblem]("caliban.schema.Step#ObjectStep*"),
-      ProblemFilters.exclude[DirectMissingMethodProblem]("caliban.schema.Annotations*"),
-      ProblemFilters.exclude[MissingTypesProblem]("caliban.schema.Annotations*"),
-      ProblemFilters.exclude[IncompatibleResultTypeProblem]("caliban.schema.Annotations*"),
-      ProblemFilters.exclude[IncompatibleMethTypeProblem]("caliban.Quick*"),
-      ProblemFilters.exclude[DirectMissingMethodProblem]("caliban.Quick*"),
-      ProblemFilters.exclude[DirectMissingMethodProblem]("caliban.quick.package*")
-    )
->>>>>>> 6cbc226f
   )
 
 lazy val enableMimaSettingsJS =
