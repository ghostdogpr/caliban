--- conflicted
+++ resolved
@@ -20,13 +20,8 @@
 val mercatorVersion           = "0.2.1"
 val playVersion               = "2.8.19"
 val playJsonVersion           = "2.9.4"
-<<<<<<< HEAD
-val scalafmtVersion           = "3.7.6"
+val scalafmtVersion           = "3.7.7"
 val sttpVersion               = "3.8.16"
-=======
-val scalafmtVersion           = "3.7.7"
-val sttpVersion               = "3.8.15"
->>>>>>> 6742d572
 val tapirVersion              = "1.4.0"
 val zioVersion                = "2.0.15"
 val zioInteropCats2Version    = "22.0.0.0"
