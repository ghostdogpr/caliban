import org.scalajs.linker.interface.ModuleSplitStyle
import sbtcrossproject.CrossPlugin.autoImport.{ crossProject, CrossType }

val scala212 = "2.12.14"
val scala213 = "2.13.6"
val scala3   = "3.0.0"
val allScala = Seq(scala212, scala213, scala3)

val akkaVersion           = "2.6.15"
val catsEffectVersion     = "2.5.1"
val circeVersion          = "0.14.1"
val http4sVersion         = "0.21.24"
val laminextVersion       = "0.13.6"
val magnoliaVersion       = "0.17.0"
val mercatorVersion       = "0.2.1"
val playVersion           = "2.8.8"
val playJsonVersion       = "2.9.2"
val sttpVersion           = "3.3.7"
val tapirVersion          = "0.17.18"
val zioVersion            = "1.0.9"
val zioInteropCatsVersion = "2.5.1.0"
val zioConfigVersion      = "1.0.6"
val zqueryVersion         = "0.2.9"
val zioJsonVersion        = "0.1.5"
val zioHttpVersion        = "1.0.0.0-RC17"

inThisBuild(
  List(
    scalaVersion := scala212,
    crossScalaVersions := allScala,
    organization := "com.github.ghostdogpr",
    homepage := Some(url("https://github.com/ghostdogpr/caliban")),
    licenses := List(
      "Apache-2.0" -> url("http://www.apache.org/licenses/LICENSE-2.0")
    ),
    Test / parallelExecution := false,
    scmInfo := Some(
      ScmInfo(
        url("https://github.com/ghostdogpr/caliban/"),
        "scm:git:git@github.com:ghostdogpr/caliban.git"
      )
    ),
    developers := List(
      Developer(
        "ghostdogpr",
        "Pierre Ricadat",
        "ghostdogpr@gmail.com",
        url("https://github.com/ghostdogpr")
      )
    ),
    ConsoleHelper.welcomeMessage
  )
)

name := "caliban"
addCommandAlias("fmt", "all scalafmtSbt scalafmt test:scalafmt")
addCommandAlias(
  "check",
  "all scalafmtSbtCheck scalafmtCheck test:scalafmtCheck"
)

val macroParadise: Seq[Def.Setting[_]] = Seq(
  scalacOptions ++= {
    CrossVersion.partialVersion(scalaVersion.value) match {
      case Some((2, n)) if n >= 13 => "-Ymacro-annotations" :: Nil
      case _                       => Nil
    }
  },
  libraryDependencies ++= {
    CrossVersion.partialVersion(scalaVersion.value) match {
      case Some((2, n)) if n >= 13 => Nil
      case _                       => compilerPlugin("org.scalamacros" % "paradise" % "2.1.1" cross CrossVersion.full) :: Nil
    }
  }
)

lazy val root = project
  .in(file("."))
  .enablePlugins(ScalaJSPlugin)
  .settings(publish / skip := true)
  .settings(crossScalaVersions := Nil)
  .aggregate(
    macros,
    core,
    finch,
    http4s,
    akkaHttp,
    play,
    zioHttp,
    catsInterop,
    monixInterop,
    tapirInterop,
    clientJVM,
    clientJS,
<<<<<<< HEAD
    codegen,
    derivationJVM,
    derivationJS
=======
    clientLaminext,
    tools,
    codegenSbt,
    federation
>>>>>>> e130a193
  )

lazy val macros = project
  .in(file("macros"))
  .settings(name := "caliban-macros")
  .settings(commonSettings)
  .settings(
    libraryDependencies ++= {
      if (scalaVersion.value == scala3) {
        Seq.empty
      } else {
        Seq(
          "com.propensive" %% "magnolia" % magnoliaVersion,
          "com.propensive" %% "mercator" % mercatorVersion
        )
      }
    }
  )

lazy val core = project
  .in(file("core"))
  .settings(name := "caliban")
  .settings(commonSettings)
  .settings(
    testFrameworks := Seq(new TestFramework("zio.test.sbt.ZTestFramework")),
    libraryDependencies ++= {
      if (scalaVersion.value == scala3) {
        Seq(
          "org.typelevel" %% "cats-parse" % "0.3.4"
        )
      } else {
        Seq(
          "com.propensive"    %% "magnolia"  % magnoliaVersion,
          "com.propensive"    %% "mercator"  % mercatorVersion,
          "com.lihaoyi"       %% "fastparse" % "2.3.2",
          "com.typesafe.play" %% "play-json" % playJsonVersion % Optional,
          "dev.zio"           %% "zio-json"  % zioJsonVersion  % Optional
        )
      }
    } ++
      Seq(
        "dev.zio"  %% "zio"          % zioVersion,
        "dev.zio"  %% "zio-streams"  % zioVersion,
        "dev.zio"  %% "zio-query"    % zqueryVersion,
        "dev.zio"  %% "zio-test"     % zioVersion   % "test",
        "dev.zio"  %% "zio-test-sbt" % zioVersion   % "test",
        "io.circe" %% "circe-core"   % circeVersion % Optional,
        "io.circe" %% "circe-parser" % circeVersion % Test
      )
  )
  .dependsOn(macros)
  .settings(
    Test / fork := true,
    run / fork := true
  )

lazy val tools = project
  .in(file("tools"))
  .settings(name := "caliban-tools")
  .settings(commonSettings)
  .settings(
    crossScalaVersions -= scala3,
    testFrameworks := Seq(new TestFramework("zio.test.sbt.ZTestFramework")),
    libraryDependencies ++= Seq(
      "org.scalameta"                 %% "scalafmt-dynamic"              % "2.7.5",
      "org.scalameta"                 %% "scalafmt-core"                 % "2.7.5",
      "com.softwaremill.sttp.client3" %% "async-http-client-backend-zio" % sttpVersion,
      "dev.zio"                       %% "zio-config"                    % zioConfigVersion,
      "dev.zio"                       %% "zio-config-magnolia"           % zioConfigVersion,
      "dev.zio"                       %% "zio-test"                      % zioVersion % "test",
      "dev.zio"                       %% "zio-test-sbt"                  % zioVersion % "test"
    )
  )
  .dependsOn(core, clientJVM)

lazy val codegenSbt = project
  .in(file("codegen-sbt"))
  .settings(name := "caliban-codegen-sbt")
  .settings(commonSettings)
  .settings(
    sbtPlugin := true,
    crossScalaVersions := Seq(scala212),
    testFrameworks := Seq(new TestFramework("zio.test.sbt.ZTestFramework")),
    libraryDependencies ++= Seq(
      "dev.zio" %% "zio-test-sbt" % zioVersion % "test"
    )
  )
  .enablePlugins(SbtPlugin)
  .settings(
    scriptedLaunchOpts := {
      scriptedLaunchOpts.value ++
        Seq("-Xmx1024M", "-Dplugin.version=" + version.value)
    },
    scriptedBufferLog := false,
    scriptedDependencies := {
      (macros / publishLocal).value
      (core / publishLocal).value
      (clientJVM / publishLocal).value
      (tools / publishLocal).value
      publishLocal.value
    }
  )
  .dependsOn(tools)

lazy val catsInterop = project
  .in(file("interop/cats"))
  .settings(name := "caliban-cats")
  .settings(commonSettings)
  .settings(
    libraryDependencies ++= Seq(
      "dev.zio"       %% "zio-interop-cats" % zioInteropCatsVersion,
      "org.typelevel" %% "cats-effect"      % catsEffectVersion
    )
  )
  .dependsOn(core)

lazy val monixInterop = project
  .in(file("interop/monix"))
  .settings(name := "caliban-monix")
  .settings(commonSettings)
  .settings(
    libraryDependencies ++= Seq(
      "dev.zio"  %% "zio-interop-reactivestreams" % "1.3.5",
      "dev.zio"  %% "zio-interop-cats"            % zioInteropCatsVersion,
      "io.monix" %% "monix"                       % "3.4.0"
    )
  )
  .dependsOn(core)

lazy val tapirInterop = project
  .in(file("interop/tapir"))
  .settings(name := "caliban-tapir")
  .settings(commonSettings)
  .settings(
    crossScalaVersions -= scala3,
    testFrameworks := Seq(new TestFramework("zio.test.sbt.ZTestFramework")),
    libraryDependencies ++= Seq(
      "com.softwaremill.sttp.tapir"   %% "tapir-core"     % tapirVersion,
      "dev.zio"                       %% "zio-test"       % zioVersion % "test",
      "dev.zio"                       %% "zio-test-sbt"   % zioVersion % "test",
      compilerPlugin(("org.typelevel" %% "kind-projector" % "0.13.0").cross(CrossVersion.full))
    )
  )
  .dependsOn(core)

lazy val http4s = project
  .in(file("adapters/http4s"))
  .settings(name := "caliban-http4s")
  .settings(commonSettings)
  .settings(
    crossScalaVersions -= scala3,
    libraryDependencies ++= Seq(
      "dev.zio"                       %% "zio-interop-cats"    % zioInteropCatsVersion,
      "org.typelevel"                 %% "cats-effect"         % catsEffectVersion,
      "org.http4s"                    %% "http4s-dsl"          % http4sVersion,
      "org.http4s"                    %% "http4s-circe"        % http4sVersion,
      "org.http4s"                    %% "http4s-blaze-server" % http4sVersion,
      "io.circe"                      %% "circe-parser"        % circeVersion,
      compilerPlugin(("org.typelevel" %% "kind-projector"      % "0.13.0").cross(CrossVersion.full))
    )
  )
  .dependsOn(core)

lazy val zioHttp = project
  .in(file("adapters/zio-http"))
  .settings(name := "caliban-zio-http")
  .settings(commonSettings)
  .settings(
    resolvers ++= Seq(
      "Sonatype OSS Snapshots" at "https://s01.oss.sonatype.org/content/repositories/snapshots"
    ),
    libraryDependencies ++= Seq(
      "io.d11"   %% "zhttp"         % zioHttpVersion,
      "io.circe" %% "circe-parser"  % circeVersion,
      "io.circe" %% "circe-generic" % circeVersion
    )
  )
  .dependsOn(core)

lazy val akkaHttp = project
  .in(file("adapters/akka-http"))
  .settings(name := "caliban-akka-http")
  .settings(commonSettings)
  .settings(
    crossScalaVersions -= scala3,
    testFrameworks := Seq(new TestFramework("zio.test.sbt.ZTestFramework")),
    libraryDependencies ++= Seq(
      "com.typesafe.akka"             %% "akka-http"                  % "10.2.4",
      "com.typesafe.akka"             %% "akka-serialization-jackson" % akkaVersion,
      "com.typesafe.akka"             %% "akka-stream"                % akkaVersion,
      "de.heikoseeberger"             %% "akka-http-circe"            % "1.36.0"   % Optional,
      "de.heikoseeberger"             %% "akka-http-play-json"        % "1.36.0"   % Optional,
      "de.heikoseeberger"             %% "akka-http-zio-json"         % "1.36.0"   % Optional,
      "dev.zio"                       %% "zio-test"                   % zioVersion % "test",
      "dev.zio"                       %% "zio-test-sbt"               % zioVersion % "test",
      compilerPlugin(("org.typelevel" %% "kind-projector"             % "0.13.0").cross(CrossVersion.full))
    )
  )
  .dependsOn(core)

lazy val finch = project
  .in(file("adapters/finch"))
  .settings(name := "caliban-finch")
  .settings(commonSettings)
  .settings(
    crossScalaVersions -= scala3,
    libraryDependencies ++= Seq(
      "com.github.finagle" %% "finchx-core"      % "0.32.1",
      "com.github.finagle" %% "finchx-circe"     % "0.32.1",
      "dev.zio"            %% "zio-interop-cats" % zioInteropCatsVersion,
      "org.typelevel"      %% "cats-effect"      % catsEffectVersion,
      "io.circe"           %% "circe-parser"     % circeVersion
    )
  )
  .dependsOn(core)

lazy val play = project
  .in(file("adapters/play"))
  .settings(name := "caliban-play")
  .settings(commonSettings)
  .settings(
    crossScalaVersions -= scala3,
    testFrameworks := Seq(new TestFramework("zio.test.sbt.ZTestFramework")),
    libraryDependencies ++= Seq(
      "com.typesafe.play"             %% "play"                          % playVersion,
      "dev.zio"                       %% "zio-test"                      % zioVersion   % "test",
      "dev.zio"                       %% "zio-test-sbt"                  % zioVersion   % "test",
      "com.typesafe.play"             %% "play-akka-http-server"         % playVersion  % "test",
      "io.circe"                      %% "circe-generic"                 % circeVersion % "test",
      "com.softwaremill.sttp.client3" %% "async-http-client-backend-zio" % sttpVersion  % "test",
      "com.softwaremill.sttp.client3" %% "circe"                         % sttpVersion  % "test"
    )
  )
  .dependsOn(core)

lazy val client    = crossProject(JSPlatform, JVMPlatform)
  .crossType(CrossType.Pure)
  .in(file("client"))
  .settings(name := "caliban-client")
  .settings(commonSettings)
  .settings(
    testFrameworks := Seq(new TestFramework("zio.test.sbt.ZTestFramework")),
    libraryDependencies ++= Seq(
      "io.circe"                      %%% "circe-parser" % circeVersion,
      "com.softwaremill.sttp.client3" %%% "core"         % sttpVersion,
      "com.softwaremill.sttp.client3" %%% "circe"        % sttpVersion,
      "dev.zio"                       %%% "zio-test"     % zioVersion % "test",
      "dev.zio"                       %%% "zio-test-sbt" % zioVersion % "test"
    )
  )
lazy val clientJVM = client.jvm
lazy val clientJS  = client.js
  .settings(
    libraryDependencies ++= {
      Seq("io.github.cquiroz" %%% "scala-java-time" % "2.3.0" % Test)
    }
  )
  .settings(scalaVersion := scala213)
  .settings(crossScalaVersions := allScala)

lazy val clientLaminext = crossProject(JSPlatform)
  .crossType(CrossType.Pure)
  .js
  .in(file("client-laminext"))
  .settings(scalaVersion := scala213)
  .settings(crossScalaVersions := Seq(scala213, scala3))
  .settings(name := "caliban-client-laminext")
  .settings(commonSettings)
  .dependsOn(clientJS)
  .settings(
    testFrameworks := Seq(new TestFramework("zio.test.sbt.ZTestFramework")),
    Test / scalaJSLinkerConfig ~= { _.withModuleKind(ModuleKind.ESModule) },
    Test / scalaJSLinkerConfig ~= { _.withModuleSplitStyle(ModuleSplitStyle.FewestModules) },
    Test / scalaJSLinkerConfig ~= { _.withSourceMap(false) },
    Test / scalaJSUseMainModuleInitializer := true,
    Test / scalaJSUseTestModuleInitializer := false,
    libraryDependencies ++= Seq(
      "io.laminext" %%% "core"            % laminextVersion,
      "io.laminext" %%% "fetch"           % laminextVersion,
      "io.laminext" %%% "fetch-circe"     % laminextVersion,
      "io.laminext" %%% "websocket"       % laminextVersion,
      "io.laminext" %%% "websocket-circe" % laminextVersion,
      "dev.zio"     %%% "zio-test"        % zioVersion % "test",
      "dev.zio"     %%% "zio-test-sbt"    % zioVersion % "test"
    )
  )

lazy val examples = project
  .in(file("examples"))
  .settings(commonSettings)
  .settings(
    publish / skip := true,
    run / fork := true
  )
  .settings(
    crossScalaVersions -= scala3,
    libraryDependencies ++= Seq(
      "de.heikoseeberger"             %% "akka-http-circe"               % "1.36.0",
      "com.softwaremill.sttp.client3" %% "async-http-client-backend-zio" % sttpVersion,
      "com.softwaremill.sttp.tapir"   %% "tapir-json-circe"              % tapirVersion,
      "io.circe"                      %% "circe-generic"                 % circeVersion,
      "io.d11"                        %% "zhttp"                         % zioHttpVersion,
      "com.typesafe.play"             %% "play-akka-http-server"         % playVersion,
      "com.typesafe.akka"             %% "akka-actor-typed"              % akkaVersion
    )
  )
<<<<<<< HEAD
  .settings(macroParadise)
  .dependsOn(akkaHttp, http4s, catsInteropJVM, finch, monixInterop, clientJVM, derivationJVM)
=======
  .dependsOn(
    akkaHttp,
    http4s,
    catsInterop,
    finch,
    play,
    monixInterop,
    tapirInterop,
    clientJVM,
    federation,
    zioHttp,
    tools
  )
>>>>>>> e130a193

lazy val benchmarks = project
  .in(file("benchmarks"))
  .settings(commonSettings)
  .settings(publish / skip := true)
  .dependsOn(core)
  .enablePlugins(JmhPlugin)
  .settings(
    crossScalaVersions -= scala3,
    libraryDependencies ++= Seq(
      "org.sangria-graphql" %% "sangria"       % "2.0.0",
      "org.sangria-graphql" %% "sangria-circe" % "1.3.0"
    )
  )

<<<<<<< HEAD
lazy val derivation = crossProject(JSPlatform, JVMPlatform)
  .crossType(CrossType.Pure)
  .in(file("derivation"))
  .settings(name := "caliban-derivation")
  .settings(commonSettings)
  .settings(
    libraryDependencies ++= Seq(
      "org.scala-lang" % "scala-reflect" % scalaVersion.value
    )
  )
  .settings(macroParadise)
  .dependsOn(core)
lazy val derivationJVM = derivation.jvm
lazy val derivationJS  = derivation.js
=======
lazy val federation = project
  .in(file("federation"))
  .settings(name := "caliban-federation")
  .settings(commonSettings)
  .dependsOn(core % "compile->compile;test->test")
  .settings(
    crossScalaVersions -= scala3,
    testFrameworks := Seq(new TestFramework("zio.test.sbt.ZTestFramework")),
    libraryDependencies ++= Seq(
      "dev.zio" %% "zio"          % zioVersion,
      "dev.zio" %% "zio-test"     % zioVersion % Test,
      "dev.zio" %% "zio-test-sbt" % zioVersion % Test,
      compilerPlugin("com.olegpy" %% "better-monadic-for" % "0.3.1")
    ),
    Compile / PB.targets := Seq(
      scalapb.gen(grpc = false) -> (Compile / sourceManaged).value / "scalapb"
    ),
    libraryDependencies ++= Seq(
      "com.thesamet.scalapb" %% "scalapb-runtime" % scalapb.compiler.Version.scalapbVersion % "protobuf"
    ),
    scalacOptions += "-Ywarn-unused:-locals"
  )
>>>>>>> e130a193

val commonSettings = Def.settings(
  scalacOptions ++= Seq(
    "-deprecation",
    "-encoding",
    "UTF-8",
    "-feature",
    "-language:higherKinds",
    "-language:existentials",
    "-unchecked",
    "-Xfatal-warnings"
  ) ++ (CrossVersion.partialVersion(scalaVersion.value) match {
    case Some((2, 12)) =>
      Seq(
        "-Xsource:2.13",
        "-Yno-adapted-args",
        "-Ypartial-unification",
        "-Ywarn-extra-implicit",
        "-Ywarn-inaccessible",
        "-Ywarn-infer-any",
        "-Ywarn-unused:-nowarn",
        "-Ywarn-nullary-override",
        "-Ywarn-nullary-unit",
        "-opt-inline-from:<source>",
        "-opt-warnings",
        "-opt:l:inline",
        "-explaintypes"
      )
    case Some((2, 13)) =>
      Seq(
        "-Xlint:-byname-implicit",
        "-explaintypes"
      )

    case Some((3, _)) =>
      Seq(
        "-explain-types",
        "-Ykind-projector"
      )
    case _            => Nil
  })
)<|MERGE_RESOLUTION|>--- conflicted
+++ resolved
@@ -92,16 +92,11 @@
     tapirInterop,
     clientJVM,
     clientJS,
-<<<<<<< HEAD
-    codegen,
-    derivationJVM,
-    derivationJS
-=======
+    derivation,
     clientLaminext,
     tools,
     codegenSbt,
     federation
->>>>>>> e130a193
   )
 
 lazy val macros = project
@@ -408,10 +403,7 @@
       "com.typesafe.akka"             %% "akka-actor-typed"              % akkaVersion
     )
   )
-<<<<<<< HEAD
   .settings(macroParadise)
-  .dependsOn(akkaHttp, http4s, catsInteropJVM, finch, monixInterop, clientJVM, derivationJVM)
-=======
   .dependsOn(
     akkaHttp,
     http4s,
@@ -421,11 +413,11 @@
     monixInterop,
     tapirInterop,
     clientJVM,
+    derivation,
     federation,
     zioHttp,
     tools
   )
->>>>>>> e130a193
 
 lazy val benchmarks = project
   .in(file("benchmarks"))
@@ -441,22 +433,6 @@
     )
   )
 
-<<<<<<< HEAD
-lazy val derivation = crossProject(JSPlatform, JVMPlatform)
-  .crossType(CrossType.Pure)
-  .in(file("derivation"))
-  .settings(name := "caliban-derivation")
-  .settings(commonSettings)
-  .settings(
-    libraryDependencies ++= Seq(
-      "org.scala-lang" % "scala-reflect" % scalaVersion.value
-    )
-  )
-  .settings(macroParadise)
-  .dependsOn(core)
-lazy val derivationJVM = derivation.jvm
-lazy val derivationJS  = derivation.js
-=======
 lazy val federation = project
   .in(file("federation"))
   .settings(name := "caliban-federation")
@@ -479,7 +455,18 @@
     ),
     scalacOptions += "-Ywarn-unused:-locals"
   )
->>>>>>> e130a193
+
+lazy val derivation = project
+  .in(file("derivation"))
+  .settings(name := "caliban-derivation")
+  .settings(commonSettings)
+  .settings(
+    libraryDependencies ++= Seq(
+      "org.scala-lang" % "scala-reflect" % scalaVersion.value
+    )
+  )
+  .settings(macroParadise)
+  .dependsOn(core)
 
 val commonSettings = Def.settings(
   scalacOptions ++= Seq(
