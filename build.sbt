import sbtcrossproject.CrossPlugin.autoImport.{ crossProject, CrossType }

val mainScala = "2.12.12"
val allScala  = Seq("2.13.3", mainScala)

val akkaVersion           = "2.6.10"
val catsEffectVersion     = "2.2.0"
val circeVersion          = "0.13.0"
<<<<<<< HEAD
val http4sVersion         = "0.21.12"
val magnoliaVersion       = "0.17.0"
val mercatorVersion       = "0.2.1"
=======
val http4sVersion         = "0.21.13"
>>>>>>> ada2945a
val playVersion           = "2.8.5"
val playJsonVersion       = "2.9.1"
val silencerVersion       = "1.7.1"
val sttpVersion           = "2.2.9"
val tapirVersion          = "0.16.16"
val zioVersion            = "1.0.3"
val zioInteropCatsVersion = "2.2.0.1"
val zioConfigVersion      = "1.0.0-RC30-1"
val zqueryVersion         = "0.2.5"

inThisBuild(
  List(
    scalaVersion := mainScala,
    crossScalaVersions := allScala,
    organization := "com.github.ghostdogpr",
    homepage := Some(url("https://github.com/ghostdogpr/caliban")),
    licenses := List(
      "Apache-2.0" -> url("http://www.apache.org/licenses/LICENSE-2.0")
    ),
    parallelExecution in Test := false,
    scmInfo := Some(
      ScmInfo(
        url("https://github.com/ghostdogpr/caliban/"),
        "scm:git:git@github.com:ghostdogpr/caliban.git"
      )
    ),
    developers := List(
      Developer(
        "ghostdogpr",
        "Pierre Ricadat",
        "ghostdogpr@gmail.com",
        url("https://github.com/ghostdogpr")
      )
    ),
    ConsoleHelper.welcomeMessage
  )
)

name := "caliban"
addCommandAlias("fmt", "all scalafmtSbt scalafmt test:scalafmt")
addCommandAlias(
  "check",
  "all scalafmtSbtCheck scalafmtCheck test:scalafmtCheck"
)

lazy val root = project
  .in(file("."))
  .enablePlugins(ScalaJSPlugin)
  .settings(skip in publish := true)
  .settings(crossScalaVersions := Nil)
  .aggregate(
    macros,
    core,
    finch,
    http4s,
    akkaHttp,
//    uzhttp,
    play,
    catsInterop,
    monixInterop,
    tapirInterop,
    clientJVM,
    clientJS,
    tools,
    codegenSbt,
    federation
  )

lazy val macros = project
  .in(file("macros"))
  .settings(name := "caliban-macros")
  .settings(commonSettings)
  .settings(
    libraryDependencies ++= Seq(
      "com.propensive" %% "magnolia" % magnoliaVersion,
      "com.propensive" %% "mercator" % mercatorVersion
    )
  )

lazy val core = project
  .in(file("core"))
  .settings(name := "caliban")
  .settings(commonSettings)
  .settings(
    testFrameworks := Seq(new TestFramework("zio.test.sbt.ZTestFramework")),
    libraryDependencies ++= Seq(
      "com.lihaoyi"       %% "fastparse"    % "2.3.0",
      "com.propensive"    %% "magnolia"     % magnoliaVersion,
      "com.propensive"    %% "mercator"     % mercatorVersion,
      "dev.zio"           %% "zio"          % zioVersion,
      "dev.zio"           %% "zio-streams"  % zioVersion,
      "dev.zio"           %% "zio-query"    % zqueryVersion,
      "dev.zio"           %% "zio-test"     % zioVersion % "test",
      "dev.zio"           %% "zio-test-sbt" % zioVersion % "test",
      "io.circe"          %% "circe-core"   % circeVersion % Optional,
      "com.typesafe.play" %% "play-json"    % playJsonVersion % Optional,
      compilerPlugin("com.olegpy" %% "better-monadic-for" % "0.3.1")
    )
  )
  .dependsOn(macros)
  .settings(
    fork in Test := true,
    fork in run := true
  )

lazy val tools = project
  .in(file("tools"))
  .settings(name := "caliban-tools")
  .settings(commonSettings)
  .settings(
    testFrameworks := Seq(new TestFramework("zio.test.sbt.ZTestFramework")),
    libraryDependencies ++= Seq(
      "org.scalameta"                %% "scalafmt-dynamic"              % "2.4.2",
      "org.scalameta"                %% "scalafmt-core"                 % "2.4.2",
      "com.softwaremill.sttp.client" %% "async-http-client-backend-zio" % sttpVersion,
      "dev.zio"                      %% "zio-config"                    % zioConfigVersion,
      "dev.zio"                      %% "zio-config-magnolia"           % zioConfigVersion,
      "dev.zio"                      %% "zio-test"                      % zioVersion % "test",
      "dev.zio"                      %% "zio-test-sbt"                  % zioVersion % "test"
    )
  )
  .dependsOn(core, clientJVM)

lazy val codegenSbt = project
  .in(file("codegen-sbt"))
  .settings(name := "caliban-codegen-sbt")
  .settings(commonSettings)
  .settings(
    sbtPlugin := true,
    crossScalaVersions := Seq("2.12.12"),
    testFrameworks := Seq(new TestFramework("zio.test.sbt.ZTestFramework")),
    libraryDependencies ++= Seq(
      "dev.zio" %% "zio-test-sbt" % zioVersion % "test"
    )
  )
  .enablePlugins(SbtPlugin)
  .settings(
    scriptedLaunchOpts := {
      scriptedLaunchOpts.value ++
        Seq("-Xmx1024M", "-Dplugin.version=" + version.value)
    },
    scriptedBufferLog := false,
    scriptedDependencies := {
      (macros / publishLocal).value
      (core / publishLocal).value
      (clientJVM / publishLocal).value
      (tools / publishLocal).value
      publishLocal.value
    }
  )
  .dependsOn(tools)

lazy val catsInterop = project
  .in(file("interop/cats"))
  .settings(name := "caliban-cats")
  .settings(commonSettings)
  .settings(
    libraryDependencies ++= Seq(
      "dev.zio"       %% "zio-interop-cats" % zioInteropCatsVersion,
      "org.typelevel" %% "cats-effect"      % catsEffectVersion
    )
  )
  .dependsOn(core)

lazy val monixInterop = project
  .in(file("interop/monix"))
  .settings(name := "caliban-monix")
  .settings(commonSettings)
  .settings(
    libraryDependencies ++= Seq(
      "dev.zio"  %% "zio-interop-reactivestreams" % "1.0.3.5-RC12",
      "dev.zio"  %% "zio-interop-cats"            % zioInteropCatsVersion,
      "io.monix" %% "monix"                       % "3.3.0"
    )
  )
  .dependsOn(core)

lazy val tapirInterop = project
  .in(file("interop/tapir"))
  .settings(name := "caliban-tapir")
  .settings(commonSettings)
  .settings(
    testFrameworks := Seq(new TestFramework("zio.test.sbt.ZTestFramework")),
    libraryDependencies ++= Seq(
      "com.softwaremill.sttp.tapir" %% "tapir-core"   % tapirVersion,
      "dev.zio"                     %% "zio-test"     % zioVersion % "test",
      "dev.zio"                     %% "zio-test-sbt" % zioVersion % "test",
      compilerPlugin(("org.typelevel" %% "kind-projector" % "0.11.1").cross(CrossVersion.full))
    )
  )
  .dependsOn(core)

lazy val http4s = project
  .in(file("adapters/http4s"))
  .settings(name := "caliban-http4s")
  .settings(commonSettings)
  .settings(
    libraryDependencies ++= Seq(
      "dev.zio"       %% "zio-interop-cats"    % zioInteropCatsVersion,
      "org.typelevel" %% "cats-effect"         % catsEffectVersion,
      "org.http4s"    %% "http4s-dsl"          % http4sVersion,
      "org.http4s"    %% "http4s-circe"        % http4sVersion,
      "org.http4s"    %% "http4s-blaze-server" % http4sVersion,
      "io.circe"      %% "circe-parser"        % circeVersion,
      compilerPlugin(
        ("org.typelevel" %% "kind-projector" % "0.11.1")
          .cross(CrossVersion.full)
      ),
      compilerPlugin("com.github.ghik" % "silencer-plugin" % silencerVersion cross CrossVersion.full),
      "com.github.ghik" % "silencer-lib" % silencerVersion % Provided cross CrossVersion.full
    )
  )
  .dependsOn(core)

lazy val akkaHttp = project
  .in(file("adapters/akka-http"))
  .settings(name := "caliban-akka-http")
  .settings(commonSettings)
  .settings(
    libraryDependencies ++= Seq(
      "com.typesafe.akka" %% "akka-http"           % "10.2.1",
      "com.typesafe.akka" %% "akka-stream"         % akkaVersion,
      "de.heikoseeberger" %% "akka-http-circe"     % "1.35.2" % Optional,
      "de.heikoseeberger" %% "akka-http-play-json" % "1.35.2" % Optional,
      compilerPlugin(
        ("org.typelevel" %% "kind-projector" % "0.11.1")
          .cross(CrossVersion.full)
      )
    )
  )
  .dependsOn(core)

lazy val finch = project
  .in(file("adapters/finch"))
  .settings(name := "caliban-finch")
  .settings(commonSettings)
  .settings(
    libraryDependencies ++= Seq(
      "com.github.finagle" %% "finchx-core"      % "0.32.1",
      "com.github.finagle" %% "finchx-circe"     % "0.32.1",
      "dev.zio"            %% "zio-interop-cats" % zioInteropCatsVersion,
      "org.typelevel"      %% "cats-effect"      % catsEffectVersion,
      "io.circe"           %% "circe-parser"     % circeVersion
    )
  )
  .dependsOn(core)

//lazy val uzhttp = project
//  .in(file("adapters/uzhttp"))
//  .settings(name := "caliban-uzhttp")
//  .settings(commonSettings)
//  .settings(
//    libraryDependencies ++= Seq(
//      "org.polynote" %% "uzhttp"       % "0.2.4",
//      "io.circe"     %% "circe-parser" % "0.13.0"
//    )
//  )
//  .dependsOn(core)

lazy val play = project
  .in(file("adapters/play"))
  .settings(name := "caliban-play")
  .settings(commonSettings)
  .settings(
    libraryDependencies ++= Seq(
      "com.typesafe.play" %% "play" % playVersion
    )
  )
  .dependsOn(core)

lazy val client = crossProject(JSPlatform, JVMPlatform)
  .crossType(CrossType.Pure)
  .in(file("client"))
  .settings(name := "caliban-client")
  .settings(commonSettings)
  .settings(
    testFrameworks := Seq(new TestFramework("zio.test.sbt.ZTestFramework")),
    libraryDependencies ++= Seq(
      "io.circe"                     %%% "circe-core"   % circeVersion,
      "com.softwaremill.sttp.client" %%% "core"         % sttpVersion,
      "com.softwaremill.sttp.client" %%% "circe"        % sttpVersion,
      "dev.zio"                      %%% "zio-test"     % zioVersion % "test",
      "dev.zio"                      %%% "zio-test-sbt" % zioVersion % "test"
    )
  )
lazy val clientJVM = client.jvm
lazy val clientJS = client.js.settings(
  libraryDependencies += "io.github.cquiroz" %%% "scala-java-time" % "2.0.0" % Test
)

lazy val examples = project
  .in(file("examples"))
  .settings(commonSettings)
  .settings(skip in publish := true)
  .settings(
    libraryDependencies ++= Seq(
      "de.heikoseeberger"            %% "akka-http-circe"               % "1.35.2",
      "com.softwaremill.sttp.client" %% "async-http-client-backend-zio" % sttpVersion,
      "com.softwaremill.sttp.tapir"  %% "tapir-json-circe"              % tapirVersion,
      "io.circe"                     %% "circe-generic"                 % circeVersion,
      "com.typesafe.play"            %% "play-akka-http-server"         % playVersion,
      "com.typesafe.akka"            %% "akka-actor-typed"              % akkaVersion
    )
  )
  .dependsOn(akkaHttp, http4s, catsInterop, finch, /*uzhttp,*/ play, monixInterop, tapirInterop, clientJVM, federation)

lazy val benchmarks = project
  .in(file("benchmarks"))
  .settings(commonSettings)
  .settings(skip in publish := true)
  .dependsOn(core)
  .enablePlugins(JmhPlugin)
  .settings(
    libraryDependencies ++= Seq(
      "org.sangria-graphql" %% "sangria"       % "2.0.0",
      "org.sangria-graphql" %% "sangria-circe" % "1.3.0"
    )
  )

lazy val federation = project
  .in(file("federation"))
  .settings(name := "caliban-federation")
  .settings(commonSettings)
  .dependsOn(core % "compile->compile;test->test")
  .settings(
    testFrameworks := Seq(new TestFramework("zio.test.sbt.ZTestFramework")),
    libraryDependencies ++= Seq(
      "dev.zio" %% "zio"          % zioVersion,
      "dev.zio" %% "zio-test"     % zioVersion % Test,
      "dev.zio" %% "zio-test-sbt" % zioVersion % Test,
      compilerPlugin("com.olegpy" %% "better-monadic-for" % "0.3.1")
    ),
    scalacOptions += "-Ywarn-unused:-locals"
  )

val commonSettings = Def.settings(
  scalacOptions ++= Seq(
    "-deprecation",
    "-encoding",
    "UTF-8",
    "-explaintypes",
    "-Yrangepos",
    "-feature",
    "-language:higherKinds",
    "-language:existentials",
    "-unchecked",
    "-Xlint:_,-type-parameter-shadow",
    "-Xfatal-warnings",
    "-Ywarn-numeric-widen",
    "-Ywarn-unused:patvars,-implicits",
    "-Ywarn-value-discard"
  ) ++ (CrossVersion.partialVersion(scalaVersion.value) match {
    case Some((2, 12)) =>
      Seq(
        "-Xsource:2.13",
        "-Yno-adapted-args",
        "-Ypartial-unification",
        "-Ywarn-extra-implicit",
        "-Ywarn-inaccessible",
        "-Ywarn-infer-any",
        "-Ywarn-nullary-override",
        "-Ywarn-nullary-unit",
        "-opt-inline-from:<source>",
        "-opt-warnings",
        "-opt:l:inline"
      )
    case Some((2, 13)) =>
      Seq(
        "-Xlint:-byname-implicit"
      )
    case _ => Nil
  })
)<|MERGE_RESOLUTION|>--- conflicted
+++ resolved
@@ -6,13 +6,9 @@
 val akkaVersion           = "2.6.10"
 val catsEffectVersion     = "2.2.0"
 val circeVersion          = "0.13.0"
-<<<<<<< HEAD
-val http4sVersion         = "0.21.12"
+val http4sVersion         = "0.21.13"
 val magnoliaVersion       = "0.17.0"
 val mercatorVersion       = "0.2.1"
-=======
-val http4sVersion         = "0.21.13"
->>>>>>> ada2945a
 val playVersion           = "2.8.5"
 val playJsonVersion       = "2.9.1"
 val silencerVersion       = "1.7.1"
