--- conflicted
+++ resolved
@@ -3,19 +3,12 @@
 val mainScala = "2.12.10"
 val allScala  = Seq("2.13.1", mainScala)
 
-<<<<<<< HEAD
 val catsEffectVersion     = "2.1.2"
 val http4sVersion         = "0.21.1"
 val silencerVersion       = "1.6.0"
-val sttpVersion           = "2.0.1"
+val sttpVersion           = "2.0.2"
 val zioVersion            = "1.0.0-RC18-1"
 val zioInteropCatsVersion = "2.0.0.0-RC11"
-=======
-val http4sVersion   = "0.21.1"
-val silencerVersion = "1.6.0"
-val sttpVersion     = "2.0.2"
-val zioVersion      = "1.0.0-RC17"
->>>>>>> cff51423
 
 inThisBuild(
   List(
