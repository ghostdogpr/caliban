package caliban.parsing

import caliban.CalibanError.ParsingError
import caliban.InputValue
import caliban.InputValue._
import caliban.Value._
import caliban.parsing.adt.Definition._
import caliban.parsing.adt.Definition.ExecutableDefinition._
import caliban.parsing.adt.Definition.TypeSystemDefinition.DirectiveLocation._
import caliban.parsing.adt.Definition.TypeSystemDefinition._
import caliban.parsing.adt.Definition.TypeSystemDefinition.TypeDefinition._
import caliban.parsing.adt.Definition.TypeSystemExtension._
import caliban.parsing.adt.Definition.TypeSystemExtension.TypeExtension._
import caliban.parsing.adt.Selection._
import caliban.parsing.adt.Type._
import caliban.parsing.adt._
import cats.parse.{ Numbers, Parser => P }
import cats.parse._
import zio.{ IO, Task }

object Parser {
  private final val UnicodeBOM                           = '\uFEFF'
  private final val Tab                                  = '\u0009'
  private final val Space                                = '\u0020'
  private final val LF                                   = '\u000A'
  private final val CR                                   = '\u000D'
  private final val Comma                                = ','
  private val whitespace: Parser[_]                      = P.charIn(UnicodeBOM, Tab, Space, LF, CR, Comma)
  private val comment: Parser[_]                         = P.charIn('#') ~ P.until(P.char(LF) | P.string(s"$CR$LF"))
  private val whitespaceWithComment                      = (whitespace | comment).rep0.void
  private val whitespaceWithComment1                     = (whitespace | comment).rep.void
  private def wrapBrackets[T](t: Parser0[T]): P[T]       =
    P.char('{') *> whitespaceWithComment *> t <* whitespaceWithComment <* P.char('}')
  private def wrapParentheses[T](t: Parser0[T]): P[T]    =
    P.char('(') *> whitespaceWithComment *> t <* whitespaceWithComment <* P.char(')')
  private def wrapSquareBrackets[T](t: Parser0[T]): P[T] =
    P.char('[').surroundedBy(whitespaceWithComment) *> t <* (P.char(']').surroundedBy(whitespaceWithComment))
  private def wrapWhitespaces[T](t: Parser[T]): P[T]     = t.surroundedBy(whitespaceWithComment)

  private object StringUtil {
    private val decodeTable: Map[Char, Char] = Map(
      ('\\', '\\'),
      ('\'', '\''),
      ('\"', '\"'),
      ('b', 8.toChar),  // backspace
      ('f', 12.toChar), // form-feed
      ('n', '\n'),
      ('r', '\r'),
      ('t', '\t')
    )

    val escapedToken: P[Unit] = {
      val escapes = P.charIn(decodeTable.keys.toSeq)

      val oct  = P.charIn('0' to '7')
      val octP = P.char('o') ~ oct ~ oct

      val hex  = P.charIn(('0' to '9') ++ ('a' to 'f') ++ ('A' to 'F'))
      val hex2 = hex ~ hex
      val hexP = P.char('x') ~ hex2

      val hex4 = hex2 ~ hex2
      val u4   = P.char('u') ~ hex4
      val hex8 = hex4 ~ hex4
      val u8   = P.char('U') ~ hex8

      val after = P.oneOf[Any](escapes :: octP :: hexP :: u4 :: u8 :: Nil)
      (P.char('\\') ~ after).void
    }

    /**
     * String content without the delimiter
     */
    def undelimitedString(endP: P[Unit]): P[String] =
      escapedToken.backtrack
        .orElse((!endP).with1 ~ P.anyChar)
        .rep
        .string
        .flatMap { str =>
          unescape(str) match {
            case Right(str1) => P.pure(str1)
            case Left(_)     => P.fail
          }
        }

    private val simpleString: Parser0[String] =
      P.charsWhile0(c => c >= ' ' && c != '"' && c != '\\')

    def escapedString(q: Char): P[String] = {
      val end: P[Unit] = P.char(q)
      end *> ((simpleString <* end).backtrack
        .orElse(undelimitedString(end) <* end))
    }

    def unescape(str: String): Either[Int, String] = {
      val sb                  = new java.lang.StringBuilder
      def decodeNum(idx: Int, size: Int, base: Int): Int = {
        val end = idx + size
        if (end <= str.length) {
          val intStr = str.substring(idx, end)
          val asInt  =
            try Integer.parseInt(intStr, base)
            catch { case _: NumberFormatException => ~idx }
          sb.append(asInt.toChar)
          end
        } else ~(str.length)
      }
      @annotation.tailrec
      def loop(idx: Int): Int =
        if (idx >= str.length) {
          // done
          idx
        } else if (idx < 0) {
          // error from decodeNum
          idx
        } else {
          val c0 = str.charAt(idx)
          if (c0 != '\\') {
            sb.append(c0)
            loop(idx + 1)
          } else {
            // str(idx) == \
            val nextIdx = idx + 1
            if (nextIdx >= str.length) {
              // error we expect there to be a character after \
              ~idx
            } else {
              val c = str.charAt(nextIdx)
              decodeTable.get(c) match {
                case Some(d) =>
                  sb.append(d)
                  loop(idx + 2)
                case None    =>
                  c match {
                    case 'o'   => loop(decodeNum(idx + 2, 2, 8))
                    case 'x'   => loop(decodeNum(idx + 2, 2, 16))
                    case 'u'   => loop(decodeNum(idx + 2, 4, 16))
                    case 'U'   => loop(decodeNum(idx + 2, 8, 16))
                    case other =>
                      // \c is interpretted as just \c, if the character isn't escaped
                      sb.append('\\')
                      sb.append(other)
                      loop(idx + 2)
                  }
              }
            }
          }
        }

      val res = loop(0)
      if (res < 0) Left(~res)
      else Right(sb.toString)
    }
  }

  private val name: P[String] = (P.charIn(('a' to 'z') ++ ('A' to 'Z') ++ Seq('_')) ~ P
    .charIn(('a' to 'z') ++ ('A' to 'Z') ++ Seq('_') ++ ('0' to '9'))
    .rep0).string

  private val booleanValue: P[BooleanValue] =
    P.oneOf(P.string("true").as(BooleanValue(true)) :: P.string("false").as(BooleanValue(false)) :: Nil)

  private val intValue: P[IntValue] = (Numbers.signedIntString <* (!P.char('.')).void).backtrack.map(IntValue(_))

  private val floatValue: P[FloatValue] = Numbers.jsonNumber.map(FloatValue(_))

  private val stringValue: P[StringValue] =
    P.oneOf(
      (P.string("\"\"\"") *> StringUtil.undelimitedString(P.string("\"\"\"")).map(blockStringValue) <*
        P.string("\"\"\"")) :: StringUtil.escapedString('\"') :: Nil
    ).map(v => StringValue(v))

  private def blockStringValue(rawValue: String): String = {
    val l1           = rawValue.split("\r?\n").toList
    val commonIndent = l1 match {
      case Nil       => None
      case _ :: tail =>
        tail.foldLeft(Option.empty[Int]) { case (commonIndent, line) =>
          val indent = "[ \t]*".r.findPrefixOf(line).fold(0)(_.length)
          if (indent < line.length && commonIndent.fold(true)(_ > indent)) Some(indent) else commonIndent
        }
    }
    // remove indentation
    val l2           = (commonIndent, l1) match {
      case (Some(value), head :: tail) => head :: tail.map(_.drop(value))
      case _                           => l1
    }
    // remove start lines that are only whitespaces
    val l3           = l2.dropWhile("[ \t]*".r.replaceAllIn(_, "").isEmpty)
    // remove end lines that are only whitespaces
    val l4           = l3.reverse.dropWhile("[ \t]*".r.replaceAllIn(_, "").isEmpty).reverse
    l4.mkString("\n")
  }

  private val nullValue: P[InputValue] = P.string("null").as(NullValue)
  private val enumValue: P[InputValue] = name.map(EnumValue)

  private val listValue: P[ListValue] =
    wrapSquareBrackets(value.repSep0(whitespaceWithComment)).map(values => ListValue(values))

  private val objectField: P[(String, InputValue)] = (name <* wrapWhitespaces(P.char(':'))) ~ value

  private val objectValue: P[ObjectValue] =
    wrapBrackets(objectField.repSep0(whitespaceWithComment)).map(values => ObjectValue(values.toMap))

  private val variable: P[VariableValue] = (P.char('$') *> name).map(VariableValue)

  private lazy val value: P[InputValue] =
    P.defer(
      P.oneOf(
        List(intValue, floatValue, booleanValue, stringValue, nullValue, enumValue, listValue, objectValue, variable)
      )
    )

  private val defaultValue: P[InputValue] = wrapWhitespaces(P.char('=')) *> value

  private val alias: P[String] = name <* whitespaceWithComment <* P.char(':')

  private val argument: P[(String, InputValue)]     = (name <* wrapWhitespaces(P.char(':'))) ~ value
  private val arguments: P[Map[String, InputValue]] =
    wrapParentheses(argument.repSep0(whitespaceWithComment)).map(v => v.toMap)

  private val directive: P[Directive]        =
    (P.index.with1 ~ ((P.char('@') *> name).soft <* whitespaceWithComment) ~ arguments.?).map {
      case ((index, name), arguments) =>
        Directive(name, arguments.getOrElse(Map()), index)
    }
  private val directives: P[List[Directive]] = directive.repSep(whitespaceWithComment).map(_.toList)

  private val selection: P[Selection] = P.defer(P.oneOf(field :: fragmentSpread :: inlineFragment :: Nil))

  private lazy val selectionSet: P[List[Selection]] =
    wrapBrackets(selection.repSep0(whitespaceWithComment)).map(_.toList)

  private val namedType: P[NamedType] = (name.filter(_ != "null") ~ P.char('!').?).map { case (name, nonNull) =>
    NamedType(name, nonNull = nonNull.nonEmpty)
  }

  private val listType: P[ListType] =
    (wrapSquareBrackets(type_) ~ P.char('!').?).map { case (typ, nonNull) => ListType(typ, nonNull = nonNull.nonEmpty) }

  private lazy val type_ : P[Type]  = P.defer(P.oneOf(namedType :: listType :: Nil))

  private val argumentDefinition: P[InputValueDefinition]        =
    (((stringValue <* whitespaceWithComment1).?.with1 ~ name <* wrapWhitespaces(P.char(':'))) ~
      (type_ <* whitespaceWithComment) ~ ((defaultValue <* whitespaceWithComment).? ~ directives.?)).map {
      case (((description, name), type_), (defaultValue, directives)) =>
        InputValueDefinition(description.map(_.value), name, type_, defaultValue, directives.getOrElse(Nil))
    }
  private val argumentDefinitions: P[List[InputValueDefinition]] =
    wrapParentheses(argumentDefinition.rep).map(_.toList)

  private val fieldDefinition: P[FieldDefinition] =
    (((stringValue <* whitespaceWithComment).?.with1 ~ (name <* whitespaceWithComment)) ~
      (argumentDefinitions <* whitespaceWithComment).? ~
      ((P.char(':').void <* whitespaceWithComment) *> type_ <* whitespaceWithComment) ~ directives.?).map {
      case ((((description, name), args), type_), directives) =>
        FieldDefinition(description.map(_.value), name, args.getOrElse(Nil), type_, directives.getOrElse(Nil))
    }

  private val variableDefinition: P[VariableDefinition] =
    ((variable <* wrapWhitespaces(P.char(':'))) ~
      (type_ <* whitespaceWithComment) ~
      ((defaultValue <* whitespaceWithComment).? ~ directives.?)).map { case ((v, t), (default, dirs)) =>
      VariableDefinition(v.name, t, default, dirs.getOrElse(Nil))
    }

  private val variableDefinitions: P[List[VariableDefinition]] =
    wrapParentheses(variableDefinition.repSep0(whitespaceWithComment))

  private val field: P[Field] = (((P.index ~ (alias <* whitespaceWithComment).backtrack.?).soft.with1 ~
    name <* whitespaceWithComment) ~ (arguments <* whitespaceWithComment).? ~
    (directives <* whitespaceWithComment).? ~ selectionSet.?).map {
    case (((((index, alias), name), args), dirs), sels) =>
      Field(
        alias,
        name,
        args.getOrElse(Map()),
        dirs.getOrElse(Nil),
        sels.getOrElse(Nil),
        index
      )
  }

  private val fragmentName: P[String] = name.filter(_ != "on")

  private val fragmentSpread: P[FragmentSpread] =
    ((P.string("...").soft *> fragmentName <* whitespaceWithComment) ~ directives.?).map { case (name, dirs) =>
      FragmentSpread(name, dirs.getOrElse(Nil))
    }

  private val typeCondition: P[NamedType] = P.string("on") *> whitespaceWithComment1 *> namedType

  private val inlineFragment: P[InlineFragment] = (P.string("...") *> whitespaceWithComment *>
    (typeCondition <* whitespaceWithComment).? ~ (directives <* whitespaceWithComment).? ~ selectionSet).map {
    case ((typeCondition, dirs), sel) =>
      InlineFragment(typeCondition, dirs.getOrElse(Nil), sel)
  }

  private val operationType: P[OperationType] =
    P.string("query").as(OperationType.Query) | P.string("mutation").as(OperationType.Mutation) | P
      .string("subscription")
      .as(
        OperationType.Subscription
      )

  private val operationDefinition: P[OperationDefinition] =
    P.oneOf(
      ((operationType <* whitespaceWithComment) ~ ((name <* whitespaceWithComment).? ~
        (variableDefinitions <* whitespaceWithComment).?) ~
        (directives <* whitespaceWithComment).? ~ selectionSet).map {
        case (((operationType, (name, variableDefinitions)), directives), selection) =>
          OperationDefinition(
            operationType,
            name,
            variableDefinitions.getOrElse(Nil),
            directives.getOrElse(Nil),
            selection
          )
      } :: selectionSet
        .map(selection => OperationDefinition(OperationType.Query, None, Nil, Nil, selection)) :: Nil
    )

  private val fragmentDefinition: P[FragmentDefinition] =
    ((P.string("fragment").void *> whitespaceWithComment1 *> fragmentName <* whitespaceWithComment1) ~
      (typeCondition <* whitespaceWithComment) ~ (directives <* whitespaceWithComment).? ~ selectionSet).map {
      case (((name, typeCondition), dirs), sel) =>
        FragmentDefinition(name, typeCondition, dirs.getOrElse(Nil), sel)
    }

  private def objectTypeDefinition(description: Option[String]): P[ObjectTypeDefinition] =
    ((P.string("type").void *> whitespaceWithComment1 *> name <* whitespaceWithComment1) ~
      ((implements <* whitespaceWithComment).? ~ (directives <* whitespaceWithComment).?) ~
      wrapBrackets(fieldDefinition.repSep0(whitespaceWithComment))).map {
      case ((name, (implements, directives)), fields) =>
        ObjectTypeDefinition(
          description,
          name,
          implements.getOrElse(Nil),
          directives.getOrElse(Nil),
          fields
        )
    }

  private val implements: P[List[NamedType]] = (((P.string("implements") <* whitespaceWithComment <*
    (P.char('&') <* whitespaceWithComment).?) *> namedType <* whitespaceWithComment) ~
    (P.char('&') *> whitespaceWithComment *> namedType).repSep0(whitespaceWithComment)).map { case (head, tail) =>
    head :: tail
  }

  private def interfaceTypeDefinition(description: Option[String]): P[InterfaceTypeDefinition] =
    ((P.string("interface") *> whitespaceWithComment1 *> name <* whitespaceWithComment) ~
      (directives <* whitespaceWithComment).? ~ wrapBrackets(
      fieldDefinition.repSep0(whitespaceWithComment)
    )).map { case ((name, directives), fields) =>
      InterfaceTypeDefinition(description, name, directives.getOrElse(Nil), fields)
    }

  private def inputObjectTypeDefinition(description: Option[String]): P[InputObjectTypeDefinition] =
    ((P.string(
      "input"
    ) *> whitespaceWithComment1 *> name <* whitespaceWithComment) ~ (directives <* whitespaceWithComment).? ~
      wrapBrackets(argumentDefinition.repSep0(whitespaceWithComment))).map { case ((name, directives), fields) =>
      InputObjectTypeDefinition(description, name, directives.getOrElse(Nil), fields)
    }

  private val enumValueDefinition: P[EnumValueDefinition] =
    ((stringValue <* whitespaceWithComment).?.with1 ~ (name <* whitespaceWithComment) ~ directives.?).map {
      case ((description, enumValue), directives) =>
        EnumValueDefinition(description.map(_.value), enumValue, directives.getOrElse(Nil))
    }

  private val enumName: P[String] = name.filter(s => s != "true" && s != "false" && s != "null")

  private def enumTypeDefinition(description: Option[String]): P[EnumTypeDefinition] =
    ((P.string("enum") *> whitespaceWithComment1 *> enumName <* whitespaceWithComment) ~
      (directives <* whitespaceWithComment).? ~ wrapBrackets(
      enumValueDefinition.repSep0(whitespaceWithComment)
    )).map { case ((name, directives), enumValuesDefinition) =>
      EnumTypeDefinition(description, name, directives.getOrElse(Nil), enumValuesDefinition)
    }

  private def unionTypeDefinition(description: Option[String]): P[UnionTypeDefinition] =
    ((P.string("union") *> whitespaceWithComment1 *> name <* whitespaceWithComment) ~
      ((directives <* whitespaceWithComment).? <* P.char('=') <* whitespaceWithComment) ~
      ((P.char('|') <* whitespaceWithComment).? *> namedType <* whitespaceWithComment) ~
      ((P.char('|') <* whitespaceWithComment) *> namedType).repSep(whitespaceWithComment)).map {
      case (((name, directives), m), ms) =>
        UnionTypeDefinition(description, name, directives.getOrElse(Nil), (m :: ms.toList).map(_.name))
    }

  private def scalarTypeDefinition(description: Option[String]): P[ScalarTypeDefinition] =
    ((P.string("scalar") *> whitespaceWithComment1 *> name <* whitespaceWithComment) ~ directives.?).map {
      case (name, directives) =>
        ScalarTypeDefinition(description, name, directives.getOrElse(Nil))
    }

  private val rootOperationTypeDefinition: P[(OperationType, NamedType)] =
    (operationType <* wrapWhitespaces(P.char(':'))) ~ namedType

  private val schemaDefinition: P[SchemaDefinition] =
    ((P.string("schema") *> whitespaceWithComment *> (directives <* whitespaceWithComment).?).with1 ~
      wrapBrackets(rootOperationTypeDefinition.repSep0(whitespaceWithComment))).map { case (directives, ops) =>
      val opsMap = ops.toMap
      SchemaDefinition(
        directives.getOrElse(Nil),
        opsMap.get(OperationType.Query).map(_.name),
        opsMap.get(OperationType.Mutation).map(_.name),
        opsMap.get(OperationType.Subscription).map(_.name)
      )
    }

  private val schemaExtensionWithOptionalDirectivesAndOperations: Parser0[SchemaExtension] =
    ((directives <* whitespaceWithComment).? ~
      wrapBrackets(rootOperationTypeDefinition.repSep0(whitespaceWithComment)).?).map { case (directives, ops) =>
      val opsMap = ops.getOrElse(Nil).toMap
      SchemaExtension(
        directives.getOrElse(Nil),
        opsMap.get(OperationType.Query).map(_.name),
        opsMap.get(OperationType.Mutation).map(_.name),
        opsMap.get(OperationType.Subscription).map(_.name)
      )
    }

  private val schemaExtension: P[SchemaExtension] =
    P.string("schema") *> whitespaceWithComment *> schemaExtensionWithOptionalDirectivesAndOperations

  private val scalarTypeExtension: P[ScalarTypeExtension] =
    ((P.string("scalar") *> whitespaceWithComment *> name <* whitespaceWithComment) ~ directives).map {
      case (name, directives) =>
        ScalarTypeExtension(name, directives)
    }

  private val objectTypeExtensionWithOptionalInterfacesOptionalDirectivesAndFields: P[ObjectTypeExtension] =
    ((name <* whitespaceWithComment) ~ ((implements <* whitespaceWithComment).? ~
      (directives <* whitespaceWithComment).?) ~
      wrapBrackets(fieldDefinition.repSep0(whitespaceWithComment)).backtrack.?).map {
      case ((name, (implements, directives)), fields) =>
        ObjectTypeExtension(
          name,
          implements.getOrElse(Nil),
          directives.getOrElse(Nil),
          fields.getOrElse(Nil)
        )
    }

  private val objectTypeExtension: P[ObjectTypeExtension] =
    P.string("type") *> whitespaceWithComment1 *>
      objectTypeExtensionWithOptionalInterfacesOptionalDirectivesAndFields

  private val interfaceTypeExtensionWithOptionalDirectivesAndFields: P[InterfaceTypeExtension] =
    ((name <* whitespaceWithComment) ~ ((directives <* whitespaceWithComment).? ~
      wrapBrackets(fieldDefinition.repSep0(whitespaceWithComment)).?)).map { case (name, (directives, fields)) =>
      InterfaceTypeExtension(name, directives.getOrElse(Nil), fields.getOrElse(Nil))
    }

  private val interfaceTypeExtension: P[InterfaceTypeExtension] =
    P.string("interface") *> whitespaceWithComment1 *>
      interfaceTypeExtensionWithOptionalDirectivesAndFields

  private val unionTypeExtensionWithOptionalDirectivesAndUnionMembers: P[UnionTypeExtension] =
    ((name <* whitespaceWithComment) ~
      ((directives <* whitespaceWithComment).? <* (P.char('=') <* whitespaceWithComment).?) ~
      ((P.char('|') <* whitespaceWithComment).? *> (namedType <* whitespaceWithComment).?) ~
      ((P.char('|') <* whitespaceWithComment) *> namedType).repSep0(whitespaceWithComment)).map {
      case (((name, directives), m), ms) =>
        UnionTypeExtension(name, directives.getOrElse(Nil), m.map(_ :: ms).getOrElse(ms).map(_.name))
    }

  private val unionTypeExtension: P[UnionTypeExtension] =
    P.string("union") *> whitespaceWithComment1 *>
      unionTypeExtensionWithOptionalDirectivesAndUnionMembers

  private val enumTypeExtensionWithOptionalDirectivesAndValues: P[EnumTypeExtension] =
    ((enumName <* whitespaceWithComment) ~ (directives <* whitespaceWithComment).? ~
      wrapBrackets(enumValueDefinition.repSep0(whitespaceWithComment)).backtrack.?).map {
      case ((name, directives), enumValuesDefinition) =>
        EnumTypeExtension(name, directives.getOrElse(Nil), enumValuesDefinition.getOrElse(Nil))
    }

  private val enumTypeExtension: P[EnumTypeExtension] =
    P.string("enum") *> whitespaceWithComment1 *> enumTypeExtensionWithOptionalDirectivesAndValues

  private val inputObjectTypeExtensionWithOptionalDirectivesAndFields: P[InputObjectTypeExtension] =
    ((name <* whitespaceWithComment) ~ (directives <* whitespaceWithComment).? ~
      wrapBrackets(argumentDefinition.repSep0(whitespaceWithComment)).?).map { case ((name, directives), fields) =>
      InputObjectTypeExtension(name, directives.getOrElse(Nil), fields.getOrElse(Nil))
    }

  private val inputObjectTypeExtension: P[InputObjectTypeExtension] =
    P.string("input") *> whitespaceWithComment1 *>
      inputObjectTypeExtensionWithOptionalDirectivesAndFields

  private val directiveLocation: P[DirectiveLocation] =
    P.oneOf(
      List(
        P.string("QUERY").as(ExecutableDirectiveLocation.QUERY),
        P.string("MUTATION").as(ExecutableDirectiveLocation.MUTATION),
        P.string("SUBSCRIPTION").as(ExecutableDirectiveLocation.SUBSCRIPTION),
        P.string("FIELD").as(ExecutableDirectiveLocation.FIELD),
        P.string("FRAGMENT_DEFINITION").as(ExecutableDirectiveLocation.FRAGMENT_DEFINITION),
        P.string("FRAGMENT_SPREAD").as(ExecutableDirectiveLocation.FRAGMENT_SPREAD),
        P.string("INLINE_FRAGMENT").as(ExecutableDirectiveLocation.INLINE_FRAGMENT),
        P.string("SCHEMA").as(TypeSystemDirectiveLocation.SCHEMA),
        P.string("SCALAR").as(TypeSystemDirectiveLocation.SCALAR),
        P.string("OBJECT").as(TypeSystemDirectiveLocation.OBJECT),
        P.string("FIELD_DEFINITION").as(TypeSystemDirectiveLocation.FIELD_DEFINITION),
        P.string("ARGUMENT_DEFINITION").as(TypeSystemDirectiveLocation.ARGUMENT_DEFINITION),
        P.string("INTERFACE").as(TypeSystemDirectiveLocation.INTERFACE),
        P.string("UNION").as(TypeSystemDirectiveLocation.UNION),
        P.string("ENUM").as(TypeSystemDirectiveLocation.ENUM),
        P.string("ENUM_VALUE").as(TypeSystemDirectiveLocation.ENUM_VALUE),
        P.string("INPUT_OBJECT").as(TypeSystemDirectiveLocation.INPUT_OBJECT),
        P.string("INPUT_FIELD_DEFINITION").as(TypeSystemDirectiveLocation.INPUT_FIELD_DEFINITION)
      )
    )

  private val directiveDefinition: P[DirectiveDefinition] =
    ((stringValue <* whitespaceWithComment).?.with1 ~
      (P.string("directive @") *> name <* whitespaceWithComment) ~
      ((argumentDefinitions <* whitespaceWithComment).? <* P.string("on") <* whitespaceWithComment1) ~
      ((P.char('|') <* whitespaceWithComment).? *> directiveLocation <* whitespaceWithComment) ~
      (P.char('|') *> whitespaceWithComment *> directiveLocation).repSep(whitespaceWithComment)).map {
      case ((((description, name), args), firstLoc), otherLoc) =>
        DirectiveDefinition(description.map(_.value), name, args.getOrElse(Nil), otherLoc.toList.toSet + firstLoc)
    }

  private val typeDefinition: P[TypeDefinition] =
    (stringValue <* whitespaceWithComment).?.with1.flatMap { stringValOpt =>
      val description = stringValOpt.map(_.value)
      P.oneOf(
        objectTypeDefinition(description) ::
          interfaceTypeDefinition(description) ::
          inputObjectTypeDefinition(description) ::
          enumTypeDefinition(description) ::
          unionTypeDefinition(description) ::
          scalarTypeDefinition(description) :: Nil
      )
    }

  private val typeSystemDefinition: P[TypeSystemDefinition] =
    P.oneOf(typeDefinition :: schemaDefinition :: directiveDefinition :: Nil)

  private val executableDefinition: P[ExecutableDefinition] =
    P.oneOf(operationDefinition :: fragmentDefinition :: Nil)

  private val typeExtension: P[TypeExtension] =
    P.oneOf(
      objectTypeExtension ::
        interfaceTypeExtension ::
        inputObjectTypeExtension ::
        enumTypeExtension ::
        unionTypeExtension ::
        scalarTypeExtension :: Nil
    )

  private val typeSystemExtension: P[TypeSystemExtension] =
    P.string("extend ").void *> P.oneOf(schemaExtension :: typeExtension :: Nil)

  private def definition: P[Definition] =
    P.oneOf(executableDefinition :: typeSystemDefinition :: typeSystemExtension :: Nil)

  private val document: Parser0[ParsedDocument] =
    (P.start *> whitespaceWithComment *> definition.repSep0(whitespaceWithComment) <* whitespaceWithComment <* P.end)
      .map(seq => ParsedDocument(seq))

  /**
   * Parses the given string into a [[caliban.parsing.adt.Document]] object or fails with a [[caliban.CalibanError.ParsingError]].
   */
  def parseQuery(query: String): IO[ParsingError, Document] = {
    val sm = SourceMapper(query)
    //    document.parse(query) match {
    //      case Left(error) =>
    //        IO.fail(ParsingError(error.toString, Some(sm.getLocation(error.failedAtOffset))))
    //      case Right(result) =>
    //        IO.succeed(Document(result._2.definitions,sm))
    //    }
    Task(document.parse(query))
      .mapError(ex => ParsingError(s"Internal parsing error", innerThrowable = Some(ex)))
      .flatMap {
        case Left(error)   =>
          IO.fail(ParsingError(error.toString, Some(sm.getLocation(error.failedAtOffset))))
        case Right(result) =>
          IO.succeed(Document(result._2.definitions, sm))
      }
  }

  /**
   * Checks if the query is valid, if not returns an error string.
   */
<<<<<<< HEAD
  def check(query: String): Option[String] = document.parse(query) match {
    case Left(error) => Some(error.toString)
    case Right(_)    => None
  }

=======
  def check(query: String): Option[String] = None
>>>>>>> f5c670d0
}

case class ParsedDocument(definitions: List[Definition], index: Int = 0)<|MERGE_RESOLUTION|>--- conflicted
+++ resolved
@@ -588,15 +588,10 @@
   /**
    * Checks if the query is valid, if not returns an error string.
    */
-<<<<<<< HEAD
   def check(query: String): Option[String] = document.parse(query) match {
     case Left(error) => Some(error.toString)
     case Right(_)    => None
   }
-
-=======
-  def check(query: String): Option[String] = None
->>>>>>> f5c670d0
 }
 
 case class ParsedDocument(definitions: List[Definition], index: Int = 0)