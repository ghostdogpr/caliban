package caliban.schema.macros

import caliban.schema.Annotations.{ GQLExcluded, GQLOneOfInput }

import scala.quoted.*

<<<<<<< HEAD
object Macros {
  // this code was inspired from WIP in magnolia
  // https://github.com/propensive/magnolia/blob/b937cf2c7dabebb8236e7e948f37a354777fa9b7/src/core/macro.scala

  inline def annotations[T]: List[Any]                      = ${ annotationsImpl[T] }
  inline def paramAnnotations[T]: List[(String, List[Any])] = ${ paramAnnotationsImpl[T] }
  inline def typeInfo[T]: TypeInfo                          = ${ typeInfoImpl[T] }
  inline def isFieldExcluded[P, T]: Boolean                 = ${ isFieldExcludedImpl[P, T] }
  inline def isEnumField[P, T]: Boolean                     = ${ isEnumFieldImpl[P, T] }
  inline def implicitExists[T]: Boolean                     = ${ implicitExistsImpl[T] }
  inline def hasOneOfInputAnnotation[P]: Boolean            = ${ hasOneOfInputAnnotationImpl[P] }

  private def annotationsImpl[T: Type](using qctx: Quotes): Expr[List[Any]] = {
    import qctx.reflect.*
    val tpe = TypeRepr.of[T]
    Expr.ofList {
      tpe.typeSymbol.annotations.filter { a =>
        a.tpe.typeSymbol.maybeOwner.isNoSymbol || (a.tpe.typeSymbol.owner.fullName != "scala.annotation.internal" && a.tpe.typeSymbol.owner.fullName != "jdk.internal")
      }.map(_.asExpr.asInstanceOf[Expr[Any]])
    }
  }

  private def paramAnnotationsImpl[T: Type](using qctx: Quotes): Expr[List[(String, List[Any])]] = {
    import qctx.reflect.*
    val tpe = TypeRepr.of[T]
    Expr.ofList {
      tpe.typeSymbol.primaryConstructor.paramSymss.flatten.map { field =>
        Expr(field.name) -> field.annotations.filter { a =>
          a.tpe.typeSymbol.maybeOwner.isNoSymbol ||
          (a.tpe.typeSymbol.owner.fullName != "scala.annotation.internal" && a.tpe.typeSymbol.owner.fullName != "jdk.internal")
        }.map(_.asExpr.asInstanceOf[Expr[Any]])
      }.filter(_._2.nonEmpty).map((name, anns) => Expr.ofTuple(name, Expr.ofList(anns)))
    }
  }
=======
export magnolia1.TypeInfo
>>>>>>> c7839b34

object Macros {
  inline def isFieldExcluded[P, T]: Boolean = ${ isFieldExcludedImpl[P, T] }
  inline def isEnumField[P, T]: Boolean     = ${ isEnumFieldImpl[P, T] }
  inline def implicitExists[T]: Boolean     = ${ implicitExistsImpl[T] }

  /**
   * Tests whether type argument [[FieldT]] in [[Parent]] is annotated with [[GQLExcluded]]
   */
  private def isFieldExcludedImpl[Parent: Type, FieldT: Type](using qctx: Quotes): Expr[Boolean] = {
    import qctx.reflect.*
    Expr(TypeRepr.of[Parent].typeSymbol.primaryConstructor.paramSymss.flatten.exists { v =>
      Type.valueOfConstant[FieldT].map(_ == v.name).getOrElse(false)
      && v.annotations.exists(_.tpe =:= TypeRepr.of[GQLExcluded])
    })
  }

  private def implicitExistsImpl[T: Type](using q: Quotes): Expr[Boolean] = {
    import quotes.reflect.*
    Implicits.search(TypeRepr.of[T]) match {
      case _: ImplicitSearchSuccess => Expr(true)
      case _: ImplicitSearchFailure => Expr(false)
    }
  }

  private def isEnumFieldImpl[P: Type, T: Type](using q: Quotes): Expr[Boolean] = {
    import q.reflect.*
    Expr(TypeRepr.of[P].typeSymbol.flags.is(Flags.Enum) && TypeRepr.of[T].typeSymbol.flags.is(Flags.Enum))
  }

  def hasOneOfInputAnnotationImpl[T: Type](using q: Quotes): Expr[Boolean] = {
    import q.reflect.*
    Expr(TypeRepr.of[T].typeSymbol.annotations.exists(_.tpe.typeSymbol.name == "GQLOneOfInput"))
  }
}<|MERGE_RESOLUTION|>--- conflicted
+++ resolved
@@ -4,49 +4,13 @@
 
 import scala.quoted.*
 
-<<<<<<< HEAD
-object Macros {
-  // this code was inspired from WIP in magnolia
-  // https://github.com/propensive/magnolia/blob/b937cf2c7dabebb8236e7e948f37a354777fa9b7/src/core/macro.scala
-
-  inline def annotations[T]: List[Any]                      = ${ annotationsImpl[T] }
-  inline def paramAnnotations[T]: List[(String, List[Any])] = ${ paramAnnotationsImpl[T] }
-  inline def typeInfo[T]: TypeInfo                          = ${ typeInfoImpl[T] }
-  inline def isFieldExcluded[P, T]: Boolean                 = ${ isFieldExcludedImpl[P, T] }
-  inline def isEnumField[P, T]: Boolean                     = ${ isEnumFieldImpl[P, T] }
-  inline def implicitExists[T]: Boolean                     = ${ implicitExistsImpl[T] }
-  inline def hasOneOfInputAnnotation[P]: Boolean            = ${ hasOneOfInputAnnotationImpl[P] }
-
-  private def annotationsImpl[T: Type](using qctx: Quotes): Expr[List[Any]] = {
-    import qctx.reflect.*
-    val tpe = TypeRepr.of[T]
-    Expr.ofList {
-      tpe.typeSymbol.annotations.filter { a =>
-        a.tpe.typeSymbol.maybeOwner.isNoSymbol || (a.tpe.typeSymbol.owner.fullName != "scala.annotation.internal" && a.tpe.typeSymbol.owner.fullName != "jdk.internal")
-      }.map(_.asExpr.asInstanceOf[Expr[Any]])
-    }
-  }
-
-  private def paramAnnotationsImpl[T: Type](using qctx: Quotes): Expr[List[(String, List[Any])]] = {
-    import qctx.reflect.*
-    val tpe = TypeRepr.of[T]
-    Expr.ofList {
-      tpe.typeSymbol.primaryConstructor.paramSymss.flatten.map { field =>
-        Expr(field.name) -> field.annotations.filter { a =>
-          a.tpe.typeSymbol.maybeOwner.isNoSymbol ||
-          (a.tpe.typeSymbol.owner.fullName != "scala.annotation.internal" && a.tpe.typeSymbol.owner.fullName != "jdk.internal")
-        }.map(_.asExpr.asInstanceOf[Expr[Any]])
-      }.filter(_._2.nonEmpty).map((name, anns) => Expr.ofTuple(name, Expr.ofList(anns)))
-    }
-  }
-=======
 export magnolia1.TypeInfo
->>>>>>> c7839b34
 
 object Macros {
-  inline def isFieldExcluded[P, T]: Boolean = ${ isFieldExcludedImpl[P, T] }
-  inline def isEnumField[P, T]: Boolean     = ${ isEnumFieldImpl[P, T] }
-  inline def implicitExists[T]: Boolean     = ${ implicitExistsImpl[T] }
+  inline def isFieldExcluded[P, T]: Boolean      = ${ isFieldExcludedImpl[P, T] }
+  inline def isEnumField[P, T]: Boolean          = ${ isEnumFieldImpl[P, T] }
+  inline def implicitExists[T]: Boolean          = ${ implicitExistsImpl[T] }
+  inline def hasOneOfInputAnnotation[P]: Boolean = ${ hasOneOfInputAnnotationImpl[P] }
 
   /**
    * Tests whether type argument [[FieldT]] in [[Parent]] is annotated with [[GQLExcluded]]
