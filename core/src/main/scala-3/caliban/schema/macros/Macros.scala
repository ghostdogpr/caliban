package caliban.schema.macros

<<<<<<< HEAD
import caliban.schema.Annotations.{ GQLExcluded, GQLOneOfInput }
=======
import caliban.schema.Annotations.{ GQLExcluded, GQLField }
import caliban.schema.Schema
>>>>>>> 34d16a28

import scala.quoted.*

export magnolia1.TypeInfo

object Macros {
<<<<<<< HEAD
  inline def isFieldExcluded[P, T]: Boolean      = ${ isFieldExcludedImpl[P, T] }
  inline def isEnumField[P, T]: Boolean          = ${ isEnumFieldImpl[P, T] }
  inline def implicitExists[T]: Boolean          = ${ implicitExistsImpl[T] }
  inline def hasOneOfInputAnnotation[P]: Boolean = ${ hasOneOfInputAnnotationImpl[P] }
=======
  inline def isFieldExcluded[P, T]: Boolean = ${ isFieldExcludedImpl[P, T] }
  inline def isEnumField[P, T]: Boolean     = ${ isEnumFieldImpl[P, T] }
  inline def implicitExists[T]: Boolean     = ${ implicitExistsImpl[T] }
  inline def hasAnnotation[T, Ann]: Boolean = ${ hasAnnotationImpl[T, Ann] }

  inline def fieldsFromMethods[R, T]: List[(String, List[Any], Schema[R, ?])] = ${ fieldsFromMethodsImpl[R, T] }
>>>>>>> 34d16a28

  /**
   * Tests whether type argument [[FieldT]] in [[Parent]] is annotated with [[GQLExcluded]]
   */
  private def isFieldExcludedImpl[Parent: Type, FieldT: Type](using qctx: Quotes): Expr[Boolean] = {
    import qctx.reflect.*
    val fieldName = Type.valueOfConstant[FieldT]
    val annSymbol = TypeRepr.of[GQLExcluded].typeSymbol
    Expr(TypeRepr.of[Parent].typeSymbol.primaryConstructor.paramSymss.flatten.exists { v =>
      fieldName.map(_ == v.name).getOrElse(false)
      && v.getAnnotation(annSymbol).isDefined
    })
  }

  private def hasAnnotationImpl[T: Type, Ann: Type](using qctx: Quotes): Expr[Boolean] = {
    import qctx.reflect.*
    val annSymbol = TypeRepr.of[Ann].typeSymbol
    Expr(TypeRepr.of[T].typeSymbol.getAnnotation(annSymbol).isDefined)
  }

  private def implicitExistsImpl[T: Type](using q: Quotes): Expr[Boolean] = {
    import q.reflect.*
    Implicits.search(TypeRepr.of[T]) match {
      case _: ImplicitSearchSuccess => Expr(true)
      case _: ImplicitSearchFailure => Expr(false)
    }
  }

  private def isEnumFieldImpl[P: Type, T: Type](using q: Quotes): Expr[Boolean] = {
    import q.reflect.*
    Expr(TypeRepr.of[P].typeSymbol.flags.is(Flags.Enum) && TypeRepr.of[T].typeSymbol.flags.is(Flags.Enum))
  }

<<<<<<< HEAD
  def hasOneOfInputAnnotationImpl[T: Type](using q: Quotes): Expr[Boolean] = {
    import q.reflect.*
    Expr(TypeRepr.of[T].typeSymbol.annotations.exists(_.tpe.typeSymbol.name == "GQLOneOfInput"))
  }
=======
  private def fieldsFromMethodsImpl[R: Type, T: Type](using
    q: Quotes
  ): Expr[List[(String, List[Any], Schema[R, ?])]] = {
    import q.reflect.*
    val targetSym  = TypeTree.of[T].symbol
    val targetType = TypeRepr.of[T]
    val annType    = TypeRepr.of[GQLField]
    val annSym     = annType.typeSymbol

    def summonSchema(methodSym: Symbol): Expr[Schema[R, ?]] = {
      val fieldType = targetType.memberType(methodSym)
      val tpe       = (fieldType match {
        case MethodType(_, _, returnType) => returnType
        case _                            => fieldType
      }).widen

      tpe.asType match {
        case '[f] =>
          Expr
            .summon[Schema[R, f]]
            .getOrElse(report.errorAndAbort(schemaNotFound(tpe.show)))
      }
    }

    def checkMethodNoArgs(methodSym: Symbol): Unit =
      if (methodSym.signature.paramSigs.size > 0)
        report.errorAndAbort(s"Method '${methodSym.name}' annotated with @GQLField must be parameterless")

    // Unfortunately we can't reuse Magnolias filtering so we copy the implementation
    def filterAnnotation(ann: Term): Boolean = {
      val tpe = ann.tpe

      tpe != annType && // No need to include the GQLField annotation
      (tpe.typeSymbol.maybeOwner.isNoSymbol ||
        (tpe.typeSymbol.owner.fullName != "scala.annotation.internal" &&
          tpe.typeSymbol.owner.fullName != "jdk.internal"))
    }

    def extractAnnotations(methodSym: Symbol): List[Expr[Any]] =
      methodSym.annotations.filter(filterAnnotation).map(_.asExpr.asInstanceOf[Expr[Any]])

    Expr.ofList {
      targetSym.declaredMethods
        .filter(_.getAnnotation(annSym).isDefined)
        .map { method =>
          checkMethodNoArgs(method)
          '{
            (
              ${ Expr(method.name) },
              ${ Expr.ofList(extractAnnotations(method)) },
              ${ summonSchema(method) }
            )
          }
        }
    }
  }

  // Copied from Schema so that we have the same compiler error message
  private inline def schemaNotFound(tpe: String) =
    s"""Cannot find a Schema for type $tpe.

Caliban provides instances of Schema for the most common Scala types, and can derive it for your case classes and sealed traits.
Derivation requires that you have a Schema for any other type nested inside $tpe.
If you use a custom type as an argument, you also need to provide an implicit ArgBuilder for that type.
See https://ghostdogpr.github.io/caliban/docs/schema.html for more information.
"""

>>>>>>> 34d16a28
}<|MERGE_RESOLUTION|>--- conflicted
+++ resolved
@@ -1,30 +1,20 @@
 package caliban.schema.macros
 
-<<<<<<< HEAD
-import caliban.schema.Annotations.{ GQLExcluded, GQLOneOfInput }
-=======
-import caliban.schema.Annotations.{ GQLExcluded, GQLField }
+import caliban.schema.Annotations.*
 import caliban.schema.Schema
->>>>>>> 34d16a28
 
 import scala.quoted.*
 
 export magnolia1.TypeInfo
 
 object Macros {
-<<<<<<< HEAD
   inline def isFieldExcluded[P, T]: Boolean      = ${ isFieldExcludedImpl[P, T] }
   inline def isEnumField[P, T]: Boolean          = ${ isEnumFieldImpl[P, T] }
   inline def implicitExists[T]: Boolean          = ${ implicitExistsImpl[T] }
+  inline def hasAnnotation[T, Ann]: Boolean      = ${ hasAnnotationImpl[T, Ann] }
   inline def hasOneOfInputAnnotation[P]: Boolean = ${ hasOneOfInputAnnotationImpl[P] }
-=======
-  inline def isFieldExcluded[P, T]: Boolean = ${ isFieldExcludedImpl[P, T] }
-  inline def isEnumField[P, T]: Boolean     = ${ isEnumFieldImpl[P, T] }
-  inline def implicitExists[T]: Boolean     = ${ implicitExistsImpl[T] }
-  inline def hasAnnotation[T, Ann]: Boolean = ${ hasAnnotationImpl[T, Ann] }
 
   inline def fieldsFromMethods[R, T]: List[(String, List[Any], Schema[R, ?])] = ${ fieldsFromMethodsImpl[R, T] }
->>>>>>> 34d16a28
 
   /**
    * Tests whether type argument [[FieldT]] in [[Parent]] is annotated with [[GQLExcluded]]
@@ -58,12 +48,6 @@
     Expr(TypeRepr.of[P].typeSymbol.flags.is(Flags.Enum) && TypeRepr.of[T].typeSymbol.flags.is(Flags.Enum))
   }
 
-<<<<<<< HEAD
-  def hasOneOfInputAnnotationImpl[T: Type](using q: Quotes): Expr[Boolean] = {
-    import q.reflect.*
-    Expr(TypeRepr.of[T].typeSymbol.annotations.exists(_.tpe.typeSymbol.name == "GQLOneOfInput"))
-  }
-=======
   private def fieldsFromMethodsImpl[R: Type, T: Type](using
     q: Quotes
   ): Expr[List[(String, List[Any], Schema[R, ?])]] = {
@@ -131,5 +115,8 @@
 See https://ghostdogpr.github.io/caliban/docs/schema.html for more information.
 """
 
->>>>>>> 34d16a28
+  def hasOneOfInputAnnotationImpl[T: Type](using q: Quotes): Expr[Boolean] = {
+    import q.reflect.*
+    Expr(TypeRepr.of[T].typeSymbol.annotations.exists(_.tpe.typeSymbol.name == "GQLOneOfInput"))
+  }
 }