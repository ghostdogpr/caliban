--- conflicted
+++ resolved
@@ -62,7 +62,6 @@
     typeInfo(TypeRepr.of[T])
   }
 
-<<<<<<< HEAD
   /**
    * Tests whether type argument [[FieldT]] in [[Parent]] is annotated with [[GQLExcluded]]
    */
@@ -73,6 +72,4 @@
       && v.annotations.exists(_.tpe =:= TypeRepr.of[GQLExcluded])
     })
   }
-=======
->>>>>>> 6859d68b
 }