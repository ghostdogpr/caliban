package caliban.schema

import caliban.introspection.adt.*
import caliban.parsing.adt.{ Directive, Directives }
import caliban.schema.Annotations.*
import caliban.schema.Types.*
import magnolia1.TypeInfo

private object DerivationUtils {

  /**
   * Default naming logic for input types.
   * This is needed to avoid a name clash between a type used as an input and the same type used as an output.
   * GraphQL needs 2 different types, and they can't have the same name.
   * By default, the "Input" suffix is added after the type name, given that it is not already present.
   */
  def customizeInputTypeName(name: String): String =
    if (name.endsWith("Input")) name
    else s"${name}Input"

  def getName(annotations: Seq[Any], info: TypeInfo): String =
    annotations.collectFirst { case GQLName(name) => name }.getOrElse {
      info.typeParams match {
        case Nil  => info.short
        case args => info.short + args.map(getName(Nil, _)).mkString
      }
    }

  def getName(annotations: Seq[Any], label: String): String =
    annotations.collectFirst { case GQLName(name) => name }.getOrElse(label)

  def getInputName(annotations: Seq[Any]): Option[String] =
    annotations.collectFirst { case GQLInputName(suffix) => suffix }

  def getDescription(annotations: Seq[Any]): Option[String] =
    annotations.collectFirst { case GQLDescription(desc) => desc }

  def getDirectives(annotations: Seq[Any]): List[Directive] =
    annotations.collect { case GQLDirective(dir) => dir }.toList

  def getDefaultValue(annotations: Seq[Any]): Option[String] =
    annotations.collectFirst { case GQLDefault(v) => v }

  def getDeprecatedReason(annotations: Seq[Any]): Option[String] =
    annotations.collectFirst { case GQLDeprecated(reason) => reason }

  def mkEnum(annotations: List[Any], info: TypeInfo, subTypes: List[(String, __Type, List[Any])]): __Type =
    makeEnum(
      Some(getName(annotations, info)),
      getDescription(annotations),
<<<<<<< HEAD
      subTypes.collect { case (name, __Type(_, _, description, _, _, _, _, _, _, _, _, _, _), annotations) =>
=======
      subTypes.map { case (name, __Type(_, _, description, _, _, _, _, _, _, _, _, _), annotations) =>
>>>>>>> 9c5a13ad
        __EnumValue(
          getName(annotations, name),
          description,
          getDeprecatedReason(annotations).isDefined,
          getDeprecatedReason(annotations),
          Some(annotations.collect { case GQLDirective(dir) => dir }).filter(_.nonEmpty)
        )
      }.sortBy(_.name),
      Some(info.full),
      Some(getDirectives(annotations))
    )

  def mkInterface(
    annotations: List[Any],
    info: TypeInfo,
    impl: List[__Type]
  ): __Type = {
    val excl         = annotations.collectFirst { case i: GQLInterface => i.excludedFields.toSet }.getOrElse(Set.empty)
    val commonFields = () =>
      impl
        .flatMap(_.allFields)
        .groupBy(_.name)
        .collect {
          case (name, list) if list.lengthCompare(impl.size) == 0 && !excl.contains(name) =>
            Types
              .unify(list)
              .flatMap(t =>
                list.headOption.map(_.copy(description = Types.extractCommonDescription(list), `type` = () => t))
              )
        }
        .flatten
        .toList
        .sortBy(_.name)

    makeInterface(
      Some(getName(annotations, info)),
      getDescription(annotations),
      commonFields,
      impl,
      Some(info.full),
      Some(getDirectives(annotations))
    )
  }

  def mkInputObject[R](
    annotations: List[Any],
    fields: List[(String, List[Any], Schema[R, Any])],
    info: TypeInfo
  )(isInput: Boolean, isSubscription: Boolean): __Type = {
    lazy val tpe: __Type = makeInputObject(
      Some(getInputName(annotations).getOrElse(customizeInputTypeName(getName(annotations, info)))),
      getDescription(annotations),
      fields.map { (name, fieldAnnotations, schema) =>
        val deprecationReason = getDeprecatedReason(fieldAnnotations)
        __InputValue(
          name,
          description = getDescription(fieldAnnotations),
          `type` = () =>
            if (schema.optional) schema.toType_(isInput, isSubscription)
            else schema.toType_(isInput, isSubscription).nonNull,
          defaultValue = getDefaultValue(fieldAnnotations),
          isDeprecated = deprecationReason.isDefined,
          deprecationReason = deprecationReason,
          directives = Some(getDirectives(fieldAnnotations)).filter(_.nonEmpty),
          parentType = () => Some(tpe)
        )
      },
      Some(info.full),
      Some(getDirectives(annotations))
    )
    tpe
  }

  def mkOneOfInput[R](
    annotations: List[Any],
    schemas: List[Schema[R, Any]],
    info: TypeInfo
  ): __Type =
    makeInputObject(
      Some(getInputName(annotations).getOrElse(customizeInputTypeName(getName(annotations, info)))),
      getDescription(annotations),
      schemas.flatMap(_.toType_(isInput = true).allInputFields.map(_.nullable)),
      Some(info.full),
      Some(List(Directive(Directives.OneOf)))
    )

  def mkObject[R](
    annotations: List[Any],
    fields: List[(String, List[Any], Schema[R, Any])],
    info: TypeInfo,
    enableSemanticNonNull: Boolean
  )(isInput: Boolean, isSubscription: Boolean): __Type = makeObject(
    Some(getName(annotations, info)),
    getDescription(annotations),
    fields.map { (name, fieldAnnotations, schema) =>
      val deprecatedReason                = getDeprecatedReason(fieldAnnotations)
      val (isNullable, isSemanticNonNull) = {
        val hasNullableAnn = fieldAnnotations.contains(GQLNullable())
        val hasNonNullAnn  = fieldAnnotations.contains(GQLNonNullable())

        if (hasNonNullAnn) (false, false)
        else if (hasNullableAnn) (true, false)
        else if (schema.optional) (true, !schema.nullable)
        else (false, false)
      }
      Types.makeField(
        name,
        getDescription(fieldAnnotations),
        schema.arguments,
        () =>
          if (isNullable) schema.toType_(isInput, isSubscription)
          else schema.toType_(isInput, isSubscription).nonNull,
        deprecatedReason.isDefined,
        deprecatedReason,
        Option(
          getDirectives(fieldAnnotations) ++ {
            if (enableSemanticNonNull && isSemanticNonNull) Some(SchemaUtils.SemanticNonNull)
            else None
          }
        ).filter(_.nonEmpty)
      )
    },
    getDirectives(annotations),
    Some(info.full)
  )

}<|MERGE_RESOLUTION|>--- conflicted
+++ resolved
@@ -48,11 +48,7 @@
     makeEnum(
       Some(getName(annotations, info)),
       getDescription(annotations),
-<<<<<<< HEAD
-      subTypes.collect { case (name, __Type(_, _, description, _, _, _, _, _, _, _, _, _, _), annotations) =>
-=======
-      subTypes.map { case (name, __Type(_, _, description, _, _, _, _, _, _, _, _, _), annotations) =>
->>>>>>> 9c5a13ad
+      subTypes.map { case (name, __Type(_, _, description, _, _, _, _, _, _, _, _, _, _), annotations) =>
         __EnumValue(
           getName(annotations, name),
           description,
