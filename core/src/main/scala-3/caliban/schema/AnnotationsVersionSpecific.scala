package caliban.schema

import caliban.parsing.adt.Directive

import scala.annotation.StaticAnnotation

trait AnnotationsVersionSpecific {

  /**
   * Annotation that can be used on a case class method to mark it as a GraphQL field.
   * The method must be public, a `def` (does not work on `val`s / `lazy val`s) and must not take any arguments.
   *
   * '''NOTE''' This annotation is not safe for use with ahead-of-time compilation (e.g., generating a GraalVM native-image executable)
   */
  case class GQLField() extends StaticAnnotation

  /**
<<<<<<< HEAD
   * Annotation used to provide directives to a schema type
   */
  open class GQLDirective(val directive: Directive) extends StaticAnnotation

  object GQLDirective {
    def unapply(annotation: GQLDirective): Option[Directive] =
      Some(annotation.directive)
  }
=======
   * Annotation that can be used on a case class / case object to have all the public methods on it derived as fields.
   *
   * If you wish to exclude a public method from being derived as a field, you can annotate it with [[GQLExclude]].
   *
   * @see [[GQLField]] for a more fine-grained control over which methods are derived as fields
   */
  case class GQLFieldsFromMethods() extends StaticAnnotation
>>>>>>> 1180ee6e

}<|MERGE_RESOLUTION|>--- conflicted
+++ resolved
@@ -13,9 +13,16 @@
    * '''NOTE''' This annotation is not safe for use with ahead-of-time compilation (e.g., generating a GraalVM native-image executable)
    */
   case class GQLField() extends StaticAnnotation
+  
+   * Annotation that can be used on a case class / case object to have all the public methods on it derived as fields.
+   *
+   * If you wish to exclude a public method from being derived as a field, you can annotate it with [[GQLExclude]].
+   *
+   * @see [[GQLField]] for a more fine-grained control over which methods are derived as fields
+   */
+  case class GQLFieldsFromMethods() extends StaticAnnotation
 
   /**
-<<<<<<< HEAD
    * Annotation used to provide directives to a schema type
    */
   open class GQLDirective(val directive: Directive) extends StaticAnnotation
@@ -24,14 +31,5 @@
     def unapply(annotation: GQLDirective): Option[Directive] =
       Some(annotation.directive)
   }
-=======
-   * Annotation that can be used on a case class / case object to have all the public methods on it derived as fields.
-   *
-   * If you wish to exclude a public method from being derived as a field, you can annotate it with [[GQLExclude]].
-   *
-   * @see [[GQLField]] for a more fine-grained control over which methods are derived as fields
-   */
-  case class GQLFieldsFromMethods() extends StaticAnnotation
->>>>>>> 1180ee6e
 
 }