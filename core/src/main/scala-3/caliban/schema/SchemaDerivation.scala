--- conflicted
+++ resolved
@@ -197,12 +197,7 @@
 
   private def getDefaultValue(annotations: Seq[Any]): Option[String] =
     annotations.collectFirst { case GQLDefault(v) => v }
-}
-
-<<<<<<< HEAD
-trait SchemaDerivation[R] extends CommonSchemaDerivation {
-  inline def gen[R, A]: Schema[R, A] = derived[R, A]
-=======
+
   private def getDeprecatedReason(annotations: Seq[Any]): Option[String] =
     annotations.collectFirst { case GQLDeprecated(reason) => reason }
 
@@ -304,9 +299,10 @@
     getDirectives(annotations),
     Some(info.full)
   )
-
-  inline given gen[R, A]: Schema[R, A] = derived[R, A]
->>>>>>> c2be0ccb
+}
+
+trait SchemaDerivation[R] extends CommonSchemaDerivation {
+  inline def gen[R, A]: Schema[R, A] = derived[R, A]
 
   inline def genDebug[R, A]: Schema[R, A] = PrintDerived(derived[R, A])
 
