package caliban.schema

import caliban.introspection.adt.__Type
import caliban.schema.Annotations.{ GQLInterface, GQLOneOfInput, GQLUnion }
import caliban.schema.DerivationUtils.*
import caliban.schema.Types.makeUnion
import magnolia1.TypeInfo

import scala.annotation.threadUnsafe

final private class SumSchema[R, A](
  _members: => (List[(String, __Type, List[Any])], List[Schema[R, Any]]),
  info: TypeInfo,
  annotations: List[Any]
)(ordinal: A => Int)
    extends Schema[R, A] {

  @threadUnsafe
  private lazy val (subTypes, schemas, emptyUnionObjectIdxs) = {
    val (m, s) = _members
    (
      m.sortBy(_._1),
      s.toVector,
      s.map(s0 => SchemaUtils.isEmptyUnionObject(s0.toType_())).toArray[Boolean]
    )
  }

<<<<<<< HEAD
  @threadUnsafe
  private lazy val isEnum = subTypes.forall((_, t, _) => t.allFields.isEmpty && t.allInputFields.isEmpty)

  private val isInterface  = annotations.exists(_.isInstanceOf[GQLInterface])
  private val isUnion      = annotations.contains(GQLUnion())
  private val isOneOfInput = annotations.contains(GQLOneOfInput())

  def toType(isInput: Boolean, isSubscription: Boolean): __Type = {
    val _ = schemas
    if (!isInterface && !isUnion && subTypes.nonEmpty && isEnum && !isOneOfInput) mkEnum(annotations, info, subTypes)
    else if (isOneOfInput && isInput) mkOneOfInput(annotations, schemas.toList, info)
    else if (!isInterface)
=======
  private var containsEmptyUnionObjects = false

  def toType(isInput: Boolean, isSubscription: Boolean): __Type = {
    val _                         = schemas
    val isInterface               = annotations.exists(_.isInstanceOf[GQLInterface])
    val isUnion                   = annotations.contains(GQLUnion())
    @threadUnsafe lazy val isEnum = subTypes.forall((_, t, _) => t.allFields.isEmpty && t.allInputFields.isEmpty)

    if (!isInterface && !isUnion && subTypes.nonEmpty && isEnum) mkEnum(annotations, info, subTypes)
    else if (!isInterface) {
      containsEmptyUnionObjects = emptyUnionObjectIdxs.contains(true)
>>>>>>> ac0a8f41
      makeUnion(
        Some(getName(annotations, info)),
        getDescription(annotations),
        subTypes.map(_._2).distinctBy(_.name).map(SchemaUtils.fixEmptyUnionObject),
        Some(info.full),
        Some(getDirectives(annotations))
      )
    } else {
      val impl = subTypes.map(_._2.copy(interfaces = () => Some(List(toType(isInput, isSubscription)))))
      mkInterface(annotations, info, impl)
    }
  }

  def resolve(value: A): Step[R] = {
    val idx  = ordinal(value)
    val step = schemas(idx).resolve(value)
    if (containsEmptyUnionObjects && emptyUnionObjectIdxs(idx))
      SchemaUtils.resolveEmptyUnionStep(step)
    else step
  }
}<|MERGE_RESOLUTION|>--- conflicted
+++ resolved
@@ -25,21 +25,8 @@
     )
   }
 
-<<<<<<< HEAD
-  @threadUnsafe
-  private lazy val isEnum = subTypes.forall((_, t, _) => t.allFields.isEmpty && t.allInputFields.isEmpty)
-
-  private val isInterface  = annotations.exists(_.isInstanceOf[GQLInterface])
-  private val isUnion      = annotations.contains(GQLUnion())
-  private val isOneOfInput = annotations.contains(GQLOneOfInput())
-
-  def toType(isInput: Boolean, isSubscription: Boolean): __Type = {
-    val _ = schemas
-    if (!isInterface && !isUnion && subTypes.nonEmpty && isEnum && !isOneOfInput) mkEnum(annotations, info, subTypes)
-    else if (isOneOfInput && isInput) mkOneOfInput(annotations, schemas.toList, info)
-    else if (!isInterface)
-=======
   private var containsEmptyUnionObjects = false
+  private val isOneOfInput              = annotations.contains(GQLOneOfInput())
 
   def toType(isInput: Boolean, isSubscription: Boolean): __Type = {
     val _                         = schemas
@@ -47,10 +34,10 @@
     val isUnion                   = annotations.contains(GQLUnion())
     @threadUnsafe lazy val isEnum = subTypes.forall((_, t, _) => t.allFields.isEmpty && t.allInputFields.isEmpty)
 
-    if (!isInterface && !isUnion && subTypes.nonEmpty && isEnum) mkEnum(annotations, info, subTypes)
+    if (!isInterface && !isUnion && subTypes.nonEmpty && isEnum && !isOneOfInput) mkEnum(annotations, info, subTypes)
+    else if (isOneOfInput && isInput) mkOneOfInput(annotations, schemas.toList, info)
     else if (!isInterface) {
       containsEmptyUnionObjects = emptyUnionObjectIdxs.contains(true)
->>>>>>> ac0a8f41
       makeUnion(
         Some(getName(annotations, info)),
         getDescription(annotations),
