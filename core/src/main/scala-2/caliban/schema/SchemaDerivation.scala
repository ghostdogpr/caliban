--- conflicted
+++ resolved
@@ -165,7 +165,6 @@
           Some(ctx.typeName.full),
           Some(getDirectives(ctx.annotations))
         )
-<<<<<<< HEAD
       } else if (isOneOfInput && isInput) {
         makeInputObject(
           Some(ctx.annotations.collectFirst { case GQLInputName(suffix) => suffix }
@@ -179,10 +178,7 @@
           isOneOf = true
         )
       } else if (!isInterface) {
-=======
-      else if (!isInterface) {
         containsEmptyUnionObjects = emptyUnionObjectIdxs.contains(true)
->>>>>>> ac0a8f41
         makeUnion(
           Some(getName(ctx)),
           getDescription(ctx),
