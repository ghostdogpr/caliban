package caliban.schema

import caliban.CalibanError.ValidationError
import caliban.Value._
import caliban.introspection.adt._
import caliban.parsing.adt.Directive
import caliban.schema.Annotations._
import caliban.schema.Step.{ PureStep => _, _ }
import caliban.schema.Types._
import magnolia1._

import scala.language.experimental.macros

trait CommonSchemaDerivation[R] {

  /**
   * Default naming logic for input types.
   * This is needed to avoid a name clash between a type used as an input and the same type used as an output.
   * GraphQL needs 2 different types, and they can't have the same name.
   * By default, the "Input" suffix is added after the type name, given that it is not already present.
   */
  def customizeInputTypeName(name: String): String =
    if (name.endsWith("Input")) name else s"${name}Input"

  type Typeclass[T] = Schema[R, T]

  def isValueType[T](ctx: ReadOnlyCaseClass[Typeclass, T]): Boolean =
    ctx.annotations.exists {
      case GQLValueType(_) => true
      case _               => false
    }

  def isScalarValueType[T](ctx: ReadOnlyCaseClass[Typeclass, T]): Boolean =
    ctx.annotations.exists {
      case GQLValueType(true) => true
      case _                  => false
    }

  def join[T](ctx: ReadOnlyCaseClass[Typeclass, T]): Typeclass[T] = new Typeclass[T] {
    private lazy val fields = ctx.parameters.map { p =>
      (getName(p), p.typeclass, p.dereference _)
    }

    private lazy val _isValueType = (ctx.isValueClass || isValueType(ctx)) && ctx.parameters.nonEmpty

    override def toType(isInput: Boolean, isSubscription: Boolean): __Type = {
      val _ = fields // Initializes lazy val
      if (_isValueType) {
        if (isScalarValueType(ctx)) makeScalar(getName(ctx), getDescription(ctx))
        else ctx.parameters.head.typeclass.toType_(isInput, isSubscription)
      } else if (isInput) {
        makeInputObject(
          Some(ctx.annotations.collectFirst { case GQLInputName(suffix) => suffix }
            .getOrElse(customizeInputTypeName(getName(ctx)))),
          getDescription(ctx),
          ctx.parameters
            .map(p =>
              __InputValue(
                getName(p),
                getDescription(p),
                () =>
                  if (p.typeclass.optional) p.typeclass.toType_(isInput, isSubscription)
                  else p.typeclass.toType_(isInput, isSubscription).nonNull,
                p.annotations.collectFirst { case GQLDefault(v) => v },
<<<<<<< HEAD
                Some(p.annotations.collect { case GQLDirective(dir) => dir }.toList).filter(_.nonEmpty),
                Some(ctx.typeName.short)
=======
                p.annotations.collectFirst { case GQLDeprecated(_) => () }.isDefined,
                p.annotations.collectFirst { case GQLDeprecated(reason) => reason },
                Some(p.annotations.collect { case GQLDirective(dir) => dir }.toList).filter(_.nonEmpty)
>>>>>>> c7839b34
              )
            )
            .toList,
          Some(ctx.typeName.full),
          Some(getDirectives(ctx))
        )
      } else
        makeObject(
          Some(getName(ctx)),
          getDescription(ctx),
          ctx.parameters
            .filterNot(_.annotations.exists(_ == GQLExcluded()))
            .map(p =>
              Types.makeField(
                getName(p),
                getDescription(p),
                p.typeclass.arguments,
                () =>
                  if (p.typeclass.optional) p.typeclass.toType_(isInput, isSubscription)
                  else p.typeclass.toType_(isInput, isSubscription).nonNull,
                p.annotations.collectFirst { case GQLDeprecated(_) => () }.isDefined,
                p.annotations.collectFirst { case GQLDeprecated(reason) => reason },
                Option(p.annotations.collect { case GQLDirective(dir) => dir }.toList).filter(_.nonEmpty)
              )
            )
            .toList,
          getDirectives(ctx),
          Some(ctx.typeName.full)
        )
    }

    override private[schema] lazy val resolveFieldLazily: Boolean = !(ctx.isObject || _isValueType)

    override def resolve(value: T): Step[R] =
      if (ctx.isObject) PureStep(EnumValue(getName(ctx)))
      else if (_isValueType) resolveValueType(value)
      else resolveObject(value)

    private def resolveValueType(value: T): Step[R] = {
      val head = ctx.parameters.head
      head.typeclass.resolve(head.dereference(value))
    }

    private def resolveObject(value: T): Step[R] = {
      val fieldsBuilder = Map.newBuilder[String, Step[R]]
      fields.foreach { case (name, schema, dereference) =>
        fieldsBuilder += name -> {
          lazy val step = schema.resolve(dereference(value))
          if (schema.resolveFieldLazily) FunctionStep(_ => step)
          else step
        }
      }
      ObjectStep(getName(ctx), fieldsBuilder.result())
    }
  }

  def split[T](ctx: SealedTrait[Typeclass, T]): Typeclass[T] = new Typeclass[T] {
    override def toType(isInput: Boolean, isSubscription: Boolean): __Type = {
      val subtypes    =
        ctx.subtypes
          .map(s => s.typeclass.toType_() -> s.annotations)
          .toList
          .sortBy { case (tpe, _) =>
            tpe.name.getOrElse("")
          }
      val isEnum      = subtypes.forall {
        case (t, _) if t.allFields.isEmpty && t.allInputFields.isEmpty => true
        case _                                                         => false
      }
      val isInterface = ctx.annotations.exists {
        case GQLInterface() => true
        case _              => false
      }
      val isUnion     = ctx.annotations.exists {
        case GQLUnion() => true
        case _          => false
      }

      val isOneOfInput = ctx.annotations.contains(GQLOneOfInput())

      if (isEnum && subtypes.nonEmpty && !isInterface && !isUnion && !isOneOfInput) {
        makeEnum(
          Some(getName(ctx)),
          getDescription(ctx),
          subtypes.collect { case (__Type(_, Some(name), description, _, _, _, _, _, _, _, _, _, _), annotations) =>
            __EnumValue(
              name,
              description,
              annotations.collectFirst { case GQLDeprecated(_) => () }.isDefined,
              annotations.collectFirst { case GQLDeprecated(reason) => reason },
              Some(annotations.collect { case GQLDirective(dir) => dir }.toList).filter(_.nonEmpty)
            )
          },
          Some(ctx.typeName.full),
          Some(getDirectives(ctx.annotations))
        )
      } else if (isOneOfInput && isInput) {
        makeInputObject(
          Some(ctx.annotations.collectFirst { case GQLInputName(suffix) => suffix }
            .getOrElse(customizeInputTypeName(getName(ctx)))),
          getDescription(ctx),
          ctx.subtypes.toList.flatMap { p =>
            p.typeclass.toType_(isInput = true).inputFields.getOrElse(Nil).map(_.nullable)
          },
          Some(ctx.typeName.full),
          Some(List(Directive("oneOf"))),
          isOneOf = true
        )
      } else if (!isInterface) {
        makeUnion(
          Some(getName(ctx)),
          getDescription(ctx),
          subtypes.map { case (t, _) => fixEmptyUnionObject(t) },
          Some(ctx.typeName.full),
          Some(getDirectives(ctx.annotations))
        )
      } else {
        val impl         = subtypes.map(_._1.copy(interfaces = () => Some(List(toType(isInput, isSubscription)))))
        val commonFields = () =>
          impl
            .flatMap(_.allFields)
            .groupBy(_.name)
            .filter { case (_, list) => list.lengthCompare(impl.size) == 0 }
            .collect { case (_, list) =>
              Types
                .unify(list)
                .flatMap(t => list.headOption.map(_.copy(`type` = () => t)))
            }
            .flatten
            .toList

        makeInterface(
          Some(getName(ctx)),
          getDescription(ctx),
          commonFields,
          impl,
          Some(ctx.typeName.full),
          Some(getDirectives(ctx.annotations))
        )
      }
    }

    // see https://github.com/graphql/graphql-spec/issues/568
    private def fixEmptyUnionObject(t: __Type): __Type =
      t.fields(__DeprecatedArgs(Some(true))) match {
        case Some(Nil) =>
          t.copy(
            fields = (_: __DeprecatedArgs) =>
              Some(
                List(
                  __Field(
                    "_",
                    Some(
                      "Fake field because GraphQL does not support empty objects. Do not query, use __typename instead."
                    ),
                    _ => Nil,
                    () => makeScalar("Boolean")
                  )
                )
              )
          )
        case _         => t
      }

    override def resolve(value: T): Step[R] =
      ctx.split(value)(subType => subType.typeclass.resolve(subType.cast(value)))
  }

  private def getDirectives(annotations: Seq[Any]): List[Directive] =
    annotations.collect { case GQLDirective(dir) => dir }.toList

  private def getDirectives[Typeclass[_], Type](ctx: ReadOnlyCaseClass[Typeclass, Type]): List[Directive] =
    getDirectives(ctx.annotations)

  private def getName(annotations: Seq[Any], typeName: TypeName): String =
    annotations.collectFirst { case GQLName(name) => name }.getOrElse {
      typeName.typeArguments match {
        case Nil  => typeName.short
        case args => typeName.short + args.map(getName(Nil, _)).mkString
      }
    }

  private def getName[Typeclass[_], Type](ctx: ReadOnlyCaseClass[Typeclass, Type]): String =
    getName(ctx.annotations, ctx.typeName)

  private def getName[Typeclass[_], Type](ctx: SealedTrait[Typeclass, Type]): String =
    getName(ctx.annotations, ctx.typeName)

  private def getName[Typeclass[_], Type](ctx: ReadOnlyParam[Typeclass, Type]): String =
    ctx.annotations.collectFirst { case GQLName(name) => name }.getOrElse(ctx.label)

  private def getDescription(annotations: Seq[Any]): Option[String] =
    annotations.collectFirst { case GQLDescription(desc) => desc }

  private def getDescription[Typeclass[_], Type](ctx: ReadOnlyCaseClass[Typeclass, Type]): Option[String] =
    getDescription(ctx.annotations)

  private def getDescription[Typeclass[_], Type](ctx: SealedTrait[Typeclass, Type]): Option[String] =
    getDescription(ctx.annotations)

  private def getDescription[Typeclass[_], Type](ctx: ReadOnlyParam[Typeclass, Type]): Option[String] =
    getDescription(ctx.annotations)
}

trait SchemaDerivation[R] extends CommonSchemaDerivation[R] {

  /**
   * Returns an instance of `Schema` for the given type T.
   * This method requires a `Schema` for all types nested inside T.
   * It should be used only if T is a case class or a sealed trait.
   */
  def gen[R0, T]: Typeclass[T] = macro Magnolia.gen[T]

  object auto extends AutoSchemaDerivation[R]
}

trait AutoSchemaDerivation[R] extends GenericSchema[R] with LowPriorityDerivedSchema {
  implicit def genMacro[T]: Derived[Typeclass[T]] = macro DerivedMagnolia.derivedMagnolia[Typeclass, T]

  /**
   * Returns an instance of `Schema` for the given type T.
   * This method will automatically generate missing `Schema` for all types nested inside T that are case classes or sealed traits.
   */
  def genAll[R0, T](implicit derived: Derived[Schema[R0, T]]): Schema[R0, T] = derived.schema
}

private[schema] trait LowPriorityDerivedSchema {
  implicit def derivedSchema[R, T](implicit derived: Derived[Schema[R, T]]): Schema[R, T] = derived.schema
}<|MERGE_RESOLUTION|>--- conflicted
+++ resolved
@@ -62,14 +62,10 @@
                   if (p.typeclass.optional) p.typeclass.toType_(isInput, isSubscription)
                   else p.typeclass.toType_(isInput, isSubscription).nonNull,
                 p.annotations.collectFirst { case GQLDefault(v) => v },
-<<<<<<< HEAD
+                p.annotations.collectFirst { case GQLDeprecated(_) => () }.isDefined,
+                p.annotations.collectFirst { case GQLDeprecated(reason) => reason },
                 Some(p.annotations.collect { case GQLDirective(dir) => dir }.toList).filter(_.nonEmpty),
                 Some(ctx.typeName.short)
-=======
-                p.annotations.collectFirst { case GQLDeprecated(_) => () }.isDefined,
-                p.annotations.collectFirst { case GQLDeprecated(reason) => reason },
-                Some(p.annotations.collect { case GQLDirective(dir) => dir }.toList).filter(_.nonEmpty)
->>>>>>> c7839b34
               )
             )
             .toList,
