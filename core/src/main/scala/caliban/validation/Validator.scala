package caliban.validation

import caliban.CalibanError.ValidationError
import caliban.InputValue.VariableValue
import caliban.Value.NullValue
import caliban.execution.{ ExecutionRequest, Field => F }
import caliban.introspection.Introspector
import caliban.introspection.adt._
import caliban.introspection.adt.__TypeKind._
import caliban.parsing.adt.Definition.ExecutableDefinition.{ FragmentDefinition, OperationDefinition }
import caliban.parsing.adt.Definition.TypeSystemDefinition.DirectiveDefinition
import caliban.parsing.adt.Definition.{ TypeSystemDefinition, TypeSystemExtension }
import caliban.parsing.adt.OperationType._
import caliban.parsing.adt.Selection.{ Field, FragmentSpread, InlineFragment }
import caliban.parsing.adt.Type.NamedType
import caliban.parsing.adt._
import caliban.parsing.{ Parser, SourceMapper }
import caliban.rendering.DocumentRenderer
import caliban.schema._
import caliban.validation.Utils.isObjectType
import caliban.{ Configurator, InputValue }
import zio.prelude._
import zio.prelude.fx.ZPure
import zio.stacktracer.TracingImplicits.disableAutoTrace
import zio.{ IO, Trace, ZIO }

import scala.annotation.tailrec
import scala.collection.compat._
import scala.collection.mutable
import scala.collection.mutable.ListBuffer

object Validator {

  /**
   * A QueryValidation is a pure program that can access a Context, fail with a ValidationError or succeed with Unit.
   */
  type QueryValidation            = EReader[Context, ValidationError, Unit]
  private type OptionalValidation = Option[EReader[Any, ValidationError, Unit]]

  lazy val AllValidations: List[QueryValidation] =
    List(
      validateFragmentSpreads,
      validateOperationNameUniqueness,
      validateLoneAnonymousOperation,
      validateDirectives,
      validateVariables,
      validateSubscriptionOperation,
      validateDocumentFields
    )

  /**
   * Verifies that the given document is valid for this type. Fails with a [[caliban.CalibanError.ValidationError]] otherwise.
   */
  def validate(document: Document, rootType: RootType)(implicit trace: Trace): IO[ValidationError, Unit] =
    Configurator.configuration
      .flatMap(v => ZIO.fromEither(check(document, rootType, Map.empty, v.validations).map(_ => ())))

  /**
   * Verifies that the given schema is valid. Fails with a [[caliban.CalibanError.ValidationError]] otherwise.
   */
  def validateSchema[R](schema: RootSchemaBuilder[R])(implicit trace: Trace): IO[ValidationError, RootSchema[R]] =
    ZIO.fromEither(validateSchemaEither(schema))

  def validateSchemaEither[R](schema: RootSchemaBuilder[R]): Either[ValidationError, RootSchema[R]] = {
    val types = schema.types
    ZPure.foreachDiscard(types.sorted)(validateType) *>
      validateClashingTypes(types) *>
      validateDirectives(types) *>
      validateRootMutation(schema) *>
      validateRootSubscription(schema) *>
      validateRootQuery(schema)
  }.runEither

  private val zunit = ZPure.unit[Unit]

  private[caliban] def validateType(t: __Type): EReader[Any, ValidationError, Unit] =
    ZPure.forEach(t.name)(name => checkName(name, s"Type '$name'")) *>
      (t.kind match {
        case __TypeKind.ENUM         => validateEnum(t)
        case __TypeKind.UNION        => validateUnion(t)
        case __TypeKind.INTERFACE    => validateInterface(t)
        case __TypeKind.INPUT_OBJECT => validateInputObject(t)
        case __TypeKind.OBJECT       => validateObject(t)
        case _                       => zunit
      })

  def failValidation(msg: String, explanatoryText: String): EReader[Any, ValidationError, Nothing] =
    ZPure.fail(ValidationError(msg, explanatoryText))

  private def failValidationWhen(
    cond: Boolean
  )(msg: => String, explanatoryText: => String): EReader[Any, ValidationError, Unit] =
    if (cond) failValidation(msg, explanatoryText) else ZPure.unit

  /**
   * Prepare the request for execution.
   * Fails with a [[caliban.CalibanError.ValidationError]] otherwise.
   *
   * @see [[prepareEither]] for a variant that returns an Either instead
   */
  def prepare[R](
    document: Document,
    rootType: RootType,
    rootSchema: RootSchema[R],
    operationName: Option[String],
    variables: Map[String, InputValue],
    skipValidation: Boolean,
    validations: List[QueryValidation]
  ): IO[ValidationError, ExecutionRequest] = ZIO.fromEither(
    prepareEither(document, rootType, rootSchema, operationName, variables, skipValidation, validations)
  )(Trace.empty)

  /**
   * Prepare the request for execution.
   * Fails with a [[caliban.CalibanError.ValidationError]] otherwise.
   */
  def prepareEither[R](
    document: Document,
    rootType: RootType,
    rootSchema: RootSchema[R],
    operationName: Option[String],
    variables: Map[String, InputValue],
    skipValidation: Boolean,
    validations: List[QueryValidation]
  ): Either[ValidationError, ExecutionRequest] = {
    val fragments: Either[ValidationError, Map[String, FragmentDefinition]] = if (skipValidation) {
      Right(
        collectDefinitions(document)._2
          .foldLeft(List.empty[(String, FragmentDefinition)]) { case (l, f) => (f.name, f) :: l }
          .toMap
      )
    } else check(document, rootType, variables, validations)

    fragments.flatMap { fragments =>
      val operation = operationName match {
        case Some(name) =>
          document.definitions.collectFirst { case op: OperationDefinition if op.name.contains(name) => op }
            .toRight(ValidationError(s"Unknown operation $name.", ""))
        case None       =>
          document.definitions.collect { case op: OperationDefinition => op } match {
            case head :: Nil => Right(head)
            case _           => Left(ValidationError("Operation name is required.", ""))
          }
      }

      operation.flatMap { op =>
        (op.operationType match {
          case Query        =>
            Right(rootSchema.query)
          case Mutation     =>
            rootSchema.mutation.toRight(ValidationError("Mutations are not supported on this schema", ""))
          case Subscription =>
            rootSchema.subscription.toRight(ValidationError("Subscriptions are not supported on this schema", ""))
        }).map(operation =>
          ExecutionRequest(
            F(
              op.selectionSet,
              fragments,
              variables,
              op.variableDefinitions,
              operation.opType,
              document.sourceMapper,
              op.directives,
              rootType
            ),
            op.operationType,
            operationName
          )
        )
      }
    }
  }

  private def check(
    document: Document,
    rootType: RootType,
    variables: Map[String, InputValue],
    validations: List[QueryValidation]
  ): Either[ValidationError, Map[String, FragmentDefinition]] = {
    val (operations, fragments) = collectDefinitions(document)
    validateFragments(fragments).flatMap { fragmentMap =>
      val buf     = ListBuffer.empty[Selection]
      operations.foreach(op => collectSelectionSets(buf)(op.selectionSet))
      fragments.foreach(f => collectSelectionSets(buf)(f.selectionSet))
      val context = Context(document, rootType, operations, fragmentMap, buf.result(), variables)
      ZPure.collectAll(validations).provideService[Context](context).runEither.map(_ => fragmentMap)
    }
  }

  private def collectDefinitions(document: Document): (List[OperationDefinition], List[FragmentDefinition]) =
    document.definitions.foldLeft(
      (
        List.empty[OperationDefinition],
        List.empty[FragmentDefinition]
      )
    ) {
      case ((operations, fragments), o: OperationDefinition) => (o :: operations, fragments)
      case ((operations, fragments), f: FragmentDefinition)  => (operations, f :: fragments)
      case (t, _)                                            => t
    }

  private def collectVariablesUsed(context: Context, selectionSet: List[Selection]): mutable.Set[String] = {
    val allValues = ListBuffer.empty[InputValue]
    val variables = mutable.Set.empty[String]

    def collectValues(selectionSet: List[Selection]): Unit = {
      // ugly mutable code but it's worth it for the speed ;)
      def add(args: Map[String, InputValue]): Unit = {
        if (args.nonEmpty) allValues addAll args.values
        ()
      }

      selectionSet.foreach {
        case Field(_, _, arguments, directives, selectionSet, _) =>
          add(arguments)
          directives.foreach(d => add(d.arguments))
          collectValues(selectionSet)
        case FragmentSpread(name, directives)                    =>
          directives.foreach(d => add(d.arguments))
          context.fragments
            .get(name)
            .foreach { f =>
              f.directives.foreach(d => add(d.arguments))
              collectValues(f.selectionSet)
            }
        case InlineFragment(_, directives, selectionSet)         =>
          directives.foreach(d => add(d.arguments))
          collectValues(selectionSet)
      }
    }

    def collectVariableValues(values: Iterable[InputValue]): Unit =
      values.foreach {
        case InputValue.ListValue(values)   => collectVariableValues(values)
        case InputValue.ObjectValue(fields) => collectVariableValues(fields.values)
        case v: VariableValue               => variables.add(v.name)
        case _                              => ()
      }

    collectValues(selectionSet)
    collectVariableValues(allValues)
    variables
  }

  private def collectSelectionSets(
    buffer: ListBuffer[Selection] = ListBuffer.empty
  )(selectionSet: List[Selection]): ListBuffer[Selection] = {
    def loop(selectionSet: List[Selection]): Unit =
      if (selectionSet.nonEmpty) {
        buffer addAll selectionSet
        selectionSet.foreach {
          case f: Field          => loop(f.selectionSet)
          case f: InlineFragment => loop(f.selectionSet)
          case _: FragmentSpread => ()
        }
      }
    loop(selectionSet)
    buffer
  }

  private def collectAllDirectives(
    context: Context
  ): EReader[Any, ValidationError, List[(Directive, __DirectiveLocation)]] = {
    val directiveDefinitions = context.document.directiveDefinitions.groupBy(_.name)
    for {
      _                   <- validateAll(context.operations)(op => checkDirectivesUniqueness(op.directives, directiveDefinitions))
      fragmentDirectives   = context.fragments.values.toList.map(_.directives)
      _                   <- validateAll(fragmentDirectives)(checkDirectivesUniqueness(_, directiveDefinitions))
      selectionDirectives <- collectDirectives(context.selectionSets, directiveDefinitions)
    } yield {
      val all = ListBuffer.empty[(Directive, __DirectiveLocation)]
      context.operations.foreach { op =>
        val location = op.operationType match {
          case OperationType.Query        => __DirectiveLocation.QUERY
          case OperationType.Mutation     => __DirectiveLocation.MUTATION
          case OperationType.Subscription => __DirectiveLocation.SUBSCRIPTION
        }
        op.directives.foreach(v => all.addOne((v, location)))
      }
      fragmentDirectives.foreach(_.foreach(v => all.addOne((v, __DirectiveLocation.FRAGMENT_DEFINITION))))
      all.addAll(selectionDirectives)
      all.result()
    }
  }

  private def collectDirectives(
    selectionSet: List[Selection],
    directiveDefinitions: Map[String, List[DirectiveDefinition]]
  ): EReader[Any, ValidationError, List[(Directive, __DirectiveLocation)]] = {
    val builder = ListBuffer.empty[List[(Directive, __DirectiveLocation)]]

    def loop(selectionSet: List[Selection]): Unit =
      selectionSet.foreach {
        case Field(_, _, _, directives, selectionSet, _) =>
          if (directives.nonEmpty)
            builder addOne directives.map((_, __DirectiveLocation.FIELD))
          loop(selectionSet)
        case FragmentSpread(_, directives)               =>
          if (directives.nonEmpty)
            builder addOne directives.map((_, __DirectiveLocation.FRAGMENT_SPREAD))
        case InlineFragment(_, directives, selectionSet) =>
          if (directives.nonEmpty)
            builder addOne directives.map((_, __DirectiveLocation.INLINE_FRAGMENT))
          loop(selectionSet)
      }
    loop(selectionSet)
    val directiveLists                            = builder.result()
    validateAll(directiveLists)(list => checkDirectivesUniqueness(list.map(_._1), directiveDefinitions))
      .as(directiveLists.flatten)
  }

  private def checkDirectivesUniqueness(
    directives: List[Directive],
    directiveDefinitions: Map[String, List[DirectiveDefinition]]
  ): EReader[Any, ValidationError, Unit] =
    directives
      .groupBy(_.name)
      .find { case (n, v) =>
        // only non-repeatable directives count against uniqueness
        // this .lengthCompare is a 2.12 compatible version of .lengthIs and can be replaced after 2.12 support is dropped
        // it's a minor optimization to short-circuit the length check on a List for the off-chance that list is long
        (v.lengthCompare(1) > 0) && !directiveDefinitions.get(n).exists(_.exists(_.isRepeatable))
      } match {
      case None            => zunit
      case Some((name, _)) =>
        failValidation(
          s"Directive '$name' is defined more than once.",
          "Directives are used to describe some metadata or behavioral change on the definition they apply to. When more than one directive of the same name is used, the expected metadata or behavior becomes ambiguous, therefore only one of each non-repeatable directive is allowed per location."
        )
    }

  lazy val validateDirectives: QueryValidation = ZPure.environmentWithPure[Context] { env =>
    val context = env.get[Context]
    for {
      directives <- collectAllDirectives(context)
      _          <- validateAll(directives) { case (d, location) =>
                      (context.rootType.additionalDirectives ::: Introspector.directives).find(_.name == d.name) match {
                        case None            =>
                          failValidation(
                            s"Directive '${d.name}' is not supported.",
                            "GraphQL servers define what directives they support. For each usage of a directive, the directive must be available on that server."
                          )
                        case Some(directive) =>
                          validateAll(d.arguments) { case (arg, argValue) =>
                            directive.allArgs.find(_.name == arg) match {
                              case Some(inputValue) =>
                                validateInputValues(
                                  inputValue,
                                  argValue,
                                  context,
                                  s"InputValue '${inputValue.name}' of Directive '${d.name}'"
                                )
                              case None             =>
                                failValidation(
                                  s"Argument '$arg' is not defined on directive '${d.name}' ($location).",
                                  "Every argument provided to a field or directive must be defined in the set of possible arguments of that field or directive."
                                )
                            }
                          } *>
                            failWhen(!directive.locations.contains(location))(
                              s"Directive '${d.name}' is used in invalid location '$location'.",
                              "GraphQL servers define what directives they support and where they support them. For each usage of a directive, the directive must be used in a location that the server has declared support for."
                            )
                      }
                    }
    } yield ()
  }

  lazy val validateVariables: QueryValidation =
    ZPure.environmentWithPure { env =>
      val context = env.get[Context]
      validateAll(context.operations) { op =>
        val variableDefinitions = op.variableDefinitions
        val variableUsages      = collectVariablesUsed(context, op.selectionSet)
        if (variableDefinitions.isEmpty && variableUsages.isEmpty) zunit
        else
          validateAll(op.variableDefinitions.groupBy(_.name)) { case (name, variables) =>
            failWhen(variables.sizeCompare(1) > 0)(
              s"Variable '$name' is defined more than once.",
              "If any operation defines more than one variable with the same name, it is ambiguous and invalid. It is invalid even if the type of the duplicate variable is the same."
            )
<<<<<<< HEAD
          )
        } *> validateAll(op.variableDefinitions) { v =>
          val t = context.rootType.types.get(Type.innerType(v.variableType))
          ZPure.whenCase(t.map(_.kind)) {
            case Some(__TypeKind.OBJECT) | Some(__TypeKind.UNION) | Some(__TypeKind.INTERFACE) =>
              failValidation(
                s"Type of variable '${v.name}' is not a valid input type.",
                "Variables can only be input types. Objects, unions, and interfaces cannot be used as inputs."
              )
          } *>
            ZPure.when(t.flatMap(_.isOneOf).getOrElse(false)) {
              failValidationWhen(v.variableType.nullable)(
                s"Variable '${v.name}' cannot be nullable.",
                "Variables used for OneOf Input Object fields must be non-nullable."
              ) *>
                validateOneOfInputValue(
                  context.variables.getOrElse(v.name, NullValue),
                  s"Variable '${v.name}'"
                )
            }
        } *> {
          val variableUsages = collectVariablesUsed(context, op.selectionSet)
          validateAll(variableUsages)(v =>
            ZPure.when(!op.variableDefinitions.exists(_.name == v))(
              failValidation(
=======
          } *> validateAll(op.variableDefinitions) { v =>
            val t = Type.innerType(v.variableType)
            failWhen(context.rootType.types.get(t).map(_.kind).exists {
              case __TypeKind.OBJECT | __TypeKind.UNION | __TypeKind.INTERFACE => true
              case _                                                           => false
            })(
              s"Type of variable '${v.name}' is not a valid input type.",
              "Variables can only be input types. Objects, unions, and interfaces cannot be used as inputs."
            )
          } *> {
            validateAll(variableUsages)(v =>
              failWhen(!op.variableDefinitions.exists(_.name == v))(
>>>>>>> ac0a8f41
                s"Variable '$v' is not defined.",
                "Variables are scoped on a per‐operation basis. That means that any variable used within the context of an operation must be defined at the top level of that operation"
              )
            ) *> validateAll(op.variableDefinitions)(v =>
              failWhen(!variableUsages.contains(v.name))(
                s"Variable '${v.name}' is not used.",
                "All variables defined by an operation must be used in that operation or a fragment transitively included by that operation. Unused variables cause a validation error."
              )
            )
          }
      }
    }

  private def collectFragmentSpreads(selectionSet: List[Selection]): List[FragmentSpread] =
    selectionSet.collect { case f: FragmentSpread => f }

  lazy val validateFragmentSpreads: QueryValidation =
    ZPure.environmentWithPure { env =>
      val context = env.get[Context]
      if (context.fragments.isEmpty) zunit
      else {
        val spreads     = collectFragmentSpreads(context.selectionSets)
        val spreadNames = mutable.Set.from(spreads.map(_.name))
        validateAll(context.fragments.values) { f =>
          if (!spreadNames.contains(f.name))
            failValidation(
              s"Fragment '${f.name}' is not used in any spread.",
              "Defined fragments must be used within a document."
            )
          else if (detectCycles(context, f))
            failValidation(
              s"Fragment '${f.name}' forms a cycle.",
              "The graph of fragment spreads must not form any cycles including spreading itself. Otherwise an operation could infinitely spread or infinitely execute on cycles in the underlying data."
            )
          else zunit
        }
      }
    }

  private def detectCycles(context: Context, fragment: FragmentDefinition, visited: Set[String] = Set()): Boolean = {
    val selectionSets     = collectSelectionSets()(fragment.selectionSet).result()
    val descendantSpreads = collectFragmentSpreads(selectionSets)
    descendantSpreads.exists(s =>
      visited.contains(s.name) ||
        context.fragments.get(s.name).fold(false)(f => detectCycles(context, f, visited + s.name))
    )
  }

  lazy val validateDocumentFields: QueryValidation = ZPure.environmentWithPure { env =>
    val context = env.get[Context]
    validateAll(context.document.definitions) {
      case OperationDefinition(opType, _, _, _, selectionSet) =>
        opType match {
          case OperationType.Query        =>
            validateSelectionSet(context, selectionSet, context.rootType.queryType)
          case OperationType.Mutation     =>
            context.rootType.mutationType.fold[EReader[Any, ValidationError, Unit]](
              failValidation("Mutation operations are not supported on this schema.", "")
            )(validateSelectionSet(context, selectionSet, _))
          case OperationType.Subscription =>
            context.rootType.subscriptionType.fold[EReader[Any, ValidationError, Unit]](
              failValidation("Subscription operations are not supported on this schema.", "")
            )(validateSelectionSet(context, selectionSet, _))
        }
      case _: FragmentDefinition                              => zunit
      case _: TypeSystemDefinition                            => zunit
      case _: TypeSystemExtension                             => zunit
    }
  }

  private def containsFragments(selectionSet: List[Selection]): Boolean =
    selectionSet.exists {
      case f: Selection.Field          => containsFragments(f.selectionSet)
      case _: Selection.InlineFragment => true
      case _: Selection.FragmentSpread => true
    }

  private def validateSelectionSet(
    context: Context,
    selectionSet: List[Selection],
    currentType: __Type
  ): EReader[Any, ValidationError, Unit] = {
    val v1 = validateFields(context, selectionSet, currentType)
    if (context.fragments.nonEmpty || containsFragments(selectionSet))
      v1 *> FragmentValidator.findConflictsWithinSelectionSet(context, context.rootType.queryType, selectionSet)
    else v1
  }

  private def validateFields(
    context: Context,
    selectionSet: List[Selection],
    currentType: __Type
  ): EReader[Any, ValidationError, Unit] = {
    val v1 = validateAll(selectionSet) {
      case f: Field                                       =>
        validateField(context, f, currentType)
      case FragmentSpread(name, _)                        =>
        context.fragments.get(name) match {
          case Some(fragment) =>
            validateSpread(context, Some(name), currentType, Some(fragment.typeCondition), fragment.selectionSet)
          case None           =>
            failValidation(
              s"Fragment spread '$name' is not defined.",
              "Named fragment spreads must refer to fragments defined within the document. It is a validation error if the target of a spread is not defined."
            )
        }
      case InlineFragment(typeCondition, _, selectionSet) =>
        validateSpread(context, None, currentType, typeCondition, selectionSet)
    }
    val v2 = validateLeafFieldSelection(currentType, selectionSet.nonEmpty)
    v2.fold(v1)(v1 *> _)
  }

  private def validateSpread(
    context: Context,
    name: Option[String],
    currentType: __Type,
    typeCondition: Option[NamedType],
    selectionSet: List[Selection]
  ): EReader[Any, ValidationError, Unit] =
    typeCondition.fold[Option[__Type]](Some(currentType))(t => context.rootType.types.get(t.name)) match {
      case Some(fragmentType) =>
        val v1 = validateFragmentType(name, fragmentType)
        val v2 = {
          val possibleTypes         = currentType.possibleTypeNames
          val possibleFragmentTypes = fragmentType.possibleTypeNames
          val applicableTypes       = possibleTypes intersect possibleFragmentTypes
          if (applicableTypes.isEmpty)
            failValidation(
              s"${name.fold("Inline fragment spread")(n => s"Fragment spread '$n'")} is not possible: possible types are '${possibleTypes
                .mkString(", ")}' and possible fragment types are '${possibleFragmentTypes.mkString(", ")}'.",
              "Fragments are declared on a type and will only apply when the runtime object type matches the type condition. They also are spread within the context of a parent type. A fragment spread is only valid if its type condition could ever apply within the parent type."
            )
          else validateFields(context, selectionSet, fragmentType)
        }
        v1.fold(v2)(_ *> v2)
      case None               =>
        val typeConditionName = typeCondition.fold("?")(_.name)
        failValidation(
          s"${name.fold("Inline fragment spread")(n => s"Fragment spread '$n'")} targets an invalid type: '$typeConditionName'.",
          "Fragments must be specified on types that exist in the schema. This applies for both named and inline fragments. If they are not defined in the schema, the query does not validate."
        )
    }

  private def combineOptionalValidations(v1: OptionalValidation, v2: OptionalValidation): OptionalValidation =
    (v1, v2) match {
      case (None, None)         => None
      case (Some(v1), None)     => Some(v1)
      case (None, Some(v2))     => Some(v2)
      case (Some(v1), Some(v2)) => Some(v1 *> v2)
    }

  private def validateField(context: Context, field: Field, currentType: __Type): EReader[Any, ValidationError, Unit] =
    if (field.name != "__typename") {
      currentType.allFieldsMap.get(field.name) match {
        case Some(f) =>
          val v1 = validateFields(context, field.selectionSet, f._type.innerType)
          val v2 = validateArguments(field, f, currentType, context)
          v2.fold(v1)(v1 *> _)
        case None    =>
          failValidation(
            s"Field '${field.name}' does not exist on type '${DocumentRenderer.renderTypeName(currentType)}'.",
            "The target field of a field selection must be defined on the scoped type of the selection set. There are no limitations on alias names."
          )
      }
    } else zunit

  private def validateArguments(
    field: Field,
    f: __Field,
    currentType: __Type,
    context: Context
<<<<<<< HEAD
  ): EReader[Any, ValidationError, Unit] =
    validateAll(f.allArgs.filter(_._type.kind == __TypeKind.NON_NULL)) { arg =>
      val fieldArgs = field.arguments.get(arg.name)
      ZPure.when(arg._type.innerType._isOneOfInput) {
        validateOneOfInputValue(
          fieldArgs.getOrElse(NullValue),
          s"Argument '${arg.name}' on field '${field.name}'"
        )
      } *> ZPure.whenCase((arg.defaultValue, fieldArgs)) {
=======
  ): OptionalValidation = {
    val fieldArgs        = f.allArgs
    val fieldArgsNonNull = fieldArgs.filter(_._type.kind == __TypeKind.NON_NULL)
    val providedArgs     = field.arguments

    val v1 = validateAllNonEmpty(fieldArgsNonNull)(arg =>
      (arg.defaultValue, field.arguments.get(arg.name)) match {
>>>>>>> ac0a8f41
        case (None, None) | (None, Some(NullValue)) =>
          failValidation(
            s"Required argument '${arg.name}' is null or missing on field '${field.name}' of type '${currentType.name
              .getOrElse("")}'.",
            "Arguments can be required. An argument is required if the argument type is non‐null and does not have a default value. Otherwise, the argument is optional."
          )
        case (Some(_), Some(NullValue))             =>
          failValidation(
            s"Required argument '${arg.name}' is null on '${field.name}' of type '${currentType.name
              .getOrElse("")}'.",
            "Arguments can be required. An argument is required if the argument type is non‐null and does not have a default value. Otherwise, the argument is optional."
          )
        case _                                      => zunit
      }
<<<<<<< HEAD
    } *> validateAll(field.arguments) { case (arg, argValue) =>
      f.allArgs.find(_.name == arg) match {
=======
    )
    val v2 = validateAllNonEmpty(providedArgs) { case (arg, argValue) =>
      fieldArgs.find(_.name == arg) match {
>>>>>>> ac0a8f41
        case Some(inputValue) =>
          validateInputValues(
            inputValue,
            argValue,
            context,
            s"InputValue '${inputValue.name}' of Field '${field.name}'"
          )
        case None             =>
          failValidation(
            s"Argument '$arg' is not defined on field '${field.name}' of type '${currentType.name.getOrElse("")}'.",
            "Every argument provided to a field or directive must be defined in the set of possible arguments of that field or directive."
          )
      }
    }

    combineOptionalValidations(v1, v2)
  }

  private[caliban] def validateInputValues(
    inputValue: __InputValue,
    argValue: InputValue,
    context: Context,
    errorContext: => String
  ): EReader[Any, ValidationError, Unit] = {
    val t           = inputValue._type
    val inputType   = if (t.kind == __TypeKind.NON_NULL) t.ofType.getOrElse(t) else t
    val inputFields = inputType.allInputFields

    argValue match {
      case InputValue.ObjectValue(fields) if inputType.kind == __TypeKind.INPUT_OBJECT =>
        validateAll(fields) { case (k, v) =>
          inputFields.find(_.name == k) match {
            case None        =>
              failValidation(
                s"Input field '$k' is not defined on type '${inputType.name.getOrElse("?")}'.",
                "Every input field provided in an input object value must be defined in the set of possible fields of that input object’s expected type."
              )
            case Some(value) =>
              validateInputValues(
                value,
                v,
                context,
                s"InputValue '${inputValue.name}' of Field '$k' of InputObject '${t.name.getOrElse("")}'"
              )
          }
        } *> validateAll(inputFields)(inputField =>
          failWhen(
            inputField.defaultValue.isEmpty &&
              inputField._type.kind == __TypeKind.NON_NULL &&
              fields.getOrElse(inputField.name, NullValue) == NullValue
          )(
            s"Required field '${inputField.name}' on object '${inputType.name.getOrElse("?")}' was not provided.",
            "Input object fields may be required. Much like a field may have required arguments, an input object may have required fields. An input field is required if it has a non‐null type and does not have a default value. Otherwise, the input object field is optional."
          )
        )
      case VariableValue(variableName)                                                 =>
        context.variableDefinitions.get(variableName) match {
          case Some(variableDefinition) => checkVariableUsageAllowed(variableDefinition, inputValue)
          case None                     =>
            failValidation(
              s"Variable '$variableName' is not defined.",
              "Variables are scoped on a per‐operation basis. That means that any variable used within the context of an operation must be defined at the top level of that operation"
            )
        }
      case _                                                                           => zunit
    }
  } *> ValueValidator.validateInputTypes(inputValue, argValue, context, errorContext)

  private def validateOneOfInputValue(
    inputValue: InputValue,
    errorContext: => String
  ): EReader[Any, ValidationError, Unit] =
    ZPure
      .whenCase(inputValue match {
        case InputValue.ObjectValue(fields) if fields.size == 1 => fields.headOption.map(_._2)
        case vv: InputValue.VariableValue                       => Some(vv)
        case _                                                  => None
      }) { case None | Some(NullValue) =>
        failValidation(
          s"$errorContext is not a valid OneOf Input Object",
          "OneOf Input Object arguments must specify exactly one non-null key"
        )
      }
      .unit

  private def checkVariableUsageAllowed(
    variableDefinition: VariableDefinition,
    inputValue: __InputValue
  ): EReader[Any, ValidationError, Unit] = {
    val locationType = inputValue._type
    val variableType = variableDefinition.variableType
    if (!locationType.isNullable && !variableType.nonNull) {
      val hasNonNullVariableDefaultValue = variableDefinition.defaultValue.exists(_ != NullValue)
      val hasLocationDefaultValue        = inputValue.defaultValue.nonEmpty
      if (!hasNonNullVariableDefaultValue && !hasLocationDefaultValue)
        failValidation(
          s"Variable '${variableDefinition.name}' usage is not allowed because it is nullable and doesn't have a default value.",
          "Variable usages must be compatible with the arguments they are passed to."
        )
      else {
        val nullableLocationType = locationType.ofType.getOrElse(locationType)
        checkTypesCompatible(variableDefinition.name, variableType, nullableLocationType)
      }
    } else checkTypesCompatible(variableDefinition.name, variableType, locationType)
  }

  @tailrec
  private def checkTypesCompatible(
    variableName: String,
    variableType: Type,
    locationType: __Type
  ): EReader[Any, ValidationError, Unit] = {
    val explanation = "Variable usages must be compatible with the arguments they are passed to."
    if (!locationType.isNullable) {
      if (variableType.nullable)
        failValidation(
          s"Variable '$variableName' usage is not allowed because it is nullable but it shouldn't be.",
          explanation
        )
      else {
        val nullableLocationType = locationType.ofType.getOrElse(locationType)
        val nullableVariableType = variableType.toNullable
        checkTypesCompatible(variableName, nullableVariableType, nullableLocationType)
      }
    } else if (variableType.nonNull) {
      val nullableVariableType = variableType.toNullable
      checkTypesCompatible(variableName, nullableVariableType, locationType)
    } else if (locationType.kind == __TypeKind.LIST) {
      variableType match {
        case _: Type.NamedType        =>
          failValidation(
            s"Variable '$variableName' usage is not allowed because it is a not a list but it should be.",
            explanation
          )
        case Type.ListType(ofType, _) =>
          val itemLocationType = locationType.ofType.getOrElse(locationType)
          val itemVariableType = ofType
          checkTypesCompatible(variableName, itemVariableType, itemLocationType)
      }
    } else
      variableType match {
        case Type.ListType(_, _)     =>
          failValidation(
            s"Variable '$variableName' usage is not allowed because it is a list but it should not be.",
            explanation
          )
        case Type.NamedType(name, _) =>
          failWhen(!locationType.name.contains(name))(
            s"Variable '$variableName' usage is not allowed because its type doesn't match the schema ($name instead of ${locationType.name
              .getOrElse("")}).",
            explanation
          )
      }
  }

  private def validateLeafFieldSelection(
    currentType: __Type,
    hasSelections: Boolean
  ): OptionalValidation =
    currentType.kind match {
      case __TypeKind.SCALAR | __TypeKind.ENUM if hasSelections                          =>
        Some(
          failValidation(
            s"Field selection is impossible on type '${currentType.name.getOrElse("")}'.",
            "Field selections on scalars or enums are never allowed, because they are the leaf nodes of any GraphQL query."
          )
        )
      case __TypeKind.INTERFACE | __TypeKind.UNION | __TypeKind.OBJECT if !hasSelections =>
        Some(
          failValidation(
            s"Field selection is mandatory on type '${currentType.name.getOrElse("")}'.",
            "Leaf selections on objects, interfaces, and unions without subfields are disallowed."
          )
        )
      case _                                                                             => None
    }

  lazy val validateOperationNameUniqueness: QueryValidation = ZPure.environmentWithPure { env =>
    val context       = env.get[Context]
    val operations    = context.operations
    val names         = operations.flatMap(_.name).groupBy(identity)
    val repeatedNames = names.collect { case (name, items) if items.length > 1 => name }
    failWhen(repeatedNames.nonEmpty)(
      s"Multiple operations have the same name: ${repeatedNames.mkString(", ")}.",
      "Each named operation definition must be unique within a document when referred to by its name."
    )
  }

  lazy val validateLoneAnonymousOperation: QueryValidation = ZPure.environmentWithPure { env =>
    val context    = env.get[Context]
    val operations = context.operations
    val anonymous  = operations.filter(_.name.isEmpty)
    failWhen(operations.length > 1 && anonymous.nonEmpty)(
      "Found both anonymous and named operations.",
      "GraphQL allows a short‐hand form for defining query operations when only that one operation exists in the document."
    )
  }

  private def validateFragments(
    fragments: List[FragmentDefinition]
  ): Either[ValidationError, Map[String, FragmentDefinition]] = {
    var fragmentMap = Map.empty[String, FragmentDefinition]
    val iter        = fragments.iterator
    while (iter.hasNext) {
      val fragment = iter.next()
      if (fragmentMap.contains(fragment.name)) {
        return Left(
          ValidationError(
            s"Fragment '${fragment.name}' is defined more than once.",
            "Fragment definitions are referenced in fragment spreads by name. To avoid ambiguity, each fragment’s name must be unique within a document."
          )
        )
      }
      fragmentMap = fragmentMap.updated(fragment.name, fragment)
    }
    Right(fragmentMap)
  }

  lazy val validateSubscriptionOperation: QueryValidation = ZPure.environmentWithPure { env =>
    val context = env.get[Context]
    val error   = {
      for {
        t           <- context.rootType.subscriptionType
        op          <- context.operations.find(_.operationType == OperationType.Subscription)
        field        = F(
                         op.selectionSet,
                         context.fragments,
                         Map.empty[String, InputValue],
                         List.empty[VariableDefinition],
                         t,
                         SourceMapper.empty,
                         Nil,
                         context.rootType
                       )
        subscription = op.name.fold("")(n => s"'$n'")
        error       <- field.fields match {
                         case Nil         => None
                         case head :: Nil =>
                           if (head.name == "__typename")
                             Some(
                               ValidationError(
                                 s"Subscription $subscription has a field named '__typename'.",
                                 "The root field of a subscription operation must not be an introspection field."
                               )
                             )
                           else None
                         case _           =>
                           Some(
                             ValidationError(
                               s"Subscription $subscription has more than one root field.",
                               "Subscription operations must have exactly one root field."
                             )
                           )
                       }
      } yield error
    }
    ZPure.fromOption(error).flip
  }

  private def validateFragmentType(
    name: Option[String],
    targetType: __Type
  ): OptionalValidation =
    targetType.kind match {
      case __TypeKind.UNION | __TypeKind.INTERFACE | __TypeKind.OBJECT => None
      case _                                                           =>
        val targetTypeName = targetType.name.getOrElse("")
        Some(
          failValidation(
            s"${name.fold("Inline fragment")(n => s"Fragment '$n'")} is defined on invalid type '$targetTypeName'",
            "Fragments can only be declared on unions, interfaces, and objects. They are invalid on scalars. They can only be applied on non‐leaf fields. This rule applies to both inline and named fragments."
          )
        )
    }

  private[caliban] def validateEnum(t: __Type): EReader[Any, ValidationError, Unit] =
    t.allEnumValues match {
      case _ :: _ => zunit
      case Nil    =>
        failValidation(
          s"Enum ${t.name.getOrElse("")} doesn't contain any values",
          "An Enum type must define one or more unique enum values."
        )
    }

  private[caliban] def validateUnion(t: __Type): EReader[Any, ValidationError, Unit] =
    t.possibleTypes match {
      case None | Some(Nil)                           =>
        failValidation(
          s"Union ${t.name.getOrElse("")} doesn't contain any type.",
          "A Union type must include one or more unique member types."
        )
      case Some(types) if !types.forall(isObjectType) =>
        failValidation(
          s"Union ${t.name.getOrElse("")} contains the following non Object types: " +
            types.filterNot(isObjectType).map(_.name.getOrElse("")).filterNot(_.isEmpty).mkString("", ", ", "."),
          s"The member types of a Union type must all be Object base types."
        )
      case _                                          => zunit
    }

  private[caliban] def validateInputObject(t: __Type): EReader[Any, ValidationError, Unit] = {
    lazy val inputObjectContext = s"""${if (t._isOneOfInput) "OneOf " else ""}InputObject '${t.name.getOrElse("")}'"""

    def noDuplicateInputValueName(
      inputValues: List[__InputValue],
      errorContext: => String
    ): EReader[Any, ValidationError, Unit] = {
      val messageBuilder = (i: __InputValue) => s"$errorContext has repeated fields: ${i.name}"
      def explanatory    =
        "The input field must have a unique name within that Input Object type; no two input fields may share the same name"
      noDuplicateName[__InputValue](inputValues, _.name, messageBuilder, explanatory)
    }

    def noDuplicatedOneOfOrigin(inputValues: List[__InputValue]): EReader[Any, ValidationError, Unit] = {
      val resolveOrigin  = (i: __InputValue) => i.parentTypeName.getOrElse("<unexpected validation error>")
      val messageBuilder = (i: __InputValue) =>
        s"$inputObjectContext has multiple arguments from the same case class: ${resolveOrigin(i)}"
      val explanatory    = "All case classes used as arguments to OneOf Input Objects must have exactly one field"
      noDuplicateName[__InputValue](inputValues, resolveOrigin, messageBuilder, explanatory)
    }

    def validateFields(fields: List[__InputValue]): EReader[Any, ValidationError, Unit] =
      validateAll(fields)(validateInputValue(_, inputObjectContext)) *>
        noDuplicateInputValueName(fields, inputObjectContext)

    def validateOneOfFields(fields: List[__InputValue]): EReader[Any, ValidationError, Unit] =
      noDuplicatedOneOfOrigin(fields) *>
        ZPure.foreachDiscard(fields) { f =>
          failValidationWhen(f.defaultValue.isDefined)(
            s"$inputObjectContext argument has a default value",
            "Fields of OneOf input objects cannot have default values"
          ) *>
            failValidationWhen(!f._type.isNullable)(
              s"$inputObjectContext argument is not nullable",
              "All of OneOf input fields must be declared as nullable in the schema according to the spec"
            )
        }

    t.allInputFields match {
      case Nil    =>
        failValidation(
          s"$inputObjectContext does not have fields",
          "An Input Object type must define one or more input fields"
        )
      case fields => ZPure.when(t._isOneOfInput)(validateOneOfFields(fields)) *> validateFields(fields)
    }
  }

  private[caliban] def validateInputValue(
    inputValue: __InputValue,
    errorContext: => String
  ): EReader[Any, ValidationError, Unit] = {
    lazy val fieldContext = s"InputValue '${inputValue.name}' of $errorContext"
    for {
      _ <- ValueValidator.validateDefaultValue(inputValue, fieldContext)
      _ <- checkName(inputValue.name, fieldContext)
      _ <- onlyInputType(inputValue._type, fieldContext)
    } yield ()
  }

  private[caliban] def validateInterface(t: __Type): EReader[Any, ValidationError, Unit] = {
    lazy val interfaceContext = s"Interface '${t.name.getOrElse("")}'"

    t.allFields match {
      case Nil    =>
        failValidation(
          s"$interfaceContext does not have fields",
          "An Interface type must define one or more fields"
        )
      case fields => validateFields(fields, interfaceContext)
    }
  }

  def validateObject(obj: __Type): EReader[Any, ValidationError, Unit] = {
    lazy val objectContext = s"Object '${obj.name.getOrElse("")}'"

    def validateInterfaceFields(obj: __Type) = {
      def fieldNames(t: __Type) = t.allFieldsMap.keySet

      val supertype = obj.interfaces().toList.flatten

      def checkForMissingFields(): EReader[Any, ValidationError, Unit] = {
        val objectFieldNames    = fieldNames(obj)
        val interfaceFieldNames = supertype.map(fieldNames).toSet.flatten
        val isMissingFields     = objectFieldNames.union(interfaceFieldNames) != objectFieldNames

        failWhen(interfaceFieldNames.nonEmpty && isMissingFields)(
          {
            val missingFields = interfaceFieldNames.diff(objectFieldNames).toList.sorted
            s"$objectContext is missing field(s): ${missingFields.mkString(", ")}"
          },
          "An Object type must include a field of the same name for every field defined in an interface"
        )
      }

      def checkForInvalidSubtypeFields(): EReader[Any, ValidationError, Unit] = {
        val objectFields    = obj.allFields
        val supertypeFields = supertype.flatMap(_.allFields)

        def isNonNullableSubtype(supertypeFieldType: __Type, objectFieldType: __Type) = {
          import __TypeKind._
          objectFieldType.kind match {
            case NON_NULL => objectFieldType.ofType.exists(Types.same(supertypeFieldType, _))
            case _        => false
          }
        }

        def isValidSubtype(supertypeFieldType: __Type, objectFieldType: __Type) = {
          val supertypePossibleTypes = supertypeFieldType.possibleTypes.toList.flatten

          Types.same(supertypeFieldType, objectFieldType) ||
          supertypePossibleTypes.exists(Types.same(_, objectFieldType)) ||
          isNonNullableSubtype(supertypeFieldType, objectFieldType)
        }

        validateAll(objectFields) { objField =>
          lazy val fieldContext = s"Field '${objField.name}'"

          supertypeFields.find(_.name == objField.name) match {
            case None             => zunit
            case Some(superField) =>
              val superArgs = superField.allArgs.map(arg => (arg.name, arg)).toMap
              val extraArgs = objField.allArgs.filter { arg =>
                superArgs.get(arg.name).fold(true)(superArg => !Types.same(arg._type, superArg._type))
              }

              def fieldTypeIsValid = isValidSubtype(superField._type, objField._type)

              def listItemTypeIsValid =
                isListField(superField) && isListField(objField) && (for {
                  superListItemType <- superField._type.ofType
                  objListItemType   <- objField._type.ofType
                } yield isValidSubtype(superListItemType, objListItemType)).getOrElse(false)

              def extraArgsAreValid = !extraArgs.exists(_._type.kind == __TypeKind.NON_NULL)

              (fieldTypeIsValid, isListField(superField)) match {
                case (_, true) if !listItemTypeIsValid =>
                  failValidation(
                    s"$fieldContext in $objectContext is an invalid list item subtype",
                    "An object list item field type must be equal to or a possible" +
                      " type of the interface list item field type."
                  )
                case (false, false)                    =>
                  failValidation(
                    s"$fieldContext in $objectContext is an invalid subtype",
                    "An object field type must be equal to or a possible type of the interface field type."
                  )
                case _ if !extraArgsAreValid           =>
                  val argNames = extraArgs.filter(_._type.kind == __TypeKind.NON_NULL).map(_.name).mkString(", ")
                  failValidation(
                    s"$fieldContext with extra non-nullable arg(s) '$argNames' in $objectContext is invalid",
                    "Any additional field arguments must not be of a non-nullable type."
                  )
                case _                                 => zunit
              }
          }
        }
      }

      for {
        _ <- checkForMissingFields()
        _ <- checkForInvalidSubtypeFields()
      } yield ()
    }

    obj.allFields match {
      case Nil    =>
        failValidation(
          s"$objectContext does not have fields",
          "An Object type must define one or more fields"
        )
      case fields => validateFields(fields, objectContext) *> validateInterfaceFields(obj)
    }
  }

  private def isListField(field: __Field) =
    field._type.kind == __TypeKind.LIST

  private[caliban] def onlyInputType(`type`: __Type, errorContext: => String): EReader[Any, ValidationError, Unit] = {
    // https://spec.graphql.org/June2018/#IsInputType()
    def isInputType(t: __Type): Either[__Type, Unit] = {
      import __TypeKind._
      t.kind match {
        case LIST | NON_NULL              => t.ofType.fold[Either[__Type, Unit]](Left(t))(isInputType)
        case SCALAR | ENUM | INPUT_OBJECT => Right(())
        case _                            => Left(t)
      }
    }

    isInputType(`type`) match {
      case Left(errorType) =>
        failValidation(
          s"${errorType.name.getOrElse("")} of $errorContext is of kind ${errorType.kind}, must be an InputType",
          """The input field must accept a type where IsInputType(type) returns true, https://spec.graphql.org/June2018/#IsInputType()"""
        )
      case Right(_)        => zunit
    }
  }

  private[caliban] def validateFields(fields: List[__Field], context: => String): EReader[Any, ValidationError, Unit] =
    noDuplicateFieldName(fields, context) <*
      validateAll(fields) { field =>
        lazy val fieldContext = s"Field '${field.name}' of $context"
        for {
          _ <- checkName(field.name, fieldContext)
          _ <- onlyOutputType(field._type, fieldContext)
          _ <- validateAll(field.allArgs)(validateInputValue(_, fieldContext))
        } yield ()
      }

  private[caliban] def noDuplicateFieldName(fields: List[__Field], errorContext: => String) = {
    val messageBuilder = (f: __Field) => s"$errorContext has repeated fields: ${f.name}"
    def explanatory    =
      "The field must have a unique name within that Interface type; no two fields may share the same name"
    noDuplicateName[__Field](fields, _.name, messageBuilder, explanatory)
  }

  private[caliban] def onlyOutputType(`type`: __Type, errorContext: => String): EReader[Any, ValidationError, Unit] = {
    // https://spec.graphql.org/June2018/#IsOutputType()
    def isOutputType(t: __Type): Either[__Type, Unit] = {
      import __TypeKind._
      t.kind match {
        case LIST | NON_NULL                            => t.ofType.fold[Either[__Type, Unit]](Left(t))(isOutputType)
        case SCALAR | OBJECT | INTERFACE | UNION | ENUM => Right(())
        case _                                          => Left(t)
      }
    }

    isOutputType(`type`) match {
      case Left(errorType) =>
        failValidation(
          s"${errorType.name.getOrElse("")} of $errorContext is of kind ${errorType.kind}, must be an OutputType",
          """The input field must accept a type where IsOutputType(type) returns true, https://spec.graphql.org/June2018/#IsInputType()"""
        )
      case Right(_)        => zunit
    }
  }

  private[caliban] def noDuplicateName[T](
    listOfNamed: List[T],
    nameExtractor: T => String,
    messageBuilder: T => String,
    explanatoryText: => String
  ): EReader[Any, ValidationError, Unit] =
    listOfNamed
      .groupBy(nameExtractor(_))
      .collectFirst { case (_, f :: _ :: _) => f }
      .fold[EReader[Any, ValidationError, Unit]](zunit)(duplicate =>
        failValidation(messageBuilder(duplicate), explanatoryText)
      )

  private[caliban] def checkName(name: String, fieldContext: => String): EReader[Any, ValidationError, Unit] =
    ZPure
      .fromEither(Parser.parseName(name))
      .mapError(e =>
        ValidationError(
          s"$fieldContext is not a valid name.",
          s"Name does not conform to the GraphQL spec for names: ${e.msg}"
        )
      ) *> doesNotStartWithUnderscore(name, fieldContext)

  private[caliban] def doesNotStartWithUnderscore(
    name: String,
    errorContext: => String
  ): EReader[Any, ValidationError, Unit] =
    failWhen(name.startsWith("__"))(
      s"$errorContext can't start with '__'",
      """Names can not begin with the characters "__" (two underscores)"""
    )

  private[caliban] def validateRootQuery[R](
    schema: RootSchemaBuilder[R]
  ): EReader[Any, ValidationError, RootSchema[R]] =
    schema.query match {
      case None        =>
        failValidation(
          "The query root operation is missing.",
          "The query root operation type must be provided and must be an Object type."
        )
      case Some(query) =>
        if (query.opType.kind == __TypeKind.OBJECT)
          ZPure.succeed(RootSchema(query, schema.mutation, schema.subscription))
        else
          failValidation(
            "The query root operation is not an object type.",
            "The query root operation type must be provided and must be an Object type."
          )
    }

  private[caliban] def validateRootMutation[R](schema: RootSchemaBuilder[R]): EReader[Any, ValidationError, Unit] =
    schema.mutation match {
      case Some(mutation) if mutation.opType.kind != __TypeKind.OBJECT =>
        failValidation(
          "The mutation root operation is not an object type.",
          "The mutation root operation type is optional; if it is not provided, the service does not support mutations. If it is provided, it must be an Object type."
        )
      case _                                                           => zunit
    }

  private[caliban] def validateRootSubscription[R](schema: RootSchemaBuilder[R]): EReader[Any, ValidationError, Unit] =
    schema.subscription match {
      case Some(subscription) if subscription.opType.kind != __TypeKind.OBJECT =>
        failValidation(
          "The mutation root subscription is not an object type.",
          "The mutation root subscription type is optional; if it is not provided, the service does not support subscriptions. If it is provided, it must be an Object type."
        )
      case _                                                                   => zunit
    }

  private[caliban] def validateClashingTypes(types: List[__Type]): EReader[Any, ValidationError, Unit] = {
    val check = types.groupBy(_.name).collectFirst { case (Some(name), v) if v.size > 1 => (name, v) }
    check match {
      case None                 => zunit
      case Some((name, values)) =>
        failValidation(
          s"Type '$name' is defined multiple times (${values
            .sortBy(v => v.origin.getOrElse(""))
            .map(v => s"${v.kind}${v.origin.fold("")(a => s" in $a")}")
            .mkString(", ")}).",
          "Each type must be defined only once."
        )
    }
  }

  private def validateDirectives(types: List[__Type]): EReader[Any, ValidationError, Unit] = {

    def validateArguments(
      args: Map[String, InputValue],
      errorContext: => String
    ): EReader[Any, ValidationError, Unit] = {
      val argumentErrorContextBuilder = (name: String) => s"Argument '$name' of $errorContext"
      validateAll(args.keys)(argName => checkName(argName, argumentErrorContextBuilder(argName)))
    }

    def validateDirective(directive: Directive, errorContext: => String) = {
      lazy val directiveErrorContext = s"Directive '${directive.name}' of $errorContext"

      checkName(directive.name, directiveErrorContext) *>
        validateArguments(directive.arguments, directiveErrorContext)
    }

    def validateDirectives(
      directives: Option[List[Directive]],
      errorContext: => String
    ): EReader[Any, ValidationError, Unit] =
      validateAll(directives.getOrElse(List.empty))(validateDirective(_, errorContext))

    def validateInputValueDirectives(
      inputValues: List[__InputValue],
      errorContext: => String
    ): EReader[Any, ValidationError, Unit] = {
      val inputValueErrorContextBuilder = (name: String) => s"InputValue '$name' of $errorContext"
      validateAll(inputValues)(iv => validateDirectives(iv.directives, inputValueErrorContextBuilder(iv.name)))
    }

    def validateFieldDirectives(
      field: __Field,
      errorContext: => String
    ): EReader[Any, ValidationError, Unit] = {
      lazy val fieldErrorContext = s"Field '${field.name}' of $errorContext"
      validateDirectives(field.directives, fieldErrorContext) *>
        validateInputValueDirectives(field.allArgs, fieldErrorContext)
    }

    validateAll(types) { t =>
      lazy val typeErrorContext = s"Type '${t.name.getOrElse("")}'"
      for {
        _ <- validateDirectives(t.directives, typeErrorContext)
        _ <- validateInputValueDirectives(t.allInputFields, typeErrorContext)
        _ <- validateAll(t.allFields)(validateFieldDirectives(_, typeErrorContext))
      } yield ()
    }
  }

  /**
   * Wrapper around `ZPure.foreachDiscard` optimized for cases where the input is empty or has only one element.
   */
  private def validateAll[R, A](
    in: Iterable[A]
  )(f: A => EReader[R, ValidationError, Unit]): EReader[R, ValidationError, Unit] =
    in.sizeCompare(1) match {
      case -1 => zunit
      case 0  => f(in.head)
      case _  => ZPure.foreachDiscard(in)(f)
    }

  private def validateAllNonEmpty[A](
    in: Iterable[A]
  )(f: A => EReader[Any, ValidationError, Unit]): OptionalValidation =
    in.sizeCompare(1) match {
      case -1 => None
      case 0  => Some(f(in.head))
      case _  => Some(ZPure.foreachDiscard(in)(f))
    }

  private def failWhen(
    condition: Boolean
  )(msg: => String, explanatoryText: => String): EReader[Any, ValidationError, Unit] =
    if (condition) failValidation(msg, explanatoryText) else zunit

  private implicit class EnrichedListBufferOps[A](private val lb: ListBuffer[A]) extends AnyVal {
    // This method doesn't exist in Scala 2.12 so we just use `.map` for it instead
    def addOne(elem: A): ListBuffer[A]            = lb += elem
    def addAll(elems: Iterable[A]): ListBuffer[A] = lb ++= elems
  }
}<|MERGE_RESOLUTION|>--- conflicted
+++ resolved
@@ -86,11 +86,6 @@
 
   def failValidation(msg: String, explanatoryText: String): EReader[Any, ValidationError, Nothing] =
     ZPure.fail(ValidationError(msg, explanatoryText))
-
-  private def failValidationWhen(
-    cond: Boolean
-  )(msg: => String, explanatoryText: => String): EReader[Any, ValidationError, Unit] =
-    if (cond) failValidation(msg, explanatoryText) else ZPure.unit
 
   /**
    * Prepare the request for execution.
@@ -379,46 +374,39 @@
               s"Variable '$name' is defined more than once.",
               "If any operation defines more than one variable with the same name, it is ambiguous and invalid. It is invalid even if the type of the duplicate variable is the same."
             )
-<<<<<<< HEAD
-          )
-        } *> validateAll(op.variableDefinitions) { v =>
-          val t = context.rootType.types.get(Type.innerType(v.variableType))
-          ZPure.whenCase(t.map(_.kind)) {
-            case Some(__TypeKind.OBJECT) | Some(__TypeKind.UNION) | Some(__TypeKind.INTERFACE) =>
-              failValidation(
-                s"Type of variable '${v.name}' is not a valid input type.",
-                "Variables can only be input types. Objects, unions, and interfaces cannot be used as inputs."
-              )
-          } *>
-            ZPure.when(t.flatMap(_.isOneOf).getOrElse(false)) {
-              failValidationWhen(v.variableType.nullable)(
-                s"Variable '${v.name}' cannot be nullable.",
-                "Variables used for OneOf Input Object fields must be non-nullable."
-              ) *>
-                validateOneOfInputValue(
-                  context.variables.getOrElse(v.name, NullValue),
-                  s"Variable '${v.name}'"
-                )
-            }
-        } *> {
-          val variableUsages = collectVariablesUsed(context, op.selectionSet)
-          validateAll(variableUsages)(v =>
-            ZPure.when(!op.variableDefinitions.exists(_.name == v))(
-              failValidation(
-=======
           } *> validateAll(op.variableDefinitions) { v =>
-            val t = Type.innerType(v.variableType)
-            failWhen(context.rootType.types.get(t).map(_.kind).exists {
+            val t = context.rootType.types.get(Type.innerType(v.variableType))
+
+            val v1 = failWhen(t.map(_.kind).exists {
               case __TypeKind.OBJECT | __TypeKind.UNION | __TypeKind.INTERFACE => true
               case _                                                           => false
             })(
               s"Type of variable '${v.name}' is not a valid input type.",
               "Variables can only be input types. Objects, unions, and interfaces cannot be used as inputs."
             )
+
+            val v2 =
+              if (
+                t match {
+                  case Some(t0) => t0._isOneOfInput
+                  case _        => false
+                }
+              )
+                Some(
+                  failWhen(v.variableType.nullable)(
+                    s"Variable '${v.name}' cannot be nullable.",
+                    "Variables used for OneOf Input Object fields must be non-nullable."
+                  ) *> validateOneOfInputValue(
+                    context.variables.getOrElse(v.name, NullValue),
+                    s"Variable '${v.name}'"
+                  )
+                )
+              else None
+
+            v2.fold(v1)(v1 *> _)
           } *> {
             validateAll(variableUsages)(v =>
               failWhen(!op.variableDefinitions.exists(_.name == v))(
->>>>>>> ac0a8f41
                 s"Variable '$v' is not defined.",
                 "Variables are scoped on a per‐operation basis. That means that any variable used within the context of an operation must be defined at the top level of that operation"
               )
@@ -591,47 +579,47 @@
     f: __Field,
     currentType: __Type,
     context: Context
-<<<<<<< HEAD
-  ): EReader[Any, ValidationError, Unit] =
-    validateAll(f.allArgs.filter(_._type.kind == __TypeKind.NON_NULL)) { arg =>
-      val fieldArgs = field.arguments.get(arg.name)
-      ZPure.when(arg._type.innerType._isOneOfInput) {
-        validateOneOfInputValue(
-          fieldArgs.getOrElse(NullValue),
-          s"Argument '${arg.name}' on field '${field.name}'"
-        )
-      } *> ZPure.whenCase((arg.defaultValue, fieldArgs)) {
-=======
   ): OptionalValidation = {
     val fieldArgs        = f.allArgs
     val fieldArgsNonNull = fieldArgs.filter(_._type.kind == __TypeKind.NON_NULL)
     val providedArgs     = field.arguments
 
-    val v1 = validateAllNonEmpty(fieldArgsNonNull)(arg =>
-      (arg.defaultValue, field.arguments.get(arg.name)) match {
->>>>>>> ac0a8f41
+    val v1 = validateAllNonEmpty(fieldArgsNonNull.flatMap { arg =>
+      val arg0 = field.arguments.get(arg.name)
+      val opt1 = (arg.defaultValue, arg0) match {
         case (None, None) | (None, Some(NullValue)) =>
-          failValidation(
-            s"Required argument '${arg.name}' is null or missing on field '${field.name}' of type '${currentType.name
-              .getOrElse("")}'.",
-            "Arguments can be required. An argument is required if the argument type is non‐null and does not have a default value. Otherwise, the argument is optional."
+          Some(
+            failValidation(
+              s"Required argument '${arg.name}' is null or missing on field '${field.name}' of type '${currentType.name
+                .getOrElse("")}'.",
+              "Arguments can be required. An argument is required if the argument type is non‐null and does not have a default value. Otherwise, the argument is optional."
+            )
           )
         case (Some(_), Some(NullValue))             =>
-          failValidation(
-            s"Required argument '${arg.name}' is null on '${field.name}' of type '${currentType.name
-              .getOrElse("")}'.",
-            "Arguments can be required. An argument is required if the argument type is non‐null and does not have a default value. Otherwise, the argument is optional."
-          )
-        case _                                      => zunit
-      }
-<<<<<<< HEAD
-    } *> validateAll(field.arguments) { case (arg, argValue) =>
-      f.allArgs.find(_.name == arg) match {
-=======
-    )
+          Some(
+            failValidation(
+              s"Required argument '${arg.name}' is null on '${field.name}' of type '${currentType.name
+                .getOrElse("")}'.",
+              "Arguments can be required. An argument is required if the argument type is non‐null and does not have a default value. Otherwise, the argument is optional."
+            )
+          )
+        case _                                      => None
+      }
+      val opt2 =
+        if (arg._type.innerType._isOneOfInput)
+          Some(
+            validateOneOfInputValue(
+              arg0.getOrElse(NullValue),
+              s"Argument '${arg.name}' on field '${field.name}'"
+            )
+          )
+        else None
+
+      combineOptionalValidations(opt1, opt2)
+    })(identity)
+
     val v2 = validateAllNonEmpty(providedArgs) { case (arg, argValue) =>
       fieldArgs.find(_.name == arg) match {
->>>>>>> ac0a8f41
         case Some(inputValue) =>
           validateInputValues(
             inputValue,
@@ -960,12 +948,12 @@
 
     def validateOneOfFields(fields: List[__InputValue]): EReader[Any, ValidationError, Unit] =
       noDuplicatedOneOfOrigin(fields) *>
-        ZPure.foreachDiscard(fields) { f =>
-          failValidationWhen(f.defaultValue.isDefined)(
+        validateAll(fields) { f =>
+          failWhen(f.defaultValue.isDefined)(
             s"$inputObjectContext argument has a default value",
             "Fields of OneOf input objects cannot have default values"
           ) *>
-            failValidationWhen(!f._type.isNullable)(
+            failWhen(!f._type.isNullable)(
               s"$inputObjectContext argument is not nullable",
               "All of OneOf input fields must be declared as nullable in the schema according to the spec"
             )
