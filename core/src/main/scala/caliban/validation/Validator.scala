--- conflicted
+++ resolved
@@ -588,11 +588,10 @@
       val arg0 = field.arguments.get(arg.name)
       val opt1 = (arg.defaultValue, arg0) match {
         case (None, None) | (None, Some(NullValue)) =>
-<<<<<<< HEAD
           Some(
             failValidation(
               s"Required argument '${arg.name}' is null or missing on field '${field.name}' of type '${currentType.name
-                .getOrElse("")}'.",
+                  .getOrElse("")}'.",
               "Arguments can be required. An argument is required if the argument type is non‐null and does not have a default value. Otherwise, the argument is optional."
             )
           )
@@ -600,21 +599,9 @@
           Some(
             failValidation(
               s"Required argument '${arg.name}' is null on '${field.name}' of type '${currentType.name
-                .getOrElse("")}'.",
+                  .getOrElse("")}'.",
               "Arguments can be required. An argument is required if the argument type is non‐null and does not have a default value. Otherwise, the argument is optional."
             )
-=======
-          failValidation(
-            s"Required argument '${arg.name}' is null or missing on field '${field.name}' of type '${currentType.name
-                .getOrElse("")}'.",
-            "Arguments can be required. An argument is required if the argument type is non‐null and does not have a default value. Otherwise, the argument is optional."
-          )
-        case (Some(_), Some(NullValue))             =>
-          failValidation(
-            s"Required argument '${arg.name}' is null on '${field.name}' of type '${currentType.name
-                .getOrElse("")}'.",
-            "Arguments can be required. An argument is required if the argument type is non‐null and does not have a default value. Otherwise, the argument is optional."
->>>>>>> c849e0e4
           )
         case _                                      => None
       }
