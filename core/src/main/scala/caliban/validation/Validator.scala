package caliban.validation

import caliban.CalibanError.ValidationError
import caliban.InputValue.VariableValue
import caliban.Value.NullValue
import caliban.execution.{ ExecutionRequest, Field => F }
import caliban.introspection.Introspector
import caliban.introspection.adt._
import caliban.introspection.adt.__TypeKind._
import caliban.parsing.SourceMapper
import caliban.parsing.adt.Definition.ExecutableDefinition.{ FragmentDefinition, OperationDefinition }
import caliban.parsing.adt.Definition.TypeSystemDefinition.DirectiveDefinition
import caliban.parsing.adt.Definition.{ TypeSystemDefinition, TypeSystemExtension }
import caliban.parsing.adt.OperationType._
import caliban.parsing.adt.Selection.{ Field, FragmentSpread, InlineFragment }
import caliban.parsing.adt.Type.NamedType
import caliban.parsing.adt._
import caliban.parsing.Parser
import caliban.rendering.DocumentRenderer
import caliban.schema._
import caliban.validation.Utils.isObjectType
import caliban.{ Configurator, InputValue, Value }
import zio.{ IO, ZIO }
import zio.prelude._
import zio.prelude.fx.ZPure

import scala.annotation.tailrec
import scala.collection.mutable

object Validator {

  /**
   * A QueryValidation is a pure program that can access a Context, fail with a ValidationError or succeed with Unit.
   */
  type QueryValidation = EReader[Context, ValidationError, Unit]

  lazy val AllValidations: List[QueryValidation] =
    List(
      validateFragmentSpreads,
      validateOperationNameUniqueness,
      validateLoneAnonymousOperation,
      validateDirectives,
      validateVariables,
      validateSubscriptionOperation,
      validateDocumentFields
    )

  /**
   * Verifies that the given document is valid for this type. Fails with a [[caliban.CalibanError.ValidationError]] otherwise.
   */
  def validate(document: Document, rootType: RootType): IO[ValidationError, Unit] =
    Configurator.configuration.map(_.validations).flatMap(check(document, rootType, Map.empty, _).unit.toZIO)

  /**
   * Verifies that the given schema is valid. Fails with a [[caliban.CalibanError.ValidationError]] otherwise.
   */
  def validateSchema[R](schema: RootSchemaBuilder[R]): IO[ValidationError, RootSchema[R]] = {
    val schemaValidation = validateSchemaEither(schema)
    ZIO.fromEither(schemaValidation)
  }

  def validateSchemaEither[R](schema: RootSchemaBuilder[R]): Either[ValidationError, RootSchema[R]] = {
    val types = schema.types
    ZPure.foreachDiscard(types.sorted)(validateType) *>
      validateClashingTypes(types) *>
      validateDirectives(types) *>
      validateRootMutation(schema) *>
      validateRootSubscription(schema) *>
      validateRootQuery(schema)
  }.runEither

  private[caliban] def validateType(t: __Type): EReader[Any, ValidationError, Unit] =
    ZPure.forEach(t.name)(name => checkName(name, s"Type '$name'")) *>
      (t.kind match {
        case __TypeKind.ENUM         => validateEnum(t)
        case __TypeKind.UNION        => validateUnion(t)
        case __TypeKind.INTERFACE    => validateInterface(t)
        case __TypeKind.INPUT_OBJECT => validateInputObject(t)
        case __TypeKind.OBJECT       => validateObject(t)
        case _                       => ZPure.unit
      })

  def failValidation(msg: String, explanatoryText: String): EReader[Any, ValidationError, Nothing] =
    ZPure.fail(ValidationError(msg, explanatoryText))

  private def failValidationWhen(
    cond: Boolean
  )(msg: => String, explanatoryText: => String): EReader[Any, ValidationError, Unit] =
    if (cond) failValidation(msg, explanatoryText) else ZPure.unit

  /**
   * Prepare the request for execution.
   * Fails with a [[caliban.CalibanError.ValidationError]] otherwise.
   */
  def prepare[R](
    document: Document,
    rootType: RootType,
    rootSchema: RootSchema[R],
    operationName: Option[String],
    variables: Map[String, InputValue],
    skipValidation: Boolean,
    validations: List[QueryValidation]
  ): IO[ValidationError, ExecutionRequest] = {
    val fragments: EReader[Any, ValidationError, Map[String, FragmentDefinition]] = if (skipValidation) {
      ZPure.succeed[Unit, Map[String, FragmentDefinition]](
        collectDefinitions(document)._2
          .foldLeft(List.empty[(String, FragmentDefinition)]) { case (l, f) => (f.name, f) :: l }
          .toMap
      )
    } else check(document, rootType, variables, validations)

    fragments.flatMap { fragments =>
      val operation = operationName match {
        case Some(name) =>
          document.definitions.collectFirst { case op: OperationDefinition if op.name.contains(name) => op }
            .toRight(s"Unknown operation $name.")
        case None       =>
          document.definitions.collect { case op: OperationDefinition => op } match {
            case head :: Nil => Right(head)
            case _           => Left("Operation name is required.")
          }
      }

      operation match {
        case Left(error) => failValidation(error, "")
        case Right(op)   =>
          (op.operationType match {
            case Query        => ZPure.succeed[Unit, Operation[R]](rootSchema.query)
            case Mutation     =>
              rootSchema.mutation match {
                case Some(m) => ZPure.succeed[Unit, Operation[R]](m)
                case None    => failValidation("Mutations are not supported on this schema", "")
              }
            case Subscription =>
              rootSchema.subscription match {
                case Some(m) => ZPure.succeed[Unit, Operation[R]](m)
                case None    => failValidation("Subscriptions are not supported on this schema", "")
              }
          }).map(operation =>
            ExecutionRequest(
              F(
                op.selectionSet,
                fragments,
                variables,
                op.variableDefinitions,
                operation.opType,
                document.sourceMapper,
                op.directives,
                rootType
              ),
              op.operationType,
              operationName
            )
          )
      }
    }
  }.toZIO

  private def check(
    document: Document,
    rootType: RootType,
    variables: Map[String, InputValue],
    validations: List[QueryValidation]
  ): EReader[Any, ValidationError, Map[String, FragmentDefinition]] = {
    val (operations, fragments, _, _) = collectDefinitions(document)
    validateFragments(fragments).flatMap { fragmentMap =>
      val selectionSets = collectSelectionSets(operations.flatMap(_.selectionSet) ++ fragments.flatMap(_.selectionSet))
      val context       = Context(document, rootType, operations, fragmentMap, selectionSets, variables)
      ZPure.foreachDiscard(validations)(identity).provideService(context) as fragmentMap
    }
  }

  private def collectDefinitions(
    document: Document
  ): (List[OperationDefinition], List[FragmentDefinition], List[TypeSystemDefinition], List[TypeSystemExtension]) =
    document.definitions.foldLeft(
      (
        List.empty[OperationDefinition],
        List.empty[FragmentDefinition],
        List.empty[TypeSystemDefinition],
        List.empty[TypeSystemExtension]
      )
    ) {
      case ((operations, fragments, types, extensions), o: OperationDefinition)  =>
        (o :: operations, fragments, types, extensions)
      case ((operations, fragments, types, extensions), f: FragmentDefinition)   =>
        (operations, f :: fragments, types, extensions)
      case ((operations, fragments, types, extensions), t: TypeSystemDefinition) =>
        (operations, fragments, t :: types, extensions)
      case ((operations, fragments, types, extensions), e: TypeSystemExtension)  =>
        (operations, fragments, types, e :: extensions)
    }

  private def collectVariablesUsed(context: Context, selectionSet: List[Selection]): Set[String] = {
    def collectValues(
      builder: mutable.Builder[InputValue, List[InputValue]],
      selectionSet: List[Selection]
    ): mutable.Builder[InputValue, List[InputValue]] = {
      // ugly mutable code but it's worth it for the speed ;)
      def add(list: Iterable[InputValue]) = if (list.nonEmpty) builder ++= list

      selectionSet.foreach {
        case FragmentSpread(name, directives)                    =>
          directives.foreach(d => add(d.arguments.values))
          context.fragments
            .get(name)
            .foreach { f =>
              f.directives.foreach(d => add(d.arguments.values))
              collectValues(builder, f.selectionSet)
            }
        case Field(_, _, arguments, directives, selectionSet, _) =>
          add(arguments.values)
          directives.foreach(d => add(d.arguments.values))
          collectValues(builder, selectionSet)
        case InlineFragment(_, directives, selectionSet)         =>
          directives.foreach(d => add(d.arguments.values))
          collectValues(builder, selectionSet)
      }
      builder
    }

    def collectVariableValues(
      builder: mutable.Builder[String, Set[String]],
      values: List[InputValue]
    ): mutable.Builder[String, Set[String]] = {
      values.foreach {
        case InputValue.ListValue(values)   => collectVariableValues(builder, values)
        case InputValue.ObjectValue(fields) => collectVariableValues(builder, fields.values.toList)
        case v: VariableValue               => builder += v.name
        case _                              => ()
      }
      builder
    }

    val allValues = collectValues(List.newBuilder, selectionSet).result()
    collectVariableValues(Set.newBuilder, allValues).result()
  }

  private def collectSelectionSets(selectionSet: List[Selection]): List[Selection] = {
    val sets                                      = List.newBuilder[Selection]
    def loop(selectionSet: List[Selection]): Unit = {
      if (selectionSet.nonEmpty) sets ++= selectionSet
      selectionSet.foreach {
        case f: Field          => loop(f.selectionSet)
        case f: InlineFragment => loop(f.selectionSet)
        case _: FragmentSpread => ()
      }
    }
    loop(selectionSet)
    sets.result()
  }

  private def collectAllDirectives(
    context: Context
  ): EReader[Any, ValidationError, List[(Directive, __DirectiveLocation)]] =
    for {
      directiveDefinitions <- ZPure.succeed(context.document.directiveDefinitions.groupBy(_.name))
      opDirectives         <- ZPure.foreach(context.operations)(op =>
                                checkDirectivesUniqueness(op.directives, directiveDefinitions).as(op.operationType match {
                                  case OperationType.Query        => op.directives.map((_, __DirectiveLocation.QUERY))
                                  case OperationType.Mutation     => op.directives.map((_, __DirectiveLocation.MUTATION))
                                  case OperationType.Subscription =>
                                    op.directives.map((_, __DirectiveLocation.SUBSCRIPTION))
                                })
                              )
      fragmentDirectives   <- ZPure.foreach(context.fragments.values)(fragment =>
                                checkDirectivesUniqueness(fragment.directives, directiveDefinitions)
                                  .as(fragment.directives.map((_, __DirectiveLocation.FRAGMENT_DEFINITION)))
                              )
      selectionDirectives  <- collectDirectives(context.selectionSets, directiveDefinitions)
    } yield opDirectives.flatten ++ fragmentDirectives.flatten ++ selectionDirectives

  private def collectDirectives(
    selectionSet: List[Selection],
    directiveDefinitions: Map[String, List[DirectiveDefinition]]
  ): EReader[Any, ValidationError, List[(Directive, __DirectiveLocation)]] = {
    val builder = List.newBuilder[List[(Directive, __DirectiveLocation)]]

    def loop(selectionSet: List[Selection]): Unit =
      selectionSet.foreach {
        case FragmentSpread(_, directives)               =>
          if (directives.nonEmpty)
            builder += directives.map((_, __DirectiveLocation.FRAGMENT_SPREAD))
        case Field(_, _, _, directives, selectionSet, _) =>
          if (directives.nonEmpty)
            builder += directives.map((_, __DirectiveLocation.FIELD))
          loop(selectionSet)
        case InlineFragment(_, directives, selectionSet) =>
          if (directives.nonEmpty)
            builder += directives.map((_, __DirectiveLocation.INLINE_FRAGMENT))
          loop(selectionSet)
      }
    loop(selectionSet)
    val directiveLists                            = builder.result()
    ZPure
      .foreachDiscard(directiveLists)(list => checkDirectivesUniqueness(list.map(_._1), directiveDefinitions))
      .as(directiveLists.flatten)
  }

  private def checkDirectivesUniqueness(
    directives: List[Directive],
    directiveDefinitions: Map[String, List[DirectiveDefinition]]
  ): EReader[Any, ValidationError, Unit] =
    directives
      .groupBy(_.name)
      .find { case (n, v) =>
        // only non-repeatable directives count against uniqueness
        // this .lengthCompare is a 2.12 compatible version of .lengthIs and can be replaced after 2.12 support is dropped
        // it's a minor optimization to short-circuit the length check on a List for the off-chance that list is long
        (v.lengthCompare(1) > 0) && !directiveDefinitions.get(n).exists(_.exists(_.isRepeatable))
      } match {
      case None            => ZPure.unit
      case Some((name, _)) =>
        failValidation(
          s"Directive '$name' is defined more than once.",
          "Directives are used to describe some metadata or behavioral change on the definition they apply to. When more than one directive of the same name is used, the expected metadata or behavior becomes ambiguous, therefore only one of each non-repeatable directive is allowed per location."
        )
    }

  lazy val validateDirectives: QueryValidation = ZPure.serviceWithPure { context =>
    for {
      directives <- collectAllDirectives(context)
      _          <- ZPure.foreachDiscard(directives) { case (d, location) =>
                      (context.rootType.additionalDirectives ::: Introspector.directives).find(_.name == d.name) match {
                        case None            =>
                          failValidation(
                            s"Directive '${d.name}' is not supported.",
                            "GraphQL servers define what directives they support. For each usage of a directive, the directive must be available on that server."
                          )
                        case Some(directive) =>
                          ZPure.foreachDiscard(d.arguments) { case (arg, argValue) =>
                            directive.allArgs.find(_.name == arg) match {
                              case None             =>
                                failValidation(
                                  s"Argument '$arg' is not defined on directive '${d.name}' ($location).",
                                  "Every argument provided to a field or directive must be defined in the set of possible arguments of that field or directive."
                                )
                              case Some(inputValue) =>
                                validateInputValues(
                                  inputValue,
                                  argValue,
                                  context,
                                  s"InputValue '${inputValue.name}' of Directive '${d.name}'"
                                )
                            }
                          } *>
                            ZPure.when(!directive.locations.contains(location))(
                              failValidation(
                                s"Directive '${d.name}' is used in invalid location '$location'.",
                                "GraphQL servers define what directives they support and where they support them. For each usage of a directive, the directive must be used in a location that the server has declared support for."
                              )
                            )
                      }
                    }
    } yield ()
  }

  lazy val validateVariables: QueryValidation =
    ZPure.serviceWithPure { context =>
      ZPure.foreachDiscard(context.operations)(op =>
        ZPure.foreachDiscard(op.variableDefinitions.groupBy(_.name)) { case (name, variables) =>
          ZPure.when(variables.length > 1)(
            failValidation(
              s"Variable '$name' is defined more than once.",
              "If any operation defines more than one variable with the same name, it is ambiguous and invalid. It is invalid even if the type of the duplicate variable is the same."
            )
          )
        } *> ZPure.foreachDiscard(op.variableDefinitions) { v =>
          val t = context.rootType.types.get(Type.innerType(v.variableType))
          ZPure.whenCase(t.map(_.kind)) {
            case Some(__TypeKind.OBJECT) | Some(__TypeKind.UNION) | Some(__TypeKind.INTERFACE) =>
              failValidation(
                s"Type of variable '${v.name}' is not a valid input type.",
                "Variables can only be input types. Objects, unions, and interfaces cannot be used as inputs."
              )
          } *>
            ZPure.when(t.flatMap(_.isOneOf).getOrElse(false)) {
              failValidationWhen(v.variableType.nullable)(
                s"Variable '${v.name}' cannot be nullable.",
                "Variables used for OneOf Input Object fields must be non-nullable."
              ) *>
                validateOneOfInputValue(
                  context.variables.getOrElse(v.name, NullValue),
                  s"Variable '${v.name}'"
                )
            }
        } *> {
          val variableUsages = collectVariablesUsed(context, op.selectionSet)
          ZPure.foreachDiscard(variableUsages)(v =>
            ZPure.when(!op.variableDefinitions.exists(_.name == v))(
              failValidation(
                s"Variable '$v' is not defined.",
                "Variables are scoped on a per‐operation basis. That means that any variable used within the context of an operation must be defined at the top level of that operation"
              )
            )
          ) *> ZPure.foreachDiscard(op.variableDefinitions)(v =>
            ZPure.when(!variableUsages.contains(v.name))(
              failValidation(
                s"Variable '${v.name}' is not used.",
                "All variables defined by an operation must be used in that operation or a fragment transitively included by that operation. Unused variables cause a validation error."
              )
            )
          )
        }
      )
    }

  private def collectFragmentSpreads(selectionSet: List[Selection]): List[FragmentSpread] =
    selectionSet.collect { case f: FragmentSpread => f }

  lazy val validateFragmentSpreads: QueryValidation =
    ZPure.serviceWithPure { context =>
      val spreads     = collectFragmentSpreads(context.selectionSets)
      val spreadNames = spreads.map(_.name).toSet
      ZPure.foreachDiscard(context.fragments.values)(f =>
        if (!spreadNames.contains(f.name))
          failValidation(
            s"Fragment '${f.name}' is not used in any spread.",
            "Defined fragments must be used within a document."
          )
        else
          ZPure.when(detectCycles(context, f))(
            failValidation(
              s"Fragment '${f.name}' forms a cycle.",
              "The graph of fragment spreads must not form any cycles including spreading itself. Otherwise an operation could infinitely spread or infinitely execute on cycles in the underlying data."
            )
          )
      )
    }

  private def detectCycles(context: Context, fragment: FragmentDefinition, visited: Set[String] = Set()): Boolean = {
    val selectionSets     = collectSelectionSets(fragment.selectionSet)
    val descendantSpreads = collectFragmentSpreads(selectionSets)
    descendantSpreads.exists(s =>
      visited.contains(s.name) ||
        context.fragments.get(s.name).fold(false)(f => detectCycles(context, f, visited + s.name))
    )
  }

  lazy val validateDocumentFields: QueryValidation = ZPure.serviceWithPure { context =>
    ZPure.foreachDiscard(context.document.definitions) {
      case OperationDefinition(opType, _, _, _, selectionSet) =>
        opType match {
          case OperationType.Query =>
            validateSelectionSet(context, selectionSet, context.rootType.queryType)

          case OperationType.Mutation     =>
            context.rootType.mutationType.fold[EReader[Any, ValidationError, Unit]](
              failValidation("Mutation operations are not supported on this schema.", "")
            )(validateSelectionSet(context, selectionSet, _))
          case OperationType.Subscription =>
            context.rootType.subscriptionType.fold[EReader[Any, ValidationError, Unit]](
              failValidation("Subscription operations are not supported on this schema.", "")
            )(validateSelectionSet(context, selectionSet, _))
        }
      case _: FragmentDefinition                              => ZPure.unit
      case _: TypeSystemDefinition                            => ZPure.unit
      case _: TypeSystemExtension                             => ZPure.unit
    }
  }

  private def validateSelectionSet(
    context: Context,
    selectionSet: List[Selection],
    currentType: __Type
  ): EReader[Any, ValidationError, Unit] =
    validateFields(context, selectionSet, currentType) *>
      FragmentValidator.findConflictsWithinSelectionSet(context, context.rootType.queryType, selectionSet)

  private def validateFields(
    context: Context,
    selectionSet: List[Selection],
    currentType: __Type
  ): EReader[Any, ValidationError, Unit] =
    ZPure.foreachDiscard(selectionSet) {
      case f: Field                                       => validateField(context, f, currentType)
      case FragmentSpread(name, _)                        =>
        context.fragments.get(name) match {
          case None           =>
            failValidation(
              s"Fragment spread '$name' is not defined.",
              "Named fragment spreads must refer to fragments defined within the document. It is a validation error if the target of a spread is not defined."
            )
          case Some(fragment) =>
            validateSpread(context, Some(name), currentType, Some(fragment.typeCondition), fragment.selectionSet)
        }
      case InlineFragment(typeCondition, _, selectionSet) =>
        validateSpread(context, None, currentType, typeCondition, selectionSet)
    } *> validateLeafFieldSelection(selectionSet, currentType)

  private def validateSpread(
    context: Context,
    name: Option[String],
    currentType: __Type,
    typeCondition: Option[NamedType],
    selectionSet: List[Selection]
  ): EReader[Any, ValidationError, Unit] =
    typeCondition.fold[Option[__Type]](Some(currentType))(t => context.rootType.types.get(t.name)) match {
      case Some(fragmentType) =>
        validateFragmentType(name, fragmentType) *> {
          val possibleTypes         = getPossibleTypeNames(currentType)
          val possibleFragmentTypes = getPossibleTypeNames(fragmentType)
          val applicableTypes       = possibleTypes intersect possibleFragmentTypes
          ZPure.when(applicableTypes.isEmpty)(
            failValidation(
              s"${name.fold("Inline fragment spread")(n => s"Fragment spread '$n'")} is not possible: possible types are '${possibleTypes
                .mkString(", ")}' and possible fragment types are '${possibleFragmentTypes.mkString(", ")}'.",
              "Fragments are declared on a type and will only apply when the runtime object type matches the type condition. They also are spread within the context of a parent type. A fragment spread is only valid if its type condition could ever apply within the parent type."
            )
          ) *> validateFields(context, selectionSet, fragmentType)
        }
      case None               =>
        lazy val typeConditionName = typeCondition.fold("?")(_.name)
        failValidation(
          s"${name.fold("Inline fragment spread")(n => s"Fragment spread '$n'")} targets an invalid type: '$typeConditionName'.",
          "Fragments must be specified on types that exist in the schema. This applies for both named and inline fragments. If they are not defined in the schema, the query does not validate."
        )
    }

  private def getPossibleTypeNames(t: __Type): Set[String] =
    t.kind match {
      case __TypeKind.OBJECT                       => t.name.fold(Set.empty[String])(Set(_))
      case __TypeKind.INTERFACE | __TypeKind.UNION => t.possibleTypes.fold(Set.empty[String])(_.flatMap(_.name).toSet)
      case _                                       => Set.empty
    }

  private def validateField(context: Context, field: Field, currentType: __Type): EReader[Any, ValidationError, Unit] =
    ZPure
      .when(field.name != "__typename") {
        ZPure
          .fromOption(currentType.allFieldsMap.get(field.name))
          .orElseFail(
            ValidationError(
              s"Field '${field.name}' does not exist on type '${DocumentRenderer.renderTypeName(currentType)}'.",
              "The target field of a field selection must be defined on the scoped type of the selection set. There are no limitations on alias names."
            )
          )
          .flatMap { f =>
            validateFields(context, field.selectionSet, f._type.innerType) *>
              validateArguments(field, f, currentType, context)
          }
      }
      .unit

  private def validateArguments(
    field: Field,
    f: __Field,
    currentType: __Type,
    context: Context
  ): EReader[Any, ValidationError, Unit] =
<<<<<<< HEAD
    ZPure.foreachDiscard(f.args.filter(_._type.kind == __TypeKind.NON_NULL)) { arg =>
      val fieldArgs = field.arguments.get(arg.name)
      ZPure.when(arg._type.innerType._isOneOfInput) {
        validateOneOfInputValue(
          fieldArgs.getOrElse(NullValue),
          s"Argument '${arg.name}' on field '${field.name}'"
        )
      } *> ZPure.whenCase((arg.defaultValue, fieldArgs)) {
=======
    ZPure.foreachDiscard(f.allArgs.filter(_._type.kind == __TypeKind.NON_NULL))(arg =>
      (arg.defaultValue, field.arguments.get(arg.name)) match {
>>>>>>> c7839b34
        case (None, None) | (None, Some(NullValue)) =>
          failValidation(
            s"Required argument '${arg.name}' is null or missing on field '${field.name}' of type '${currentType.name
              .getOrElse("")}'.",
            "Arguments can be required. An argument is required if the argument type is non‐null and does not have a default value. Otherwise, the argument is optional."
          )

        case (Some(_), Some(NullValue)) =>
          failValidation(
            s"Required argument '${arg.name}' is null on '${field.name}' of type '${currentType.name
              .getOrElse("")}'.",
            "Arguments can be required. An argument is required if the argument type is non‐null and does not have a default value. Otherwise, the argument is optional."
          )
      }
    } *>
      ZPure.foreachDiscard(field.arguments) { case (arg, argValue) =>
        f.allArgs.find(_.name == arg) match {
          case None             =>
            failValidation(
              s"Argument '$arg' is not defined on field '${field.name}' of type '${currentType.name.getOrElse("")}'.",
              "Every argument provided to a field or directive must be defined in the set of possible arguments of that field or directive."
            )
          case Some(inputValue) =>
            validateInputValues(
              inputValue,
              argValue,
              context,
              s"InputValue '${inputValue.name}' of Field '${field.name}'"
            )
        }
      }

  private[caliban] def validateInputValues(
    inputValue: __InputValue,
    argValue: InputValue,
    context: Context,
    errorContext: => String
  ): EReader[Any, ValidationError, Unit] = {
    val t           = inputValue._type
    val inputType   = if (t.kind == __TypeKind.NON_NULL) t.ofType.getOrElse(t) else t
    val inputFields = inputType.allInputFields

    argValue match {
      case InputValue.ObjectValue(fields) if inputType.kind == __TypeKind.INPUT_OBJECT =>
        ZPure.foreachDiscard(fields) { case (k, v) =>
          inputFields.find(_.name == k) match {
            case None        =>
              failValidation(
                s"Input field '$k' is not defined on type '${inputType.name.getOrElse("?")}'.",
                "Every input field provided in an input object value must be defined in the set of possible fields of that input object’s expected type."
              )
            case Some(value) =>
              validateInputValues(
                value,
                v,
                context,
                s"InputValue '${inputValue.name}' of Field '$k' of InputObject '${t.name.getOrElse("")}'"
              )
          }
        } *> ZPure.foreachDiscard(inputFields)(inputField =>
          ZPure.when(
            inputField.defaultValue.isEmpty &&
              inputField._type.kind == __TypeKind.NON_NULL &&
              fields.getOrElse(inputField.name, NullValue) == NullValue
          )(
            failValidation(
              s"Required field '${inputField.name}' on object '${inputType.name.getOrElse("?")}' was not provided.",
              "Input object fields may be required. Much like a field may have required arguments, an input object may have required fields. An input field is required if it has a non‐null type and does not have a default value. Otherwise, the input object field is optional."
            )
          )
        )
      case VariableValue(variableName)                                                 =>
        context.variableDefinitions.get(variableName) match {
          case Some(variableDefinition) => checkVariableUsageAllowed(variableDefinition, inputValue)
          case None                     =>
            failValidation(
              s"Variable '$variableName' is not defined.",
              "Variables are scoped on a per‐operation basis. That means that any variable used within the context of an operation must be defined at the top level of that operation"
            )
        }
      case _                                                                           => ZPure.unit[Unit]
    }
  } *> ValueValidator.validateInputTypes(inputValue, argValue, context, errorContext)

  private def validateOneOfInputValue(
    inputValue: InputValue,
    errorContext: => String
  ): EReader[Any, ValidationError, Unit] =
    ZPure
      .whenCase(inputValue match {
        case InputValue.ObjectValue(fields) if fields.size == 1 => fields.headOption.map(_._2)
        case vv: InputValue.VariableValue                       => Some(vv)
        case _                                                  => None
      }) { case None | Some(NullValue) =>
        failValidation(
          s"$errorContext is not a valid OneOf Input Object",
          "OneOf Input Object arguments must specify exactly one non-null key"
        )
      }
      .unit

  private def checkVariableUsageAllowed(
    variableDefinition: VariableDefinition,
    inputValue: __InputValue
  ): EReader[Any, ValidationError, Unit] = {
    val locationType = inputValue._type
    val variableType = variableDefinition.variableType
    if (!locationType.isNullable && !variableType.nonNull) {
      val hasNonNullVariableDefaultValue = variableDefinition.defaultValue.exists(_ != NullValue)
      val hasLocationDefaultValue        = inputValue.defaultValue.nonEmpty
      if (!hasNonNullVariableDefaultValue && !hasLocationDefaultValue)
        failValidation(
          s"Variable '${variableDefinition.name}' usage is not allowed because it is nullable and doesn't have a default value.",
          "Variable usages must be compatible with the arguments they are passed to."
        )
      else {
        val nullableLocationType = locationType.ofType.getOrElse(locationType)
        checkTypesCompatible(variableDefinition.name, variableType, nullableLocationType)
      }
    } else checkTypesCompatible(variableDefinition.name, variableType, locationType)
  }

  @tailrec
  private def checkTypesCompatible(
    variableName: String,
    variableType: Type,
    locationType: __Type
  ): EReader[Any, ValidationError, Unit] = {
    val explanation = "Variable usages must be compatible with the arguments they are passed to."
    if (!locationType.isNullable) {
      if (variableType.nullable)
        failValidation(
          s"Variable '$variableName' usage is not allowed because it is nullable but it shouldn't be.",
          explanation
        )
      else {
        val nullableLocationType = locationType.ofType.getOrElse(locationType)
        val nullableVariableType = variableType.toNullable
        checkTypesCompatible(variableName, nullableVariableType, nullableLocationType)
      }
    } else if (variableType.nonNull) {
      val nullableVariableType = variableType.toNullable
      checkTypesCompatible(variableName, nullableVariableType, locationType)
    } else if (locationType.kind == __TypeKind.LIST) {
      variableType match {
        case _: Type.NamedType        =>
          failValidation(
            s"Variable '$variableName' usage is not allowed because it is a not a list but it should be.",
            explanation
          )
        case Type.ListType(ofType, _) =>
          val itemLocationType = locationType.ofType.getOrElse(locationType)
          val itemVariableType = ofType
          checkTypesCompatible(variableName, itemVariableType, itemLocationType)
      }
    } else
      variableType match {
        case Type.ListType(_, _)     =>
          failValidation(
            s"Variable '$variableName' usage is not allowed because it is a list but it should not be.",
            explanation
          )
        case Type.NamedType(name, _) =>
          ZPure
            .when(!locationType.name.contains(name))(
              failValidation(
                s"Variable '$variableName' usage is not allowed because its type doesn't match the schema ($name instead of ${locationType.name
                  .getOrElse("")}).",
                explanation
              )
            )
            .unit
      }
  }

  private def validateLeafFieldSelection(
    selections: List[Selection],
    currentType: __Type
  ): EReader[Any, ValidationError, Unit] =
    currentType.kind match {
      case __TypeKind.SCALAR | __TypeKind.ENUM if selections.nonEmpty                        =>
        failValidation(
          s"Field selection is impossible on type '${currentType.name.getOrElse("")}'.",
          "Field selections on scalars or enums are never allowed, because they are the leaf nodes of any GraphQL query."
        )
      case __TypeKind.INTERFACE | __TypeKind.UNION | __TypeKind.OBJECT if selections.isEmpty =>
        failValidation(
          s"Field selection is mandatory on type '${currentType.name.getOrElse("")}'.",
          "Leaf selections on objects, interfaces, and unions without subfields are disallowed."
        )
      case _                                                                                 => ZPure.unit
    }

  lazy val validateOperationNameUniqueness: QueryValidation = ZPure.serviceWithPure { context =>
    val operations    = context.operations
    val names         = operations.flatMap(_.name).groupBy(identity)
    val repeatedNames = names.collect { case (name, items) if items.length > 1 => name }
    ZPure
      .when(repeatedNames.nonEmpty)(
        failValidation(
          s"Multiple operations have the same name: ${repeatedNames.mkString(", ")}.",
          "Each named operation definition must be unique within a document when referred to by its name."
        )
      )
      .unit
  }

  lazy val validateLoneAnonymousOperation: QueryValidation = ZPure.serviceWithPure { context =>
    val operations = context.operations
    val anonymous  = operations.filter(_.name.isEmpty)
    ZPure
      .when(operations.length > 1 && anonymous.nonEmpty)(
        failValidation(
          "Found both anonymous and named operations.",
          "GraphQL allows a short‐hand form for defining query operations when only that one operation exists in the document."
        )
      )
      .unit
  }

  private def validateFragments(
    fragments: List[FragmentDefinition]
  ): EReader[Any, ValidationError, Map[String, FragmentDefinition]] =
    fragments.foldLeftM(Map.empty[String, FragmentDefinition]) { case (fragmentMap, fragment) =>
      if (fragmentMap.contains(fragment.name)) {
        failValidation(
          s"Fragment '${fragment.name}' is defined more than once.",
          "Fragment definitions are referenced in fragment spreads by name. To avoid ambiguity, each fragment’s name must be unique within a document."
        )
      } else ZPure.succeed(fragmentMap.updated(fragment.name, fragment))
    }

  lazy val validateSubscriptionOperation: QueryValidation = ZPure.serviceWithPure { context =>
    val error = {
      for {
        t           <- context.rootType.subscriptionType
        op          <- context.operations.find(_.operationType == OperationType.Subscription)
        field        = F(
                         op.selectionSet,
                         context.fragments,
                         Map.empty[String, InputValue],
                         List.empty[VariableDefinition],
                         t,
                         SourceMapper.empty,
                         Nil,
                         context.rootType
                       )
        subscription = op.name.fold("")(n => s"'$n'")
        error       <- field.fields match {
                         case Nil         => None
                         case head :: Nil =>
                           if (head.name == "__typename")
                             Some(
                               ValidationError(
                                 s"Subscription $subscription has a field named '__typename'.",
                                 "The root field of a subscription operation must not be an introspection field."
                               )
                             )
                           else None
                         case _           =>
                           Some(
                             ValidationError(
                               s"Subscription $subscription has more than one root field.",
                               "Subscription operations must have exactly one root field."
                             )
                           )
                       }
      } yield error
    }
    ZPure.fromOption(error).flip.unit
  }

  private def validateFragmentType(name: Option[String], targetType: __Type): EReader[Any, ValidationError, Unit] =
    targetType.kind match {
      case __TypeKind.UNION | __TypeKind.INTERFACE | __TypeKind.OBJECT => ZPure.unit
      case _                                                           =>
        val targetTypeName = targetType.name.getOrElse("")
        failValidation(
          s"${name.fold("Inline fragment")(n => s"Fragment '$n'")} is defined on invalid type '$targetTypeName'",
          "Fragments can only be declared on unions, interfaces, and objects. They are invalid on scalars. They can only be applied on non‐leaf fields. This rule applies to both inline and named fragments."
        )
    }

  private[caliban] def validateEnum(t: __Type): EReader[Any, ValidationError, Unit] =
    t.allEnumValues match {
      case _ :: _ => ZPure.unit
      case Nil    =>
        failValidation(
          s"Enum ${t.name.getOrElse("")} doesn't contain any values",
          "An Enum type must define one or more unique enum values."
        )
    }

  private[caliban] def validateUnion(t: __Type): EReader[Any, ValidationError, Unit] =
    t.possibleTypes match {
      case None | Some(Nil)                           =>
        failValidation(
          s"Union ${t.name.getOrElse("")} doesn't contain any type.",
          "A Union type must include one or more unique member types."
        )
      case Some(types) if !types.forall(isObjectType) =>
        failValidation(
          s"Union ${t.name.getOrElse("")} contains the following non Object types: " +
            types.filterNot(isObjectType).map(_.name.getOrElse("")).filterNot(_.isEmpty).mkString("", ", ", "."),
          s"The member types of a Union type must all be Object base types."
        )
      case _                                          => ZPure.unit
    }

  private[caliban] def validateInputObject(t: __Type): EReader[Any, ValidationError, Unit] = {
    lazy val inputObjectContext = s"""${if (t._isOneOfInput) "OneOf " else ""}InputObject '${t.name.getOrElse("")}'"""

    def noDuplicateInputValueName(
      inputValues: List[__InputValue],
      errorContext: => String
    ): EReader[Any, ValidationError, Unit] = {
      val messageBuilder = (i: __InputValue) => s"$errorContext has repeated fields: ${i.name}"
      def explanatory    =
        "The input field must have a unique name within that Input Object type; no two input fields may share the same name"
      noDuplicateName[__InputValue](inputValues, _.name, messageBuilder, explanatory)
    }

    def noDuplicatedOneOfOrigin(inputValues: List[__InputValue]): EReader[Any, ValidationError, Unit] = {
      val resolveOrigin  = (i: __InputValue) => i.parentTypeName.getOrElse("<unexpected validation error>")
      val messageBuilder = (i: __InputValue) =>
        s"$inputObjectContext has multiple arguments from the same case class: ${resolveOrigin(i)}"
      val explanatory    = "All case classes used as arguments to OneOf Input Objects must have exactly one field"
      noDuplicateName[__InputValue](inputValues, resolveOrigin, messageBuilder, explanatory)
    }

    def validateFields(fields: List[__InputValue]): EReader[Any, ValidationError, Unit] =
      ZPure.foreachDiscard(fields)(validateInputValue(_, inputObjectContext)) *>
        noDuplicateInputValueName(fields, inputObjectContext)

<<<<<<< HEAD
    def validateOneOfFields(fields: List[__InputValue]): EReader[Any, ValidationError, Unit] =
      noDuplicatedOneOfOrigin(fields) *>
        ZPure.foreachDiscard(fields) { f =>
          failValidationWhen(f.defaultValue.isDefined)(
            s"$inputObjectContext argument has a default value",
            "Fields of OneOf input objects cannot have default values"
          ) *>
            failValidationWhen(!f._type.isNullable)(
              s"$inputObjectContext argument is not nullable",
              "All of OneOf input fields must be declared as nullable in the schema according to the spec"
            )
        }

    t.inputFields match {
      case None | Some(Nil) =>
=======
    t.allInputFields match {
      case Nil    =>
>>>>>>> c7839b34
        failValidation(
          s"$inputObjectContext does not have fields",
          "An Input Object type must define one or more input fields"
        )
<<<<<<< HEAD
      case Some(fields)     => ZPure.when(t._isOneOfInput)(validateOneOfFields(fields)) *> validateFields(fields)
=======
      case fields => validateFields(fields)
>>>>>>> c7839b34
    }
  }

  private[caliban] def validateInputValue(
    inputValue: __InputValue,
    errorContext: => String
  ): EReader[Any, ValidationError, Unit] = {
    lazy val fieldContext = s"InputValue '${inputValue.name}' of $errorContext"
    for {
      _ <- ValueValidator.validateDefaultValue(inputValue, fieldContext)
      _ <- checkName(inputValue.name, fieldContext)
      _ <- onlyInputType(inputValue._type, fieldContext)
    } yield ()
  }

  private[caliban] def validateInterface(t: __Type): EReader[Any, ValidationError, Unit] = {
    lazy val interfaceContext = s"Interface '${t.name.getOrElse("")}'"

    t.allFields match {
      case Nil    =>
        failValidation(
          s"$interfaceContext does not have fields",
          "An Interface type must define one or more fields"
        )
      case fields => validateFields(fields, interfaceContext)
    }
  }

  def validateObject(obj: __Type): EReader[Any, ValidationError, Unit] = {
    val objectContext = s"Object '${obj.name.getOrElse("")}'"

    def validateInterfaceFields(obj: __Type) = {
      def fieldNames(t: __Type) = t.allFieldsMap.keySet

      val supertype = obj.interfaces().toList.flatten

      def checkForMissingFields(): EReader[Any, ValidationError, Unit] = {
        val objectFieldNames    = fieldNames(obj)
        val interfaceFieldNames = supertype.map(fieldNames).toSet.flatten
        val isMissingFields     = objectFieldNames.union(interfaceFieldNames) != objectFieldNames

        ZPure
          .when(interfaceFieldNames.nonEmpty && isMissingFields) {
            val missingFields = interfaceFieldNames.diff(objectFieldNames).toList.sorted
            failValidation(
              s"$objectContext is missing field(s): ${missingFields.mkString(", ")}",
              "An Object type must include a field of the same name for every field defined in an interface"
            )
          }
          .unit
      }

      def checkForInvalidSubtypeFields(): EReader[Any, ValidationError, Unit] = {
        val objectFields    = obj.allFields
        val supertypeFields = supertype.flatMap(_.allFields)

        def isNonNullableSubtype(supertypeFieldType: __Type, objectFieldType: __Type) = {
          import __TypeKind._
          objectFieldType.kind match {
            case NON_NULL => objectFieldType.ofType.exists(Types.same(supertypeFieldType, _))
            case _        => false
          }
        }

        def isValidSubtype(supertypeFieldType: __Type, objectFieldType: __Type) = {
          val supertypePossibleTypes = supertypeFieldType.possibleTypes.toList.flatten

          Types.same(supertypeFieldType, objectFieldType) ||
          supertypePossibleTypes.exists(Types.same(_, objectFieldType)) ||
          isNonNullableSubtype(supertypeFieldType, objectFieldType)
        }

        ZPure.foreachDiscard(objectFields) { objField =>
          lazy val fieldContext = s"Field '${objField.name}'"

          supertypeFields.find(_.name == objField.name) match {
            case None             => ZPure.unit
            case Some(superField) =>
              val superArgs = superField.allArgs.map(arg => (arg.name, arg)).toMap
              val extraArgs = objField.allArgs.filter { arg =>
                superArgs.get(arg.name).fold(true)(superArg => !Types.same(arg._type, superArg._type))
              }

              def fieldTypeIsValid = isValidSubtype(superField._type, objField._type)

              def listItemTypeIsValid =
                isListField(superField) && isListField(objField) && (for {
                  superListItemType <- superField._type.ofType
                  objListItemType   <- objField._type.ofType
                } yield isValidSubtype(superListItemType, objListItemType)).getOrElse(false)

              def extraArgsAreValid = !extraArgs.exists(_._type.kind == __TypeKind.NON_NULL)

              (fieldTypeIsValid, isListField(superField)) match {
                case (_, true) if !listItemTypeIsValid =>
                  failValidation(
                    s"$fieldContext in $objectContext is an invalid list item subtype",
                    "An object list item field type must be equal to or a possible" +
                      " type of the interface list item field type."
                  )
                case (false, false)                    =>
                  failValidation(
                    s"$fieldContext in $objectContext is an invalid subtype",
                    "An object field type must be equal to or a possible type of the interface field type."
                  )
                case _ if !extraArgsAreValid           =>
                  val argNames = extraArgs.filter(_._type.kind == __TypeKind.NON_NULL).map(_.name).mkString(", ")
                  failValidation(
                    s"$fieldContext with extra non-nullable arg(s) '$argNames' in $objectContext is invalid",
                    "Any additional field arguments must not be of a non-nullable type."
                  )
                case _                                 => ZPure.unit
              }
          }
        }
      }

      for {
        _ <- checkForMissingFields()
        _ <- checkForInvalidSubtypeFields()
      } yield ()
    }

    obj.allFields match {
      case Nil    =>
        failValidation(
          s"$objectContext does not have fields",
          "An Object type must define one or more fields"
        )
      case fields => validateFields(fields, objectContext) *> validateInterfaceFields(obj)
    }
  }

  private def isListField(field: __Field) =
    field._type.kind == __TypeKind.LIST

  private[caliban] def onlyInputType(`type`: __Type, errorContext: => String): EReader[Any, ValidationError, Unit] = {
    // https://spec.graphql.org/June2018/#IsInputType()
    def isInputType(t: __Type): Either[__Type, Unit] = {
      import __TypeKind._
      t.kind match {
        case LIST | NON_NULL              => t.ofType.fold[Either[__Type, Unit]](Left(t))(isInputType)
        case SCALAR | ENUM | INPUT_OBJECT => Right(())
        case _                            => Left(t)
      }
    }

    isInputType(`type`) match {
      case Left(errorType) =>
        failValidation(
          s"${errorType.name.getOrElse("")} of $errorContext is of kind ${errorType.kind}, must be an InputType",
          """The input field must accept a type where IsInputType(type) returns true, https://spec.graphql.org/June2018/#IsInputType()"""
        )
      case Right(_)        => ZPure.unit
    }
  }

  private[caliban] def validateFields(fields: List[__Field], context: => String): EReader[Any, ValidationError, Unit] =
    noDuplicateFieldName(fields, context) <*
      ZPure.foreachDiscard(fields) { field =>
        lazy val fieldContext = s"Field '${field.name}' of $context"
        for {
          _ <- checkName(field.name, fieldContext)
          _ <- onlyOutputType(field._type, fieldContext)
          _ <- ZPure.foreachDiscard(field.allArgs)(validateInputValue(_, fieldContext))
        } yield ()
      }

  private[caliban] def noDuplicateFieldName(fields: List[__Field], errorContext: => String) = {
    val messageBuilder = (f: __Field) => s"$errorContext has repeated fields: ${f.name}"
    def explanatory    =
      "The field must have a unique name within that Interface type; no two fields may share the same name"
    noDuplicateName[__Field](fields, _.name, messageBuilder, explanatory)
  }

  private[caliban] def onlyOutputType(`type`: __Type, errorContext: => String): EReader[Any, ValidationError, Unit] = {
    // https://spec.graphql.org/June2018/#IsOutputType()
    def isOutputType(t: __Type): Either[__Type, Unit] = {
      import __TypeKind._
      t.kind match {
        case LIST | NON_NULL                            => t.ofType.fold[Either[__Type, Unit]](Left(t))(isOutputType)
        case SCALAR | OBJECT | INTERFACE | UNION | ENUM => Right(())
        case _                                          => Left(t)
      }
    }

    isOutputType(`type`) match {
      case Left(errorType) =>
        failValidation(
          s"${errorType.name.getOrElse("")} of $errorContext is of kind ${errorType.kind}, must be an OutputType",
          """The input field must accept a type where IsOutputType(type) returns true, https://spec.graphql.org/June2018/#IsInputType()"""
        )
      case Right(_)        => ZPure.unit
    }
  }

  private[caliban] def noDuplicateName[T](
    listOfNamed: List[T],
    nameExtractor: T => String,
    messageBuilder: T => String,
    explanatoryText: => String
  ): EReader[Any, ValidationError, Unit] =
    listOfNamed
      .groupBy(nameExtractor(_))
      .collectFirst { case (_, f :: _ :: _) => f }
      .fold[EReader[Any, ValidationError, Unit]](ZPure.unit)(duplicate =>
        failValidation(messageBuilder(duplicate), explanatoryText)
      )

  private[caliban] def checkName(name: String, fieldContext: => String): EReader[Any, ValidationError, Unit] =
    ZPure
      .fromEither(Parser.parseName(name).unit)
      .mapError(e =>
        ValidationError(
          s"$fieldContext is not a valid name.",
          s"Name does not conform to the GraphQL spec for names: ${e.msg}"
        )
      ) *> doesNotStartWithUnderscore(name, fieldContext)

  private[caliban] def doesNotStartWithUnderscore(
    name: String,
    errorContext: => String
  ): EReader[Any, ValidationError, Unit] =
    ZPure
      .when(name.startsWith("__"))(
        failValidation(
          s"$errorContext can't start with '__'",
          """Names can not begin with the characters "__" (two underscores)"""
        )
      )
      .unit

  private[caliban] def validateRootQuery[R](
    schema: RootSchemaBuilder[R]
  ): EReader[Any, ValidationError, RootSchema[R]] =
    schema.query match {
      case None        =>
        failValidation(
          "The query root operation is missing.",
          "The query root operation type must be provided and must be an Object type."
        )
      case Some(query) =>
        if (query.opType.kind == __TypeKind.OBJECT)
          ZPure.succeed(RootSchema(query, schema.mutation, schema.subscription))
        else
          failValidation(
            "The query root operation is not an object type.",
            "The query root operation type must be provided and must be an Object type."
          )
    }

  private[caliban] def validateRootMutation[R](schema: RootSchemaBuilder[R]): EReader[Any, ValidationError, Unit] =
    schema.mutation match {
      case Some(mutation) if mutation.opType.kind != __TypeKind.OBJECT =>
        failValidation(
          "The mutation root operation is not an object type.",
          "The mutation root operation type is optional; if it is not provided, the service does not support mutations. If it is provided, it must be an Object type."
        )
      case _                                                           => ZPure.unit
    }

  private[caliban] def validateRootSubscription[R](schema: RootSchemaBuilder[R]): EReader[Any, ValidationError, Unit] =
    schema.subscription match {
      case Some(subscription) if subscription.opType.kind != __TypeKind.OBJECT =>
        failValidation(
          "The mutation root subscription is not an object type.",
          "The mutation root subscription type is optional; if it is not provided, the service does not support subscriptions. If it is provided, it must be an Object type."
        )
      case _                                                                   => ZPure.unit
    }

  private[caliban] def validateClashingTypes(types: List[__Type]): EReader[Any, ValidationError, Unit] = {
    val check = types.groupBy(_.name).collectFirst { case (Some(name), v) if v.size > 1 => (name, v) }
    check match {
      case None                 => ZPure.unit
      case Some((name, values)) =>
        failValidation(
          s"Type '$name' is defined multiple times (${values
            .sortBy(v => v.origin.getOrElse(""))
            .map(v => s"${v.kind}${v.origin.fold("")(a => s" in $a")}")
            .mkString(", ")}).",
          "Each type must be defined only once."
        )
    }
  }

  private def validateDirectives(types: List[__Type]): EReader[Any, ValidationError, Unit] = {

    def validateArguments(
      args: Map[String, InputValue],
      errorContext: => String
    ): EReader[Any, ValidationError, Unit] = {
      val argumentErrorContextBuilder = (name: String) => s"Argument '$name' of $errorContext"
      ZPure.foreachDiscard(args.keys)(argName => checkName(argName, argumentErrorContextBuilder(argName)))
    }

    def validateDirective(directive: Directive, errorContext: => String) = {
      lazy val directiveErrorContext = s"Directive '${directive.name}' of $errorContext"

      checkName(directive.name, directiveErrorContext) *>
        validateArguments(directive.arguments, directiveErrorContext)
    }

    def validateDirectives(
      directives: Option[List[Directive]],
      errorContext: => String
    ): EReader[Any, ValidationError, Unit] =
      ZPure.foreachDiscard(directives.getOrElse(List.empty))(validateDirective(_, errorContext))

    def validateInputValueDirectives(
      inputValues: List[__InputValue],
      errorContext: => String
    ): EReader[Any, ValidationError, Unit] = {
      val inputValueErrorContextBuilder = (name: String) => s"InputValue '$name' of $errorContext"
      ZPure.foreachDiscard(inputValues)(iv => validateDirectives(iv.directives, inputValueErrorContextBuilder(iv.name)))
    }

    def validateFieldDirectives(
      field: __Field,
      errorContext: => String
    ): EReader[Any, ValidationError, Unit] = {
      lazy val fieldErrorContext = s"Field '${field.name}' of $errorContext"
      validateDirectives(field.directives, fieldErrorContext) *>
        validateInputValueDirectives(field.allArgs, fieldErrorContext)
    }

    ZPure.foreachDiscard(types) { t =>
      lazy val typeErrorContext = s"Type '${t.name.getOrElse("")}'"
      for {
        _ <- validateDirectives(t.directives, typeErrorContext)
        _ <- validateInputValueDirectives(t.allInputFields, typeErrorContext)
        _ <- ZPure.foreachDiscard(t.allFields)(validateFieldDirectives(_, typeErrorContext))
      } yield ()
    }
  }
}<|MERGE_RESOLUTION|>--- conflicted
+++ resolved
@@ -548,8 +548,7 @@
     currentType: __Type,
     context: Context
   ): EReader[Any, ValidationError, Unit] =
-<<<<<<< HEAD
-    ZPure.foreachDiscard(f.args.filter(_._type.kind == __TypeKind.NON_NULL)) { arg =>
+    ZPure.foreachDiscard(f.allArgs.filter(_._type.kind == __TypeKind.NON_NULL)) { arg =>
       val fieldArgs = field.arguments.get(arg.name)
       ZPure.when(arg._type.innerType._isOneOfInput) {
         validateOneOfInputValue(
@@ -557,10 +556,6 @@
           s"Argument '${arg.name}' on field '${field.name}'"
         )
       } *> ZPure.whenCase((arg.defaultValue, fieldArgs)) {
-=======
-    ZPure.foreachDiscard(f.allArgs.filter(_._type.kind == __TypeKind.NON_NULL))(arg =>
-      (arg.defaultValue, field.arguments.get(arg.name)) match {
->>>>>>> c7839b34
         case (None, None) | (None, Some(NullValue)) =>
           failValidation(
             s"Required argument '${arg.name}' is null or missing on field '${field.name}' of type '${currentType.name
@@ -895,7 +890,6 @@
       ZPure.foreachDiscard(fields)(validateInputValue(_, inputObjectContext)) *>
         noDuplicateInputValueName(fields, inputObjectContext)
 
-<<<<<<< HEAD
     def validateOneOfFields(fields: List[__InputValue]): EReader[Any, ValidationError, Unit] =
       noDuplicatedOneOfOrigin(fields) *>
         ZPure.foreachDiscard(fields) { f =>
@@ -909,21 +903,13 @@
             )
         }
 
-    t.inputFields match {
-      case None | Some(Nil) =>
-=======
     t.allInputFields match {
       case Nil    =>
->>>>>>> c7839b34
         failValidation(
           s"$inputObjectContext does not have fields",
           "An Input Object type must define one or more input fields"
         )
-<<<<<<< HEAD
-      case Some(fields)     => ZPure.when(t._isOneOfInput)(validateOneOfFields(fields)) *> validateFields(fields)
-=======
-      case fields => validateFields(fields)
->>>>>>> c7839b34
+      case fields => ZPure.when(t._isOneOfInput)(validateOneOfFields(fields)) *> validateFields(fields)
     }
   }
 
