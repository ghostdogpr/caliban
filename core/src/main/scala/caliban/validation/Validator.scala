package caliban.validation

import caliban.CalibanError.ValidationError
import caliban.InputValue.VariableValue
import caliban.Value.NullValue
import caliban.execution.{ ExecutionRequest, Field => F }
import caliban.introspection.Introspector
import caliban.introspection.adt._
import caliban.introspection.adt.__TypeKind._
import caliban.parsing.SourceMapper
import caliban.parsing.adt.Definition.ExecutableDefinition.{ FragmentDefinition, OperationDefinition }
import caliban.parsing.adt.Definition.{ TypeSystemDefinition, TypeSystemExtension }
import caliban.parsing.adt.OperationType._
import caliban.parsing.adt.Selection.{ Field, FragmentSpread, InlineFragment }
import caliban.parsing.adt.Type.NamedType
import caliban.parsing.adt._
import caliban.schema.{ RootSchema, RootSchemaBuilder, RootType, Types }
import caliban.{ InputValue, Rendering, Value }
import zio.IO

object Validator {

  /**
   * Verifies that the given document is valid for this type. Fails with a [[caliban.CalibanError.ValidationError]] otherwise.
   */
  def validate(document: Document, rootType: RootType): IO[ValidationError, Unit] =
    check(document, rootType).unit

  /**
   * Verifies that the given schema is valid. Fails with a [[caliban.CalibanError.ValidationError]] otherwise.
   */
  def validateSchema[R](schema: RootSchemaBuilder[R]): IO[ValidationError, RootSchema[R]] = {
    val types = schema.types
<<<<<<< HEAD
    IO.foreach(types.sorted(renderOrdering))(validateType) *> validateClashingTypes(types) *> validateRootQuery(schema)
=======
    IO.foreach(types) { t =>
      t.kind match {
        case __TypeKind.ENUM         => validateEnum(t)
        case __TypeKind.UNION        => validateUnion(t)
        case __TypeKind.INTERFACE    => validateInterface(t)
        case __TypeKind.INPUT_OBJECT => validateInputObject(t)
        case _                       => IO.unit
      }
    } *> validateClashingTypes(types) *> validateDirectives(types) *> validateRootQuery(schema)
>>>>>>> cda1e2ed
  }

  private[caliban] def validateType(t: __Type) =
    t.kind match {
      case __TypeKind.ENUM         => validateEnum(t)
      case __TypeKind.UNION        => validateUnion(t)
      case __TypeKind.INTERFACE    => validateInterface(t)
      case __TypeKind.INPUT_OBJECT => validateInputObject(t)
      case __TypeKind.OBJECT       => validateObject(t)
      case _                       => IO.unit
    }

  def failValidation[T](msg: String, explanatoryText: String): IO[ValidationError, T] =
    IO.fail(ValidationError(msg, explanatoryText))

  /**
   * Prepare the request for execution.
   * Fails with a [[caliban.CalibanError.ValidationError]] otherwise.
   */
  def prepare[R](
    document: Document,
    rootType: RootType,
    rootSchema: RootSchema[R],
    operationName: Option[String],
    variables: Map[String, InputValue],
    skipValidation: Boolean
  ): IO[ValidationError, ExecutionRequest] = {
    val fragments = if (skipValidation) {
      IO.succeed(collectDefinitions(document)._2.foldLeft(Map.empty[String, FragmentDefinition]) {
        case (m, f) => m.updated(f.name, f)
      })
    } else check(document, rootType)

    fragments.flatMap { fragments =>
      val operation = operationName match {
        case Some(name) =>
          document.definitions.collectFirst { case op: OperationDefinition if op.name.contains(name) => op }
            .toRight(s"Unknown operation $name.")
        case None =>
          document.definitions.collect { case op: OperationDefinition => op } match {
            case head :: Nil => Right(head)
            case _           => Left("Operation name is required.")
          }
      }

      operation match {
        case Left(error) => failValidation(error, "")
        case Right(op) =>
          (op.operationType match {
            case Query => IO.succeed(rootSchema.query)
            case Mutation =>
              rootSchema.mutation match {
                case Some(m) => IO.succeed(m)
                case None    => failValidation("Mutations are not supported on this schema", "")
              }
            case Subscription =>
              rootSchema.subscription match {
                case Some(m) => IO.succeed(m)
                case None    => failValidation("Subscriptions are not supported on this schema", "")
              }
          }).map(operation =>
            ExecutionRequest(
              F(op.selectionSet, fragments, variables, operation.opType, document.sourceMapper, Nil),
              op.operationType,
              op.variableDefinitions
            )
          )
      }
    }
  }

  private def check(document: Document, rootType: RootType): IO[ValidationError, Map[String, FragmentDefinition]] = {
    val (operations, fragments, _, _) = collectDefinitions(document)
    for {
      fragmentMap   <- validateFragments(fragments)
      selectionSets = collectSelectionSets(operations.flatMap(_.selectionSet) ++ fragments.flatMap(_.selectionSet))
      context       = Context(document, rootType, operations, fragmentMap, selectionSets)
      _             <- validateOperationNameUniqueness(operations)
      _             <- validateLoneAnonymousOperation(operations)
      _             <- validateDirectives(context)
      _             <- validateFragmentSpreads(context)
      _             <- validateVariables(context)
      _             <- validateSubscriptionOperation(context)
      _             <- validateDocumentFields(context)
    } yield fragmentMap
  }

  private def collectDefinitions(
    document: Document
  ): (List[OperationDefinition], List[FragmentDefinition], List[TypeSystemDefinition], List[TypeSystemExtension]) =
    document.definitions.foldLeft(
      (
        List.empty[OperationDefinition],
        List.empty[FragmentDefinition],
        List.empty[TypeSystemDefinition],
        List.empty[TypeSystemExtension]
      )
    ) {
      case ((operations, fragments, types, extensions), o: OperationDefinition) =>
        (o :: operations, fragments, types, extensions)
      case ((operations, fragments, types, extensions), f: FragmentDefinition) =>
        (operations, f :: fragments, types, extensions)
      case ((operations, fragments, types, extensions), t: TypeSystemDefinition) =>
        (operations, fragments, t :: types, extensions)
      case ((operations, fragments, types, extensions), e: TypeSystemExtension) =>
        (operations, fragments, types, e :: extensions)
    }

  private def collectVariablesUsed(context: Context, selectionSet: List[Selection]): Set[String] = {
    def collectValues(selectionSet: List[Selection]): List[InputValue] =
      selectionSet.flatMap {
        case FragmentSpread(name, directives) =>
          directives.flatMap(_.arguments.values) ++ context.fragments
            .get(name)
            .fold(List.empty[InputValue])(f =>
              f.directives.flatMap(_.arguments.values) ++ collectValues(f.selectionSet)
            )
        case Field(_, _, arguments, directives, selectionSet, _) =>
          arguments.values ++ directives.flatMap(_.arguments.values) ++ collectValues(selectionSet)
        case InlineFragment(_, directives, selectionSet) =>
          directives.flatMap(_.arguments.values) ++ collectValues(selectionSet)
      }
    def collectVariableValues(values: List[InputValue]): List[VariableValue] =
      values.flatMap({
        case InputValue.ListValue(values)   => collectVariableValues(values)
        case InputValue.ObjectValue(fields) => collectVariableValues(fields.values.toList)
        case v: VariableValue               => List(v)
        case _: Value                       => List()
      })
    val allValues = collectValues(selectionSet)
    val varValues = collectVariableValues(allValues)
    varValues.map(_.name).toSet
  }

  private def collectSelectionSets(selectionSet: List[Selection]): List[Selection] =
    selectionSet ++ selectionSet.flatMap {
      case _: FragmentSpread => Nil
      case f: Field          => collectSelectionSets(f.selectionSet)
      case f: InlineFragment => collectSelectionSets(f.selectionSet)
    }

  private def collectAllDirectives(context: Context): IO[ValidationError, List[(Directive, __DirectiveLocation)]] =
    for {
      opDirectives <- IO.foreach(context.operations)(op =>
                       checkDirectivesUniqueness(op.directives).as(op.operationType match {
                         case OperationType.Query    => op.directives.map((_, __DirectiveLocation.QUERY))
                         case OperationType.Mutation => op.directives.map((_, __DirectiveLocation.MUTATION))
                         case OperationType.Subscription =>
                           op.directives.map((_, __DirectiveLocation.SUBSCRIPTION))
                       })
                     )
      fragmentDirectives <- IO.foreach(context.fragments.values)(fragment =>
                             checkDirectivesUniqueness(fragment.directives)
                               .as(fragment.directives.map((_, __DirectiveLocation.FRAGMENT_DEFINITION)))
                           )
      selectionDirectives <- collectDirectives(context.selectionSets)
    } yield opDirectives.flatten ++ fragmentDirectives.flatten ++ selectionDirectives

  private def collectDirectives(
    selectionSet: List[Selection]
  ): IO[ValidationError, List[(Directive, __DirectiveLocation)]] =
    IO.foreach(selectionSet) {
        case FragmentSpread(_, directives) =>
          checkDirectivesUniqueness(directives).as(directives.map((_, __DirectiveLocation.FRAGMENT_SPREAD)))
        case Field(_, _, _, directives, selectionSet, _) =>
          checkDirectivesUniqueness(directives) *>
            collectDirectives(selectionSet).map(directives.map((_, __DirectiveLocation.FIELD)) ++ _)
        case InlineFragment(_, directives, selectionSet) =>
          checkDirectivesUniqueness(directives) *>
            collectDirectives(selectionSet).map(directives.map((_, __DirectiveLocation.INLINE_FRAGMENT)) ++ _)
      }
      .map(_.flatten)

  private def checkDirectivesUniqueness(directives: List[Directive]): IO[ValidationError, Unit] =
    IO.whenCase(directives.groupBy(_.name).find { case (_, v) => v.length > 1 }) {
      case Some((name, _)) =>
        failValidation(
          s"Directive '$name' is defined twice.",
          "Directives are used to describe some metadata or behavioral change on the definition they apply to. When more than one directive of the same name is used, the expected metadata or behavior becomes ambiguous, therefore only one of each directive is allowed per location."
        )
    }

  private def validateDirectives(context: Context): IO[ValidationError, Unit] =
    for {
      directives <- collectAllDirectives(context)
      _ <- IO.foreach(directives) {
            case (d, location) =>
              Introspector.directives.find(_.name == d.name) match {
                case None =>
                  failValidation(
                    s"Directive '${d.name}' is not supported.",
                    "GraphQL servers define what directives they support. For each usage of a directive, the directive must be available on that server."
                  )
                case Some(directive) =>
                  IO.when(!directive.locations.contains(location))(
                    failValidation(
                      s"Directive '${d.name}' is used in invalid location '$location'.",
                      "GraphQL servers define what directives they support and where they support them. For each usage of a directive, the directive must be used in a location that the server has declared support for."
                    )
                  )
              }
          }
    } yield ()

  private def validateVariables(context: Context): IO[ValidationError, Unit] =
    IO.foreach(context.operations)(op =>
        IO.foreach(op.variableDefinitions.groupBy(_.name)) {
          case (name, variables) =>
            IO.when(variables.length > 1)(
              failValidation(
                s"Variable '$name' is defined more than once.",
                "If any operation defines more than one variable with the same name, it is ambiguous and invalid. It is invalid even if the type of the duplicate variable is the same."
              )
            )
        } *> IO.foreach(op.variableDefinitions) { v =>
          val t = Type.innerType(v.variableType)
          IO.whenCase(context.rootType.types.get(t).map(_.kind)) {
            case Some(__TypeKind.OBJECT) | Some(__TypeKind.UNION) | Some(__TypeKind.INTERFACE) =>
              failValidation(
                s"Type of variable '${v.name}' is not a valid input type.",
                "Variables can only be input types. Objects, unions, and interfaces cannot be used as inputs."
              )
          }
        } *> {
          val variableUsages = collectVariablesUsed(context, op.selectionSet)
          IO.foreach(variableUsages)(v =>
            IO.when(!op.variableDefinitions.exists(_.name == v))(
              failValidation(
                s"Variable '$v' is not defined.",
                "Variables are scoped on a per‐operation basis. That means that any variable used within the context of an operation must be defined at the top level of that operation"
              )
            )
          ) *> IO.foreach(op.variableDefinitions)(v =>
            IO.when(!variableUsages.contains(v.name))(
              failValidation(
                s"Variable '${v.name}' is not used.",
                "All variables defined by an operation must be used in that operation or a fragment transitively included by that operation. Unused variables cause a validation error."
              )
            )
          )
        }
      )
      .unit

  private def collectFragmentSpreads(selectionSet: List[Selection]): List[FragmentSpread] =
    selectionSet.collect { case f: FragmentSpread => f }

  private def validateFragmentSpreads(context: Context): IO[ValidationError, Unit] = {
    val spreads     = collectFragmentSpreads(context.selectionSets)
    val spreadNames = spreads.map(_.name).toSet
    IO.foreach(context.fragments.values)(f =>
        if (!spreadNames.contains(f.name))
          failValidation(
            s"Fragment '${f.name}' is not used in any spread.",
            "Defined fragments must be used within a document."
          )
        else
          failValidation(
            s"Fragment '${f.name}' forms a cycle.",
            "The graph of fragment spreads must not form any cycles including spreading itself. Otherwise an operation could infinitely spread or infinitely execute on cycles in the underlying data."
          ).when(detectCycles(context, f))
      )
      .unit
  }

  private def detectCycles(context: Context, fragment: FragmentDefinition, visited: Set[String] = Set()): Boolean = {
    val selectionSets     = collectSelectionSets(fragment.selectionSet)
    val descendantSpreads = collectFragmentSpreads(selectionSets)
    descendantSpreads.exists(s =>
      visited.contains(s.name) ||
        context.fragments.get(s.name).fold(false)(f => detectCycles(context, f, visited + s.name))
    )
  }

  private def validateDocumentFields(context: Context): IO[ValidationError, Unit] =
    IO.foreach(context.document.definitions) {
        case OperationDefinition(opType, _, _, _, selectionSet) =>
          opType match {
            case OperationType.Query => validateFields(context, selectionSet, context.rootType.queryType)
            case OperationType.Mutation =>
              context.rootType.mutationType.fold[IO[ValidationError, Unit]](
                failValidation("Mutation operations are not supported on this schema.", "")
              )(validateFields(context, selectionSet, _))
            case OperationType.Subscription =>
              context.rootType.subscriptionType.fold[IO[ValidationError, Unit]](
                failValidation("Subscription operations are not supported on this schema.", "")
              )(validateFields(context, selectionSet, _))
          }
        case _: FragmentDefinition   => IO.unit
        case _: TypeSystemDefinition => IO.unit
        case _: TypeSystemExtension  => IO.unit
      }
      .unit

  private def validateFields(
    context: Context,
    selectionSet: List[Selection],
    currentType: __Type
  ): IO[ValidationError, Unit] =
    IO.foreach(selectionSet) {
      case f: Field => validateField(context, f, currentType)
      case FragmentSpread(name, _) =>
        context.fragments.get(name) match {
          case None =>
            failValidation(
              s"Fragment spread '$name' is not defined.",
              "Named fragment spreads must refer to fragments defined within the document. It is a validation error if the target of a spread is not defined."
            )
          case Some(fragment) =>
            validateSpread(context, Some(name), currentType, Some(fragment.typeCondition), fragment.selectionSet)
        }
      case InlineFragment(typeCondition, _, selectionSet) =>
        validateSpread(context, None, currentType, typeCondition, selectionSet)
    } *> validateLeafFieldSelection(selectionSet, currentType)

  private def validateSpread(
    context: Context,
    name: Option[String],
    currentType: __Type,
    typeCondition: Option[NamedType],
    selectionSet: List[Selection]
  ): IO[ValidationError, Unit] =
    typeCondition.fold[Option[__Type]](Some(currentType))(t => context.rootType.types.get(t.name)) match {
      case Some(fragmentType) =>
        validateFragmentType(name, fragmentType) *> {
          val possibleTypes         = getPossibleTypes(currentType).flatMap(_.name)
          val possibleFragmentTypes = getPossibleTypes(fragmentType).flatMap(_.name)
          val applicableTypes       = possibleTypes intersect possibleFragmentTypes
          IO.when(applicableTypes.isEmpty)(
            failValidation(
              s"${name.fold("Inline fragment spread")(n => s"Fragment spread '$n'")} is not possible: possible types are '${possibleTypes
                .mkString(", ")}' and possible fragment types are '${possibleFragmentTypes.mkString(", ")}'.",
              "Fragments are declared on a type and will only apply when the runtime object type matches the type condition. They also are spread within the context of a parent type. A fragment spread is only valid if its type condition could ever apply within the parent type."
            )
          ) *> validateFields(context, selectionSet, fragmentType)
        }
      case None =>
        lazy val typeConditionName = typeCondition.fold("?")(_.name)
        failValidation(
          s"${name.fold("Inline fragment spread")(n => s"Fragment spread '$n'")} targets an invalid type: '$typeConditionName'.",
          "Fragments must be specified on types that exist in the schema. This applies for both named and inline fragments. If they are not defined in the schema, the query does not validate."
        )
    }

  private def getPossibleTypes(t: __Type): List[__Type] =
    t.kind match {
      case __TypeKind.OBJECT                       => List(t)
      case __TypeKind.INTERFACE | __TypeKind.UNION => t.possibleTypes.getOrElse(Nil)
      case _                                       => Nil
    }

  private def validateField(context: Context, field: Field, currentType: __Type): IO[ValidationError, Unit] =
    IO.when(field.name != "__typename") {
      IO.fromOption(currentType.fields(__DeprecatedArgs(Some(true))).getOrElse(Nil).find(_.name == field.name))
        .orElseFail(
          ValidationError(
            s"Field '${field.name}' does not exist on type '${Rendering.renderTypeName(currentType)}'.",
            "The target field of a field selection must be defined on the scoped type of the selection set. There are no limitations on alias names."
          )
        )
        .flatMap { f =>
          validateFields(context, field.selectionSet, Types.innerType(f.`type`())) *>
            validateArguments(field, f, currentType)
        }
    }

  private def validateArguments(field: Field, f: __Field, currentType: __Type): IO[ValidationError, List[Unit]] =
    IO.foreach(field.arguments) {
      case (arg, argValue) =>
        f.args.find(_.name == arg) match {
          case None =>
            failValidation(
              s"Argument '$arg' is not defined on field '${field.name}' of type '${currentType.name.getOrElse("")}'.",
              "Every argument provided to a field or directive must be defined in the set of possible arguments of that field or directive."
            )
          case Some(inputValue) => validateInputValues(inputValue, argValue)
        }
    } *>
      IO.foreach(f.args.filter(a => a.`type`().kind == __TypeKind.NON_NULL && a.defaultValue.isEmpty))(arg =>
        IO.when(field.arguments.get(arg.name).forall(_ == NullValue))(
          failValidation(
            s"Required argument '${arg.name}' is null or missing on field '${field.name}' of type '${currentType.name
              .getOrElse("")}'.",
            "Arguments can be required. An argument is required if the argument type is non‐null and does not have a default value. Otherwise, the argument is optional."
          )
        )
      )

  private def validateInputValues(inputValue: __InputValue, argValue: InputValue): IO[ValidationError, Unit] = {
    val t           = inputValue.`type`()
    val inputType   = if (t.kind == __TypeKind.NON_NULL) t.ofType.getOrElse(t) else t
    val inputFields = inputType.inputFields.getOrElse(Nil)
    argValue match {
      case InputValue.ObjectValue(fields) if inputType.kind == __TypeKind.INPUT_OBJECT =>
        IO.foreach(fields) {
          case (k, v) =>
            inputFields.find(_.name == k) match {
              case None =>
                failValidation(
                  s"Input field '$k' is not defined on type '${inputType.name.getOrElse("?")}'.",
                  "Every input field provided in an input object value must be defined in the set of possible fields of that input object’s expected type."
                )
              case Some(value) => validateInputValues(value, v)
            }
        } *> IO
          .foreach(inputFields)(inputField =>
            IO.when(
              inputField.defaultValue.isEmpty &&
                inputField.`type`().kind == __TypeKind.NON_NULL &&
                !fields.contains(inputField.name)
            )(
              failValidation(
                s"Required field '${inputField.name}' on object '${inputType.name.getOrElse("?")}' was not provided.",
                "Input object fields may be required. Much like a field may have required arguments, an input object may have required fields. An input field is required if it has a non‐null type and does not have a default value. Otherwise, the input object field is optional."
              )
            )
          )
          .unit
      case _ => IO.unit
    }
  }

  private def validateLeafFieldSelection(selections: List[Selection], currentType: __Type): IO[ValidationError, Unit] =
    IO.whenCase(currentType.kind) {
      case __TypeKind.SCALAR | __TypeKind.ENUM if selections.nonEmpty =>
        failValidation(
          s"Field selection is impossible on type '${currentType.name.getOrElse("")}'.",
          "Field selections on scalars or enums are never allowed, because they are the leaf nodes of any GraphQL query."
        )
      case __TypeKind.INTERFACE | __TypeKind.UNION | __TypeKind.OBJECT if selections.isEmpty =>
        failValidation(
          s"Field selection is mandatory on type '${currentType.name.getOrElse("")}'.",
          "Leaf selections on objects, interfaces, and unions without subfields are disallowed."
        )
    }

  private def validateOperationNameUniqueness(operations: List[OperationDefinition]): IO[ValidationError, Unit] = {
    val names         = operations.flatMap(_.name).groupBy(identity)
    val repeatedNames = names.collect { case (name, items) if items.length > 1 => name }
    IO.when(repeatedNames.nonEmpty)(
      failValidation(
        s"Multiple operations have the same name: ${repeatedNames.mkString(", ")}.",
        "Each named operation definition must be unique within a document when referred to by its name."
      )
    )
  }

  private def validateLoneAnonymousOperation(operations: List[OperationDefinition]): IO[ValidationError, Unit] = {
    val anonymous = operations.filter(_.name.isEmpty)
    IO.when(operations.length > 1 && anonymous.nonEmpty)(
      failValidation(
        "Found both anonymous and named operations.",
        "GraphQL allows a short‐hand form for defining query operations when only that one operation exists in the document."
      )
    )
  }

  private def validateFragments(
    fragments: List[FragmentDefinition]
  ): IO[ValidationError, Map[String, FragmentDefinition]] =
    IO.foldLeft(fragments)(Map.empty[String, FragmentDefinition]) {
      case (fragmentMap, fragment) =>
        if (fragmentMap.contains(fragment.name)) {
          failValidation(
            s"Fragment '${fragment.name}' is defined more than once.",
            "Fragment definitions are referenced in fragment spreads by name. To avoid ambiguity, each fragment’s name must be unique within a document."
          )
        } else IO.succeed(fragmentMap.updated(fragment.name, fragment))
    }

  private def validateSubscriptionOperation(context: Context): IO[ValidationError, Unit] =
    IO.fromOption(
        for {
          t <- context.rootType.subscriptionType
          op <- context.operations
                 .filter(_.operationType == OperationType.Subscription)
                 .find(op =>
                   F(op.selectionSet, context.fragments, Map.empty[String, InputValue], t, SourceMapper.empty, Nil).fields.length > 1
                 )
        } yield op
      )
      .map { op =>
        val subscription = op.name.fold("")(n => s"'$n'")
        ValidationError(
          s"Subscription $subscription has more than one root field.",
          "Subscription operations must have exactly one root field."
        )
      }
      .flip

  private def validateFragmentType(name: Option[String], targetType: __Type): IO[ValidationError, Unit] =
    targetType.kind match {
      case __TypeKind.UNION | __TypeKind.INTERFACE | __TypeKind.OBJECT => IO.unit
      case _ =>
        val targetTypeName = targetType.name.getOrElse("")
        failValidation(
          s"${name.fold("Inline fragment")(n => s"Fragment '$n'")} is defined on invalid type '$targetTypeName'",
          "Fragments can only be declared on unions, interfaces, and objects. They are invalid on scalars. They can only be applied on non‐leaf fields. This rule applies to both inline and named fragments."
        )
    }

  private[caliban] def validateEnum(t: __Type): IO[ValidationError, Unit] =
    t.enumValues(__DeprecatedArgs(Some(true))) match {
      case Some(_ :: _) => IO.unit
      case _ =>
        failValidation(
          s"Enum ${t.name.getOrElse("")} doesn't contain any values",
          "An Enum type must define one or more unique enum values."
        )
    }

  private[caliban] def validateUnion(t: __Type): IO[ValidationError, Unit] = {

    def isObject(t: __Type): Boolean = t.kind match {
      case __TypeKind.OBJECT => true
      case _                 => false
    }

    t.possibleTypes match {
      case None | Some(Nil) =>
        failValidation(
          s"Union ${t.name.getOrElse("")} doesn't contain any type.",
          "A Union type must include one or more unique member types."
        )
      case Some(types) if !types.forall(isObject) =>
        failValidation(
          s"Union ${t.name.getOrElse("")} contains the following non Object types: " +
            types.filterNot(isObject).map(_.name.getOrElse("")).filterNot(_.isEmpty).mkString("", ", ", "."),
          s"The member types of a Union type must all be Object base types."
        )
      case _ => IO.unit
    }

  }

  private[caliban] def validateInputObject(t: __Type): IO[ValidationError, Unit] = {
    val inputObjectContext = s"""InputObject '${t.name.getOrElse("")}'"""

    def noDuplicateInputValueName(inputValues: List[__InputValue], errorContext: String): IO[ValidationError, Unit] = {
      val messageBuilder = (i: __InputValue) => s"$errorContext has repeated fields: ${i.name}"
      val explanatory =
        "The input field must have a unique name within that Input Object type; no two input fields may share the same name"
      noDuplicateName[__InputValue](inputValues, _.name, messageBuilder, explanatory)
    }

    def validateFields(fields: List[__InputValue]): IO[ValidationError, Unit] =
      noDuplicateInputValueName(fields, inputObjectContext) <*
        IO.foreach(fields)(validateInputValue(_, inputObjectContext))

    t.inputFields match {
      case None | Some(Nil) =>
        failValidation(
          s"$inputObjectContext does not have fields",
          "An Input Object type must define one or more input fields"
        )
      case Some(fields) => validateFields(fields)
    }
  }

  private[caliban] def validateInputValue(inputValue: __InputValue, errorContext: String): IO[ValidationError, Unit] = {
    val fieldContext = s"InputValue '${inputValue.name}' of $errorContext"
    for {
      _ <- doesNotStartWithUnderscore(inputValue, fieldContext)
      _ <- onlyInputType(inputValue.`type`(), fieldContext)
    } yield ()
  }

  private[caliban] def validateInterface(t: __Type): IO[ValidationError, Unit] = {
    val interfaceContext = s"Interface '${t.name.getOrElse("")}'"

    t.fields(__DeprecatedArgs(Some(true))) match {
      case None | Some(Nil) =>
        failValidation(
          s"$interfaceContext does not have fields",
          "An Interface type must define one or more fields"
        )
      case Some(fields) => validateFields(fields, interfaceContext)
    }
  }

  def validateObject(t: __Type): IO[ValidationError, Unit] = {
    val objectContext = s"Object '${t.name.getOrElse("")}'"

    t.fields(__DeprecatedArgs(Some(true))) match {
      case None | Some(Nil) =>
        failValidation(
          s"$objectContext does not have fields",
          "An Object type must define one or more fields"
        )
      case Some(fields) => validateFields(fields, objectContext)
    }
  }

  private[caliban] def onlyInputType(`type`: __Type, errorContext: String): IO[ValidationError, Unit] = {
    // https://spec.graphql.org/June2018/#IsInputType()
    def isInputType(t: __Type): Either[__Type, Unit] = {
      import __TypeKind._
      t.kind match {
        case LIST | NON_NULL              => t.ofType.fold[Either[__Type, Unit]](Left(t))(isInputType)
        case SCALAR | ENUM | INPUT_OBJECT => Right(())
        case _                            => Left(t)
      }
    }

    IO.whenCase(isInputType(`type`)) {
      case Left(errorType) =>
        failValidation(
          s"${errorType.name.getOrElse("")} of $errorContext is of kind ${errorType.kind}, must be an InputType",
          """The input field must accept a type where IsInputType(type) returns true, https://spec.graphql.org/June2018/#IsInputType()"""
        )
    }
  }

  private[caliban] def validateFields(fields: List[__Field], context: String): IO[ValidationError, Unit] =
    noDuplicateFieldName(fields, context) <*
      IO.foreach(fields) { field =>
        val fieldContext = s"Field '${field.name}' of $context"
        for {
          _ <- doesNotStartWithUnderscore(field, fieldContext)
          _ <- onlyOutputType(field.`type`(), fieldContext)
          _ <- IO.foreach(field.args)(validateInputValue(_, fieldContext))
        } yield ()
      }

  private[caliban] def noDuplicateFieldName(fields: List[__Field], errorContext: String) = {
    val messageBuilder = (f: __Field) => s"$errorContext has repeated fields: ${f.name}"
    val explanatory =
      "The field must have a unique name within that Interface type; no two fields may share the same name"
    noDuplicateName[__Field](fields, _.name, messageBuilder, explanatory)
  }

  private[caliban] def onlyOutputType(`type`: __Type, errorContext: String): IO[ValidationError, Unit] = {
    // https://spec.graphql.org/June2018/#IsOutputType()
    def isOutputType(t: __Type): Either[__Type, Unit] = {
      import __TypeKind._
      t.kind match {
        case LIST | NON_NULL                            => t.ofType.fold[Either[__Type, Unit]](Left(t))(isOutputType)
        case SCALAR | OBJECT | INTERFACE | UNION | ENUM => Right(())
        case _                                          => Left(t)
      }
    }

    IO.whenCase(isOutputType(`type`)) {
      case Left(errorType) =>
        failValidation(
          s"${errorType.name.getOrElse("")} of $errorContext is of kind ${errorType.kind}, must be an OutputType",
          """The input field must accept a type where IsOutputType(type) returns true, https://spec.graphql.org/June2018/#IsInputType()"""
        )
    }
  }

  private[caliban] def noDuplicateName[T](
    listOfNamed: List[T],
    nameExtractor: T => String,
    messageBuilder: T => String,
    explanatoryText: String
  ): IO[ValidationError, Unit] =
    listOfNamed
      .groupBy(nameExtractor(_))
      .collectFirst { case (_, f :: _ :: _) => f }
      .fold[IO[ValidationError, Unit]](IO.unit)(duplicate => failValidation(messageBuilder(duplicate), explanatoryText))

  private[caliban] def doesNotStartWithUnderscore(field: __Field, errorContext: String) = {
    val explanatory = s"""The field must not have a name which begins with the characters {"__"} (two underscores)"""
    doesNotStartWithUnderscore[__Field](field, _.name, errorContext, explanatory)
  }

  private[caliban] def doesNotStartWithUnderscore(inputValue: __InputValue, errorContext: String) = {
    val explanatory =
      s"""The input field must not have a name which begins with the characters "__" (two underscores)"""
    doesNotStartWithUnderscore[__InputValue](inputValue, _.name, errorContext, explanatory)
  }

<<<<<<< HEAD
  private[caliban] def doesNotStartWithUnderscore[T](
=======
  private def doesNotStartWithUnderscore(directive: Directive, errorContext: String) = {
    val explanatory =
      s"""The directive must not have a name which begins with the characters "__" (two underscores)"""
    doesNotStartWithUnderscore[Directive](directive, _.name, errorContext, explanatory)
  }

  private def doesNotStartWithUnderscore[T](
>>>>>>> cda1e2ed
    t: T,
    nameExtractor: T => String,
    errorContext: String,
    explanatoryText: String
  ): IO[ValidationError, Unit] =
    IO.when(nameExtractor(t).startsWith("__"))(
      failValidation(s"$errorContext can't start with '__'", explanatoryText)
    )

  private[caliban] def validateRootQuery[R](schema: RootSchemaBuilder[R]): IO[ValidationError, RootSchema[R]] =
    schema.query match {
      case None =>
        failValidation(
          "The query root operation is missing.",
          "The query root operation type must be provided and must be an Object type."
        )
      case Some(query) => IO.succeed(RootSchema(query, schema.mutation, schema.subscription))
    }

  private[caliban] def validateClashingTypes(types: List[__Type]): IO[ValidationError, Unit] = {
    val check = types.groupBy(_.name).collectFirst { case (Some(name), v) if v.size > 1 => (name, v) }
    IO.whenCase(check) {
      case Some((name, values)) =>
        failValidation(
          s"Type '$name' is defined multiple times (${values
            .sortBy(v => v.origin.getOrElse(""))
            .map(v => s"${v.kind}${v.origin.fold("")(a => s" in $a")}")
            .mkString(", ")}).",
          "Each type must be defined only once."
        )
    }
  }

  private def validateDirectives(types: List[__Type]): IO[ValidationError, Unit] = {

    def validateArguments(args: Map[String, InputValue], errorContext: String): IO[ValidationError, Unit] = {
      val explanatoryText =
        s"""The directive argument must not have a name which begins with the characters "__" (two underscores)"""
      val argumentErrorContextBuilder = (name: String) => s"Argument '$name' of $errorContext"
      IO.foreach_(args.keys)(argName =>
        doesNotStartWithUnderscore[String](argName, identity, argumentErrorContextBuilder(argName), explanatoryText)
      )
    }

    def validateDirective(directive: Directive, errorContext: String) = {
      val directiveErrorContext = s"Directive '${directive.name}' of $errorContext"

      doesNotStartWithUnderscore(directive, directiveErrorContext) *>
        validateArguments(directive.arguments, directiveErrorContext)
    }

    def validateDirectives(
      directives: Option[List[Directive]],
      errorContext: String
    ): IO[ValidationError, Unit] =
      IO.foreach_(directives.getOrElse(List.empty))(validateDirective(_, errorContext))

    def validateInputValueDirectives(
      inputValues: List[__InputValue],
      errorContext: String
    ): IO[ValidationError, Unit] = {
      val inputValueErrorContextBuilder = (name: String) => s"InputValue '$name' of $errorContext"
      IO.foreach_(inputValues)(iv => validateDirectives(iv.directives, inputValueErrorContextBuilder(iv.name)))
    }

    def validateFieldDirectives(
      field: __Field,
      errorContext: String
    ): IO[ValidationError, Unit] = {
      val fieldErrorContext = s"Field '${field.name}' of $errorContext"
      validateDirectives(field.directives, fieldErrorContext) *>
        validateInputValueDirectives(field.args, fieldErrorContext)
    }

    IO.foreach_(types) { t =>
      val typeErrorContext = s"Type '${t.name.getOrElse("")}'"
      for {
        _ <- validateDirectives(t.directives, typeErrorContext)
        _ <- validateInputValueDirectives(t.inputFields.getOrElse(List.empty[__InputValue]), typeErrorContext)
        _ <- IO.foreach_(t.fields(__DeprecatedArgs(Some(true))).getOrElse(List.empty[__Field]))(
              validateFieldDirectives(_, typeErrorContext)
            )
      } yield ()
    }
  }

  case class Context(
    document: Document,
    rootType: RootType,
    operations: List[OperationDefinition],
    fragments: Map[String, FragmentDefinition],
    selectionSets: List[Selection]
  )

}<|MERGE_RESOLUTION|>--- conflicted
+++ resolved
@@ -31,19 +31,9 @@
    */
   def validateSchema[R](schema: RootSchemaBuilder[R]): IO[ValidationError, RootSchema[R]] = {
     val types = schema.types
-<<<<<<< HEAD
-    IO.foreach(types.sorted(renderOrdering))(validateType) *> validateClashingTypes(types) *> validateRootQuery(schema)
-=======
-    IO.foreach(types) { t =>
-      t.kind match {
-        case __TypeKind.ENUM         => validateEnum(t)
-        case __TypeKind.UNION        => validateUnion(t)
-        case __TypeKind.INTERFACE    => validateInterface(t)
-        case __TypeKind.INPUT_OBJECT => validateInputObject(t)
-        case _                       => IO.unit
-      }
-    } *> validateClashingTypes(types) *> validateDirectives(types) *> validateRootQuery(schema)
->>>>>>> cda1e2ed
+    IO.foreach(types.sorted(renderOrdering))(validateType) *> validateClashingTypes(types) *> validateDirectives(types) *> validateRootQuery(
+      schema
+    )
   }
 
   private[caliban] def validateType(t: __Type) =
@@ -717,17 +707,13 @@
     doesNotStartWithUnderscore[__InputValue](inputValue, _.name, errorContext, explanatory)
   }
 
-<<<<<<< HEAD
-  private[caliban] def doesNotStartWithUnderscore[T](
-=======
   private def doesNotStartWithUnderscore(directive: Directive, errorContext: String) = {
     val explanatory =
       s"""The directive must not have a name which begins with the characters "__" (two underscores)"""
     doesNotStartWithUnderscore[Directive](directive, _.name, errorContext, explanatory)
   }
 
-  private def doesNotStartWithUnderscore[T](
->>>>>>> cda1e2ed
+  private[caliban] def doesNotStartWithUnderscore[T](
     t: T,
     nameExtractor: T => String,
     errorContext: String,
