--- conflicted
+++ resolved
@@ -31,17 +31,11 @@
   def validateSchema(rootType: RootType): IO[ValidationError, Unit] =
     IO.foreach(rootType.types.values) { t =>
         t.kind match {
-<<<<<<< HEAD
-          case __TypeKind.ENUM      => validateEnum(t)
-          case __TypeKind.UNION     => validateUnion(t)
-          case __TypeKind.INTERFACE => validateInterface(t)
-          case _                    => IO.unit
-=======
           case __TypeKind.ENUM         => validateEnum(t)
           case __TypeKind.UNION        => validateUnion(t)
+          case __TypeKind.INTERFACE    => validateInterface(t)
           case __TypeKind.INPUT_OBJECT => validateInputObject(t)
           case _                       => IO.unit
->>>>>>> b466e7b5
         }
       }
       .unit
@@ -530,9 +524,9 @@
   private def validateInterface(t: __Type): IO[ValidationError, Unit] = {
     def validateName(name: String) = {
       if (name.isEmpty) {
-        IO.fail(ValidationError("msg", "explanatory"))
+        failValidation("msg", "explanatory")
       } else if (name.startsWith("__")) {
-        IO.fail(ValidationError("msg", "explanatory"))
+        failValidation("msg", "explanatory")
       } else {
         IO.unit
       }
@@ -560,20 +554,16 @@
 
     t.fields(__DeprecatedArgs(Some(true))) match {
       case None | Some(Nil) =>
-        IO.fail(
-          ValidationError(
+        failValidation(
             s"message",
             "explanatory"
-          )
         )
       case Some(fields) =>
         duplicateFieldName(fields) match {
           case Some(value) =>
-            IO.fail(
-              ValidationError(
+            failValidation(
                 s"message with $value",
                 "explanatory"
-              )
             )
           case None =>
             IO.foreach(fields){ validateInterfaceField }.unit
