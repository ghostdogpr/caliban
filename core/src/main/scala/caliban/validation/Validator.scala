package caliban.validation

import caliban.CalibanError.ValidationError
import caliban.InputValue.VariableValue
import caliban.Value.NullValue
import caliban.execution.{ ExecutionRequest, Field => F }
import caliban.introspection.Introspector
import caliban.introspection.adt._
import caliban.introspection.adt.__TypeKind._
import caliban.parsing.SourceMapper
import caliban.parsing.adt.Definition.ExecutableDefinition.{ FragmentDefinition, OperationDefinition }
import caliban.parsing.adt.Definition.TypeSystemDefinition.DirectiveDefinition
import caliban.parsing.adt.Definition.{ TypeSystemDefinition, TypeSystemExtension }
import caliban.parsing.adt.OperationType._
import caliban.parsing.adt.Selection.{ Field, FragmentSpread, InlineFragment }
import caliban.parsing.adt.Type.NamedType
import caliban.parsing.adt._
import caliban.parsing.Parser
import caliban.rendering.DocumentRenderer
import caliban.schema._
import caliban.validation.Utils.isObjectType
import caliban.{ Configurator, InputValue, Value }
import zio.{ IO, ZIO }
import zio.prelude._
import zio.prelude.fx.ZPure

import scala.annotation.tailrec
import scala.collection.mutable

object Validator {

  /**
   * A QueryValidation is a pure program that can access a Context, fail with a ValidationError or succeed with Unit.
   */
  type QueryValidation = EReader[Context, ValidationError, Unit]

  lazy val AllValidations: List[QueryValidation] =
    List(
      validateFragmentSpreads,
      validateOperationNameUniqueness,
      validateLoneAnonymousOperation,
      validateDirectives,
      validateVariables,
      validateSubscriptionOperation,
      validateDocumentFields
    )

  /**
   * Verifies that the given document is valid for this type. Fails with a [[caliban.CalibanError.ValidationError]] otherwise.
   */
  def validate(document: Document, rootType: RootType): IO[ValidationError, Unit] =
    Configurator.configuration.map(_.validations).flatMap(check(document, rootType, Map.empty, _).unit.toZIO)

  /**
   * Verifies that the given schema is valid. Fails with a [[caliban.CalibanError.ValidationError]] otherwise.
   */
  def validateSchema[R](schema: RootSchemaBuilder[R]): IO[ValidationError, RootSchema[R]] = {
    val schemaValidation = validateSchemaEither(schema)
    ZIO.fromEither(schemaValidation)
  }

  def validateSchemaEither[R](schema: RootSchemaBuilder[R]): Either[ValidationError, RootSchema[R]] = {
    val types = schema.types
    ZPure.foreachDiscard(types.sorted)(validateType) *>
      validateClashingTypes(types) *>
      validateDirectives(types) *>
      validateRootMutation(schema) *>
      validateRootSubscription(schema) *>
      validateRootQuery(schema)
  }.runEither

  private[caliban] def validateType(t: __Type): EReader[Any, ValidationError, Unit] =
    ZPure.forEach(t.name)(name => checkName(name, s"Type '$name'")) *>
      (t.kind match {
        case __TypeKind.ENUM         => validateEnum(t)
        case __TypeKind.UNION        => validateUnion(t)
        case __TypeKind.INTERFACE    => validateInterface(t)
        case __TypeKind.INPUT_OBJECT => validateInputObject(t)
        case __TypeKind.OBJECT       => validateObject(t)
        case _                       => ZPure.unit
      })

  def failValidation(msg: String, explanatoryText: String): EReader[Any, ValidationError, Nothing] =
    ZPure.fail(ValidationError(msg, explanatoryText))

  private def failValidationWhen(
    cond: Boolean
  )(msg: => String, explanatoryText: => String): EReader[Any, ValidationError, Unit] =
    if (cond) failValidation(msg, explanatoryText) else ZPure.unit

  /**
   * Prepare the request for execution.
   * Fails with a [[caliban.CalibanError.ValidationError]] otherwise.
   */
  def prepare[R](
    document: Document,
    rootType: RootType,
    rootSchema: RootSchema[R],
    operationName: Option[String],
    variables: Map[String, InputValue],
    skipValidation: Boolean,
    validations: List[QueryValidation]
  ): IO[ValidationError, ExecutionRequest] = {
    val fragments: EReader[Any, ValidationError, Map[String, FragmentDefinition]] = if (skipValidation) {
      ZPure.succeed[Unit, Map[String, FragmentDefinition]](
        collectDefinitions(document)._2
          .foldLeft(List.empty[(String, FragmentDefinition)]) { case (l, f) => (f.name, f) :: l }
          .toMap
      )
    } else check(document, rootType, variables, validations)

    fragments.flatMap { fragments =>
      val operation = operationName match {
        case Some(name) =>
          document.definitions.collectFirst { case op: OperationDefinition if op.name.contains(name) => op }
            .toRight(s"Unknown operation $name.")
        case None       =>
          document.definitions.collect { case op: OperationDefinition => op } match {
            case head :: Nil => Right(head)
            case _           => Left("Operation name is required.")
          }
      }

      operation match {
        case Left(error) => failValidation(error, "")
        case Right(op)   =>
          (op.operationType match {
            case Query        => ZPure.succeed[Unit, Operation[R]](rootSchema.query)
            case Mutation     =>
              rootSchema.mutation match {
                case Some(m) => ZPure.succeed[Unit, Operation[R]](m)
                case None    => failValidation("Mutations are not supported on this schema", "")
              }
            case Subscription =>
              rootSchema.subscription match {
                case Some(m) => ZPure.succeed[Unit, Operation[R]](m)
                case None    => failValidation("Subscriptions are not supported on this schema", "")
              }
          }).map(operation =>
            ExecutionRequest(
              F(
                op.selectionSet,
                fragments,
                variables,
                op.variableDefinitions,
                operation.opType,
                document.sourceMapper,
                op.directives,
                rootType
              ),
              op.operationType
            )
          )
      }
    }
  }.toZIO

  private def check(
    document: Document,
    rootType: RootType,
    variables: Map[String, InputValue],
    validations: List[QueryValidation]
  ): EReader[Any, ValidationError, Map[String, FragmentDefinition]] = {
    val (operations, fragments, _, _) = collectDefinitions(document)
    validateFragments(fragments).flatMap { fragmentMap =>
      val selectionSets = collectSelectionSets(operations.flatMap(_.selectionSet) ++ fragments.flatMap(_.selectionSet))
      val context       = Context(document, rootType, operations, fragmentMap, selectionSets, variables)
      ZPure.foreachDiscard(validations)(identity).provideService(context) as fragmentMap
    }
  }

  private def collectDefinitions(
    document: Document
  ): (List[OperationDefinition], List[FragmentDefinition], List[TypeSystemDefinition], List[TypeSystemExtension]) =
    document.definitions.foldLeft(
      (
        List.empty[OperationDefinition],
        List.empty[FragmentDefinition],
        List.empty[TypeSystemDefinition],
        List.empty[TypeSystemExtension]
      )
    ) {
      case ((operations, fragments, types, extensions), o: OperationDefinition)  =>
        (o :: operations, fragments, types, extensions)
      case ((operations, fragments, types, extensions), f: FragmentDefinition)   =>
        (operations, f :: fragments, types, extensions)
      case ((operations, fragments, types, extensions), t: TypeSystemDefinition) =>
        (operations, fragments, t :: types, extensions)
      case ((operations, fragments, types, extensions), e: TypeSystemExtension)  =>
        (operations, fragments, types, e :: extensions)
    }

  private def collectVariablesUsed(context: Context, selectionSet: List[Selection]): Set[String] = {
    def collectValues(
      builder: mutable.Builder[InputValue, List[InputValue]],
      selectionSet: List[Selection]
    ): mutable.Builder[InputValue, List[InputValue]] = {
      // ugly mutable code but it's worth it for the speed ;)
      def add(list: Iterable[InputValue]) = if (list.nonEmpty) builder ++= list

      selectionSet.foreach {
        case FragmentSpread(name, directives)                    =>
          directives.foreach(d => add(d.arguments.values))
          context.fragments
            .get(name)
            .foreach { f =>
              f.directives.foreach(d => add(d.arguments.values))
              collectValues(builder, f.selectionSet)
            }
        case Field(_, _, arguments, directives, selectionSet, _) =>
          add(arguments.values)
          directives.foreach(d => add(d.arguments.values))
          collectValues(builder, selectionSet)
        case InlineFragment(_, directives, selectionSet)         =>
          directives.foreach(d => add(d.arguments.values))
          collectValues(builder, selectionSet)
      }
      builder
    }

    def collectVariableValues(
      builder: mutable.Builder[String, Set[String]],
      values: List[InputValue]
    ): mutable.Builder[String, Set[String]] = {
      values.foreach {
        case InputValue.ListValue(values)   => collectVariableValues(builder, values)
        case InputValue.ObjectValue(fields) => collectVariableValues(builder, fields.values.toList)
        case v: VariableValue               => builder += v.name
        case _                              => ()
      }
      builder
    }

    val allValues = collectValues(List.newBuilder, selectionSet).result()
    collectVariableValues(Set.newBuilder, allValues).result()
  }

  private def collectSelectionSets(selectionSet: List[Selection]): List[Selection] = {
    val sets                                      = List.newBuilder[Selection]
    def loop(selectionSet: List[Selection]): Unit = {
      if (selectionSet.nonEmpty) sets ++= selectionSet
      selectionSet.foreach {
        case f: Field          => loop(f.selectionSet)
        case f: InlineFragment => loop(f.selectionSet)
        case _: FragmentSpread => ()
      }
    }
    loop(selectionSet)
    sets.result()
  }

  private def collectAllDirectives(
    context: Context
  ): EReader[Any, ValidationError, List[(Directive, __DirectiveLocation)]] =
    for {
      directiveDefinitions <- ZPure.succeed(context.document.directiveDefinitions.groupBy(_.name))
      opDirectives         <- ZPure.foreach(context.operations)(op =>
                                checkDirectivesUniqueness(op.directives, directiveDefinitions).as(op.operationType match {
                                  case OperationType.Query        => op.directives.map((_, __DirectiveLocation.QUERY))
                                  case OperationType.Mutation     => op.directives.map((_, __DirectiveLocation.MUTATION))
                                  case OperationType.Subscription =>
                                    op.directives.map((_, __DirectiveLocation.SUBSCRIPTION))
                                })
                              )
      fragmentDirectives   <- ZPure.foreach(context.fragments.values)(fragment =>
                                checkDirectivesUniqueness(fragment.directives, directiveDefinitions)
                                  .as(fragment.directives.map((_, __DirectiveLocation.FRAGMENT_DEFINITION)))
                              )
      selectionDirectives  <- collectDirectives(context.selectionSets, directiveDefinitions)
    } yield opDirectives.flatten ++ fragmentDirectives.flatten ++ selectionDirectives

  private def collectDirectives(
    selectionSet: List[Selection],
    directiveDefinitions: Map[String, List[DirectiveDefinition]]
  ): EReader[Any, ValidationError, List[(Directive, __DirectiveLocation)]] = {
    val builder = List.newBuilder[List[(Directive, __DirectiveLocation)]]

    def loop(selectionSet: List[Selection]): Unit =
      selectionSet.foreach {
        case FragmentSpread(_, directives)               =>
          if (directives.nonEmpty)
            builder += directives.map((_, __DirectiveLocation.FRAGMENT_SPREAD))
        case Field(_, _, _, directives, selectionSet, _) =>
          if (directives.nonEmpty)
            builder += directives.map((_, __DirectiveLocation.FIELD))
          loop(selectionSet)
        case InlineFragment(_, directives, selectionSet) =>
          if (directives.nonEmpty)
            builder += directives.map((_, __DirectiveLocation.INLINE_FRAGMENT))
          loop(selectionSet)
      }
    loop(selectionSet)
    val directiveLists                            = builder.result()
    ZPure
      .foreachDiscard(directiveLists)(list => checkDirectivesUniqueness(list.map(_._1), directiveDefinitions))
      .as(directiveLists.flatten)
  }

  private def checkDirectivesUniqueness(
    directives: List[Directive],
    directiveDefinitions: Map[String, List[DirectiveDefinition]]
  ): EReader[Any, ValidationError, Unit] =
    directives
      .groupBy(_.name)
      .find { case (n, v) =>
        // only non-repeatable directives count against uniqueness
        // this .lengthCompare is a 2.12 compatible version of .lengthIs and can be replaced after 2.12 support is dropped
        // it's a minor optimization to short-circuit the length check on a List for the off-chance that list is long
        (v.lengthCompare(1) > 0) && !directiveDefinitions.get(n).exists(_.exists(_.isRepeatable))
      } match {
      case None            => ZPure.unit
      case Some((name, _)) =>
        failValidation(
          s"Directive '$name' is defined more than once.",
          "Directives are used to describe some metadata or behavioral change on the definition they apply to. When more than one directive of the same name is used, the expected metadata or behavior becomes ambiguous, therefore only one of each non-repeatable directive is allowed per location."
        )
    }

  lazy val validateDirectives: QueryValidation = ZPure.serviceWithPure { context =>
    for {
      directives <- collectAllDirectives(context)
      _          <- ZPure.foreachDiscard(directives) { case (d, location) =>
                      (context.rootType.additionalDirectives ::: Introspector.directives).find(_.name == d.name) match {
                        case None            =>
                          failValidation(
                            s"Directive '${d.name}' is not supported.",
                            "GraphQL servers define what directives they support. For each usage of a directive, the directive must be available on that server."
                          )
                        case Some(directive) =>
                          ZPure.foreachDiscard(d.arguments) { case (arg, argValue) =>
                            directive.args.find(_.name == arg) match {
                              case None             =>
                                failValidation(
                                  s"Argument '$arg' is not defined on directive '${d.name}' ($location).",
                                  "Every argument provided to a field or directive must be defined in the set of possible arguments of that field or directive."
                                )
                              case Some(inputValue) =>
                                validateInputValues(
                                  inputValue,
                                  argValue,
                                  context,
                                  s"InputValue '${inputValue.name}' of Directive '${d.name}'"
                                )
                            }
                          } *>
                            ZPure.when(!directive.locations.contains(location))(
                              failValidation(
                                s"Directive '${d.name}' is used in invalid location '$location'.",
                                "GraphQL servers define what directives they support and where they support them. For each usage of a directive, the directive must be used in a location that the server has declared support for."
                              )
                            )
                      }
                    }
    } yield ()
  }

  lazy val validateVariables: QueryValidation =
    ZPure.serviceWithPure { context =>
      ZPure.foreachDiscard(context.operations)(op =>
        ZPure.foreachDiscard(op.variableDefinitions.groupBy(_.name)) { case (name, variables) =>
          ZPure.when(variables.length > 1)(
            failValidation(
              s"Variable '$name' is defined more than once.",
              "If any operation defines more than one variable with the same name, it is ambiguous and invalid. It is invalid even if the type of the duplicate variable is the same."
            )
          )
        } *> ZPure.foreachDiscard(op.variableDefinitions) { v =>
          val t = context.rootType.types.get(Type.innerType(v.variableType))
          ZPure.whenCase(t.map(_.kind)) {
            case Some(__TypeKind.OBJECT) | Some(__TypeKind.UNION) | Some(__TypeKind.INTERFACE) =>
              failValidation(
                s"Type of variable '${v.name}' is not a valid input type.",
                "Variables can only be input types. Objects, unions, and interfaces cannot be used as inputs."
              )
          } *>
            ZPure.when(t.flatMap(_.isOneOf).getOrElse(false)) {
              failValidationWhen(v.variableType.nullable)(
                s"Variable '${v.name}' cannot be nullable.",
                "Variables used for OneOf Input Object fields must be non-nullable."
              ) *>
                validateOneOfInputValue(
                  context.variables.getOrElse(v.name, NullValue),
                  s"Variable '${v.name}'"
                )
            }
        } *> {
          val variableUsages = collectVariablesUsed(context, op.selectionSet)
          ZPure.foreachDiscard(variableUsages)(v =>
            ZPure.when(!op.variableDefinitions.exists(_.name == v))(
              failValidation(
                s"Variable '$v' is not defined.",
                "Variables are scoped on a per‐operation basis. That means that any variable used within the context of an operation must be defined at the top level of that operation"
              )
            )
          ) *> ZPure.foreachDiscard(op.variableDefinitions)(v =>
            ZPure.when(!variableUsages.contains(v.name))(
              failValidation(
                s"Variable '${v.name}' is not used.",
                "All variables defined by an operation must be used in that operation or a fragment transitively included by that operation. Unused variables cause a validation error."
              )
            )
          )
        }
      )
    }

  private def collectFragmentSpreads(selectionSet: List[Selection]): List[FragmentSpread] =
    selectionSet.collect { case f: FragmentSpread => f }

  lazy val validateFragmentSpreads: QueryValidation =
    ZPure.serviceWithPure { context =>
      val spreads     = collectFragmentSpreads(context.selectionSets)
      val spreadNames = spreads.map(_.name).toSet
      ZPure.foreachDiscard(context.fragments.values)(f =>
        if (!spreadNames.contains(f.name))
          failValidation(
            s"Fragment '${f.name}' is not used in any spread.",
            "Defined fragments must be used within a document."
          )
        else
          ZPure.when(detectCycles(context, f))(
            failValidation(
              s"Fragment '${f.name}' forms a cycle.",
              "The graph of fragment spreads must not form any cycles including spreading itself. Otherwise an operation could infinitely spread or infinitely execute on cycles in the underlying data."
            )
          )
      )
    }

  private def detectCycles(context: Context, fragment: FragmentDefinition, visited: Set[String] = Set()): Boolean = {
    val selectionSets     = collectSelectionSets(fragment.selectionSet)
    val descendantSpreads = collectFragmentSpreads(selectionSets)
    descendantSpreads.exists(s =>
      visited.contains(s.name) ||
        context.fragments.get(s.name).fold(false)(f => detectCycles(context, f, visited + s.name))
    )
  }

  lazy val validateDocumentFields: QueryValidation = ZPure.serviceWithPure { context =>
    ZPure.foreachDiscard(context.document.definitions) {
      case OperationDefinition(opType, _, _, _, selectionSet) =>
        opType match {
          case OperationType.Query =>
            validateSelectionSet(context, selectionSet, context.rootType.queryType)

          case OperationType.Mutation     =>
            context.rootType.mutationType.fold[EReader[Any, ValidationError, Unit]](
              failValidation("Mutation operations are not supported on this schema.", "")
            )(validateSelectionSet(context, selectionSet, _))
          case OperationType.Subscription =>
            context.rootType.subscriptionType.fold[EReader[Any, ValidationError, Unit]](
              failValidation("Subscription operations are not supported on this schema.", "")
            )(validateSelectionSet(context, selectionSet, _))
        }
      case _: FragmentDefinition                              => ZPure.unit
      case _: TypeSystemDefinition                            => ZPure.unit
      case _: TypeSystemExtension                             => ZPure.unit
    }
  }

  private def validateSelectionSet(
    context: Context,
    selectionSet: List[Selection],
    currentType: __Type
  ): EReader[Any, ValidationError, Unit] =
    validateFields(context, selectionSet, currentType) *>
      FragmentValidator.findConflictsWithinSelectionSet(context, context.rootType.queryType, selectionSet)

  private def validateFields(
    context: Context,
    selectionSet: List[Selection],
    currentType: __Type
  ): EReader[Any, ValidationError, Unit] =
    ZPure.foreachDiscard(selectionSet) {
      case f: Field                                       => validateField(context, f, currentType)
      case FragmentSpread(name, _)                        =>
        context.fragments.get(name) match {
          case None           =>
            failValidation(
              s"Fragment spread '$name' is not defined.",
              "Named fragment spreads must refer to fragments defined within the document. It is a validation error if the target of a spread is not defined."
            )
          case Some(fragment) =>
            validateSpread(context, Some(name), currentType, Some(fragment.typeCondition), fragment.selectionSet)
        }
      case InlineFragment(typeCondition, _, selectionSet) =>
        validateSpread(context, None, currentType, typeCondition, selectionSet)
    } *> validateLeafFieldSelection(selectionSet, currentType)

  private def validateSpread(
    context: Context,
    name: Option[String],
    currentType: __Type,
    typeCondition: Option[NamedType],
    selectionSet: List[Selection]
  ): EReader[Any, ValidationError, Unit] =
    typeCondition.fold[Option[__Type]](Some(currentType))(t => context.rootType.types.get(t.name)) match {
      case Some(fragmentType) =>
        validateFragmentType(name, fragmentType) *> {
          val possibleTypes         = getPossibleTypeNames(currentType)
          val possibleFragmentTypes = getPossibleTypeNames(fragmentType)
          val applicableTypes       = possibleTypes intersect possibleFragmentTypes
          ZPure.when(applicableTypes.isEmpty)(
            failValidation(
              s"${name.fold("Inline fragment spread")(n => s"Fragment spread '$n'")} is not possible: possible types are '${possibleTypes
                .mkString(", ")}' and possible fragment types are '${possibleFragmentTypes.mkString(", ")}'.",
              "Fragments are declared on a type and will only apply when the runtime object type matches the type condition. They also are spread within the context of a parent type. A fragment spread is only valid if its type condition could ever apply within the parent type."
            )
          ) *> validateFields(context, selectionSet, fragmentType)
        }
      case None               =>
        lazy val typeConditionName = typeCondition.fold("?")(_.name)
        failValidation(
          s"${name.fold("Inline fragment spread")(n => s"Fragment spread '$n'")} targets an invalid type: '$typeConditionName'.",
          "Fragments must be specified on types that exist in the schema. This applies for both named and inline fragments. If they are not defined in the schema, the query does not validate."
        )
    }

  private def getPossibleTypeNames(t: __Type): Set[String] =
    t.kind match {
      case __TypeKind.OBJECT                       => t.name.fold(Set.empty[String])(Set(_))
      case __TypeKind.INTERFACE | __TypeKind.UNION => t.possibleTypes.fold(Set.empty[String])(_.flatMap(_.name).toSet)
      case _                                       => Set.empty
    }

  private def validateField(context: Context, field: Field, currentType: __Type): EReader[Any, ValidationError, Unit] =
    ZPure
      .when(field.name != "__typename") {
        ZPure
          .fromOption(currentType.allFields.find(_.name == field.name))
          .orElseFail(
            ValidationError(
              s"Field '${field.name}' does not exist on type '${DocumentRenderer.renderTypeName(currentType)}'.",
              "The target field of a field selection must be defined on the scoped type of the selection set. There are no limitations on alias names."
            )
          )
          .flatMap { f =>
            validateFields(context, field.selectionSet, f._type.innerType) *>
              validateArguments(field, f, currentType, context)
          }
      }
      .unit

  private def validateArguments(
    field: Field,
    f: __Field,
    currentType: __Type,
    context: Context
  ): EReader[Any, ValidationError, Unit] =
    ZPure.foreachDiscard(f.args.filter(_._type.kind == __TypeKind.NON_NULL)) { arg =>
      val fieldArgs = field.arguments.get(arg.name)
      ZPure.when(arg._type.innerType._isOneOfInput) {
        validateOneOfInputValue(
          fieldArgs.getOrElse(NullValue),
          s"Argument '${arg.name}' on field '${field.name}'"
        )
      } *> ZPure.whenCase((arg.defaultValue, fieldArgs)) {
        case (None, None) | (None, Some(NullValue)) =>
          failValidation(
            s"Required argument '${arg.name}' is null or missing on field '${field.name}' of type '${currentType.name
              .getOrElse("")}'.",
            "Arguments can be required. An argument is required if the argument type is non‐null and does not have a default value. Otherwise, the argument is optional."
          )

        case (Some(_), Some(NullValue)) =>
          failValidation(
            s"Required argument '${arg.name}' is null on '${field.name}' of type '${currentType.name
              .getOrElse("")}'.",
            "Arguments can be required. An argument is required if the argument type is non‐null and does not have a default value. Otherwise, the argument is optional."
          )
      }
    } *>
      ZPure.foreachDiscard(field.arguments) { case (arg, argValue) =>
        f.args.find(_.name == arg) match {
          case None             =>
            failValidation(
              s"Argument '$arg' is not defined on field '${field.name}' of type '${currentType.name.getOrElse("")}'.",
              "Every argument provided to a field or directive must be defined in the set of possible arguments of that field or directive."
            )
          case Some(inputValue) =>
            validateInputValues(
              inputValue,
              argValue,
              context,
              s"InputValue '${inputValue.name}' of Field '${field.name}'"
            )
        }
      }

  private[caliban] def validateInputValues(
    inputValue: __InputValue,
    argValue: InputValue,
    context: Context,
    errorContext: => String
  ): EReader[Any, ValidationError, Unit] = {
    val t           = inputValue._type
    val inputType   = if (t.kind == __TypeKind.NON_NULL) t.ofType.getOrElse(t) else t
    val inputFields = inputType.inputFields.getOrElse(Nil)

    argValue match {
      case InputValue.ObjectValue(fields) if inputType.kind == __TypeKind.INPUT_OBJECT =>
        ZPure.foreachDiscard(fields) { case (k, v) =>
          inputFields.find(_.name == k) match {
            case None        =>
              failValidation(
                s"Input field '$k' is not defined on type '${inputType.name.getOrElse("?")}'.",
                "Every input field provided in an input object value must be defined in the set of possible fields of that input object’s expected type."
              )
            case Some(value) =>
              validateInputValues(
                value,
                v,
                context,
                s"InputValue '${inputValue.name}' of Field '$k' of InputObject '${t.name.getOrElse("")}'"
              )
          }
        } *> ZPure.foreachDiscard(inputFields)(inputField =>
          ZPure.when(
            inputField.defaultValue.isEmpty &&
              inputField._type.kind == __TypeKind.NON_NULL &&
              fields.getOrElse(inputField.name, NullValue) == NullValue
          )(
            failValidation(
              s"Required field '${inputField.name}' on object '${inputType.name.getOrElse("?")}' was not provided.",
              "Input object fields may be required. Much like a field may have required arguments, an input object may have required fields. An input field is required if it has a non‐null type and does not have a default value. Otherwise, the input object field is optional."
            )
          )
        )
      case VariableValue(variableName)                                                 =>
        context.variableDefinitions.get(variableName) match {
          case Some(variableDefinition) => checkVariableUsageAllowed(variableDefinition, inputValue)
          case None                     =>
            failValidation(
              s"Variable '$variableName' is not defined.",
              "Variables are scoped on a per‐operation basis. That means that any variable used within the context of an operation must be defined at the top level of that operation"
            )
        }
      case _                                                                           => ZPure.unit[Unit]
    }
  } *> ValueValidator.validateInputTypes(inputValue, argValue, context, errorContext)

  private def validateOneOfInputValue(
    inputValue: InputValue,
    errorContext: => String
  ): EReader[Any, ValidationError, Unit] =
    ZPure
      .whenCase(inputValue match {
        case InputValue.ObjectValue(fields) if fields.size == 1 => fields.headOption.map(_._2)
        case vv: InputValue.VariableValue                       => Some(vv)
        case _                                                  => None
      }) { case None | Some(NullValue) =>
        failValidation(
          s"$errorContext is not a valid OneOf Input Object",
          "OneOf Input Object arguments must specify exactly one non-null key"
        )
      }
      .unit

  private def checkVariableUsageAllowed(
    variableDefinition: VariableDefinition,
    inputValue: __InputValue
  ): EReader[Any, ValidationError, Unit] = {
    val locationType = inputValue._type
    val variableType = variableDefinition.variableType
    if (!locationType.isNullable && !variableType.nonNull) {
      val hasNonNullVariableDefaultValue = variableDefinition.defaultValue.exists(_ != NullValue)
      val hasLocationDefaultValue        = inputValue.defaultValue.nonEmpty
      if (!hasNonNullVariableDefaultValue && !hasLocationDefaultValue)
        failValidation(
          s"Variable '${variableDefinition.name}' usage is not allowed because it is nullable and doesn't have a default value.",
          "Variable usages must be compatible with the arguments they are passed to."
        )
      else {
        val nullableLocationType = locationType.ofType.getOrElse(locationType)
        checkTypesCompatible(variableDefinition.name, variableType, nullableLocationType)
      }
    } else checkTypesCompatible(variableDefinition.name, variableType, locationType)
  }

  @tailrec
  private def checkTypesCompatible(
    variableName: String,
    variableType: Type,
    locationType: __Type
  ): EReader[Any, ValidationError, Unit] = {
    val explanation = "Variable usages must be compatible with the arguments they are passed to."
    if (!locationType.isNullable) {
      if (variableType.nullable)
        failValidation(
          s"Variable '$variableName' usage is not allowed because it is nullable but it shouldn't be.",
          explanation
        )
      else {
        val nullableLocationType = locationType.ofType.getOrElse(locationType)
        val nullableVariableType = variableType.toNullable
        checkTypesCompatible(variableName, nullableVariableType, nullableLocationType)
      }
    } else if (variableType.nonNull) {
      val nullableVariableType = variableType.toNullable
      checkTypesCompatible(variableName, nullableVariableType, locationType)
    } else if (locationType.kind == __TypeKind.LIST) {
      variableType match {
        case _: Type.NamedType        =>
          failValidation(
            s"Variable '$variableName' usage is not allowed because it is a not a list but it should be.",
            explanation
          )
        case Type.ListType(ofType, _) =>
          val itemLocationType = locationType.ofType.getOrElse(locationType)
          val itemVariableType = ofType
          checkTypesCompatible(variableName, itemVariableType, itemLocationType)
      }
    } else
      variableType match {
        case Type.ListType(_, _)     =>
          failValidation(
            s"Variable '$variableName' usage is not allowed because it is a list but it should not be.",
            explanation
          )
        case Type.NamedType(name, _) =>
          ZPure
            .when(!locationType.name.contains(name))(
              failValidation(
                s"Variable '$variableName' usage is not allowed because its type doesn't match the schema ($name instead of ${locationType.name
                  .getOrElse("")}).",
                explanation
              )
            )
            .unit
      }
  }

  private def validateLeafFieldSelection(
    selections: List[Selection],
    currentType: __Type
  ): EReader[Any, ValidationError, Unit] =
    currentType.kind match {
      case __TypeKind.SCALAR | __TypeKind.ENUM if selections.nonEmpty                        =>
        failValidation(
          s"Field selection is impossible on type '${currentType.name.getOrElse("")}'.",
          "Field selections on scalars or enums are never allowed, because they are the leaf nodes of any GraphQL query."
        )
      case __TypeKind.INTERFACE | __TypeKind.UNION | __TypeKind.OBJECT if selections.isEmpty =>
        failValidation(
          s"Field selection is mandatory on type '${currentType.name.getOrElse("")}'.",
          "Leaf selections on objects, interfaces, and unions without subfields are disallowed."
        )
      case _                                                                                 => ZPure.unit
    }

  lazy val validateOperationNameUniqueness: QueryValidation = ZPure.serviceWithPure { context =>
    val operations    = context.operations
    val names         = operations.flatMap(_.name).groupBy(identity)
    val repeatedNames = names.collect { case (name, items) if items.length > 1 => name }
    ZPure
      .when(repeatedNames.nonEmpty)(
        failValidation(
          s"Multiple operations have the same name: ${repeatedNames.mkString(", ")}.",
          "Each named operation definition must be unique within a document when referred to by its name."
        )
      )
      .unit
  }

  lazy val validateLoneAnonymousOperation: QueryValidation = ZPure.serviceWithPure { context =>
    val operations = context.operations
    val anonymous  = operations.filter(_.name.isEmpty)
    ZPure
      .when(operations.length > 1 && anonymous.nonEmpty)(
        failValidation(
          "Found both anonymous and named operations.",
          "GraphQL allows a short‐hand form for defining query operations when only that one operation exists in the document."
        )
      )
      .unit
  }

  private def validateFragments(
    fragments: List[FragmentDefinition]
  ): EReader[Any, ValidationError, Map[String, FragmentDefinition]] =
    fragments.foldLeftM(Map.empty[String, FragmentDefinition]) { case (fragmentMap, fragment) =>
      if (fragmentMap.contains(fragment.name)) {
        failValidation(
          s"Fragment '${fragment.name}' is defined more than once.",
          "Fragment definitions are referenced in fragment spreads by name. To avoid ambiguity, each fragment’s name must be unique within a document."
        )
      } else ZPure.succeed(fragmentMap.updated(fragment.name, fragment))
    }

  lazy val validateSubscriptionOperation: QueryValidation = ZPure.serviceWithPure { context =>
    val error = {
      for {
        t           <- context.rootType.subscriptionType
        op          <- context.operations.find(_.operationType == OperationType.Subscription)
        field        = F(
                         op.selectionSet,
                         context.fragments,
                         Map.empty[String, InputValue],
                         List.empty[VariableDefinition],
                         t,
                         SourceMapper.empty,
                         Nil,
                         context.rootType
                       )
        subscription = op.name.fold("")(n => s"'$n'")
        error       <- field.fields match {
                         case Nil         => None
                         case head :: Nil =>
                           if (head.name == "__typename")
                             Some(
                               ValidationError(
                                 s"Subscription $subscription has a field named '__typename'.",
                                 "The root field of a subscription operation must not be an introspection field."
                               )
                             )
                           else None
                         case _           =>
                           Some(
                             ValidationError(
                               s"Subscription $subscription has more than one root field.",
                               "Subscription operations must have exactly one root field."
                             )
                           )
                       }
      } yield error
    }
    ZPure.fromOption(error).flip.unit
  }

  private def validateFragmentType(name: Option[String], targetType: __Type): EReader[Any, ValidationError, Unit] =
    targetType.kind match {
      case __TypeKind.UNION | __TypeKind.INTERFACE | __TypeKind.OBJECT => ZPure.unit
      case _                                                           =>
        val targetTypeName = targetType.name.getOrElse("")
        failValidation(
          s"${name.fold("Inline fragment")(n => s"Fragment '$n'")} is defined on invalid type '$targetTypeName'",
          "Fragments can only be declared on unions, interfaces, and objects. They are invalid on scalars. They can only be applied on non‐leaf fields. This rule applies to both inline and named fragments."
        )
    }

  private[caliban] def validateEnum(t: __Type): EReader[Any, ValidationError, Unit] =
    t.enumValues(__DeprecatedArgs(Some(true))) match {
      case Some(_ :: _) => ZPure.unit
      case _            =>
        failValidation(
          s"Enum ${t.name.getOrElse("")} doesn't contain any values",
          "An Enum type must define one or more unique enum values."
        )
    }

  private[caliban] def validateUnion(t: __Type): EReader[Any, ValidationError, Unit] =
    t.possibleTypes match {
      case None | Some(Nil)                           =>
        failValidation(
          s"Union ${t.name.getOrElse("")} doesn't contain any type.",
          "A Union type must include one or more unique member types."
        )
      case Some(types) if !types.forall(isObjectType) =>
        failValidation(
          s"Union ${t.name.getOrElse("")} contains the following non Object types: " +
            types.filterNot(isObjectType).map(_.name.getOrElse("")).filterNot(_.isEmpty).mkString("", ", ", "."),
          s"The member types of a Union type must all be Object base types."
        )
      case _                                          => ZPure.unit
    }

  private[caliban] def validateInputObject(t: __Type): EReader[Any, ValidationError, Unit] = {
<<<<<<< HEAD
    val inputObjectContext = s"""${if (t._isOneOfInput) "OneOf " else ""}InputObject '${t.name.getOrElse("")}'"""

    def noDuplicateInputValueName(inputValues: List[__InputValue]): EReader[Any, ValidationError, Unit] = {
      val messageBuilder = (i: __InputValue) => s"$inputObjectContext has repeated fields: ${i.name}"
      val explanatory    =
=======
    lazy val inputObjectContext = s"""InputObject '${t.name.getOrElse("")}'"""

    def noDuplicateInputValueName(
      inputValues: List[__InputValue],
      errorContext: => String
    ): EReader[Any, ValidationError, Unit] = {
      val messageBuilder = (i: __InputValue) => s"$errorContext has repeated fields: ${i.name}"
      def explanatory    =
>>>>>>> 041b6306
        "The input field must have a unique name within that Input Object type; no two input fields may share the same name"
      noDuplicateName[__InputValue](inputValues, _.name, messageBuilder, explanatory)
    }

    def noDuplicatedOneOfOrigin(inputValues: List[__InputValue]): EReader[Any, ValidationError, Unit] = {
      val resolveOrigin  = (i: __InputValue) => i.parentTypeName.getOrElse("<unexpected validation error>")
      val messageBuilder = (i: __InputValue) =>
        s"$inputObjectContext has multiple arguments from the same case class: ${resolveOrigin(i)}"
      val explanatory    = "All case classes used as arguments to OneOf Input Objects must have exactly one field"
      noDuplicateName[__InputValue](inputValues, resolveOrigin, messageBuilder, explanatory)
    }

    def validateFields(fields: List[__InputValue]): EReader[Any, ValidationError, Unit] =
      ZPure.foreachDiscard(fields)(validateInputValue(_, inputObjectContext)) *>
        noDuplicateInputValueName(fields)

    def validateOneOfFields(fields: List[__InputValue]): EReader[Any, ValidationError, Unit] =
      noDuplicatedOneOfOrigin(fields) *>
        ZPure.foreachDiscard(fields) { f =>
          failValidationWhen(f.defaultValue.isDefined)(
            s"$inputObjectContext argument has a default value",
            "Fields of OneOf input objects cannot have default values"
          ) *>
            failValidationWhen(!f._type.isNullable)(
              s"$inputObjectContext argument is not nullable",
              "All of OneOf input fields must be declared as nullable in the schema according to the spec"
            )
        }

    t.inputFields match {
      case None | Some(Nil) =>
        failValidation(
          s"$inputObjectContext does not have fields",
          "An Input Object type must define one or more input fields"
        )
      case Some(fields)     => ZPure.when(t._isOneOfInput)(validateOneOfFields(fields)) *> validateFields(fields)
    }
  }

  private[caliban] def validateInputValue(
    inputValue: __InputValue,
    errorContext: => String
  ): EReader[Any, ValidationError, Unit] = {
    lazy val fieldContext = s"InputValue '${inputValue.name}' of $errorContext"
    for {
      _ <- ValueValidator.validateDefaultValue(inputValue, fieldContext)
      _ <- checkName(inputValue.name, fieldContext)
      _ <- onlyInputType(inputValue._type, fieldContext)
    } yield ()
  }

  private[caliban] def validateInterface(t: __Type): EReader[Any, ValidationError, Unit] = {
    lazy val interfaceContext = s"Interface '${t.name.getOrElse("")}'"

    t.allFields match {
      case Nil    =>
        failValidation(
          s"$interfaceContext does not have fields",
          "An Interface type must define one or more fields"
        )
      case fields => validateFields(fields, interfaceContext)
    }
  }

  def validateObject(obj: __Type): EReader[Any, ValidationError, Unit] = {
    val objectContext = s"Object '${obj.name.getOrElse("")}'"

    def validateInterfaceFields(obj: __Type) = {
      def fieldNames(t: __Type) =
        t.allFields.map(_.name).toSet

      val supertype = obj.interfaces().toList.flatten

      def checkForMissingFields(): EReader[Any, ValidationError, Unit] = {
        val objectFieldNames    = fieldNames(obj)
        val interfaceFieldNames = supertype.map(fieldNames).toSet.flatten
        val isMissingFields     = objectFieldNames.union(interfaceFieldNames) != objectFieldNames

        ZPure
          .when(interfaceFieldNames.nonEmpty && isMissingFields) {
            val missingFields = interfaceFieldNames.diff(objectFieldNames).toList.sorted
            failValidation(
              s"$objectContext is missing field(s): ${missingFields.mkString(", ")}",
              "An Object type must include a field of the same name for every field defined in an interface"
            )
          }
          .unit
      }

      def checkForInvalidSubtypeFields(): EReader[Any, ValidationError, Unit] = {
        val objectFields    = obj.allFields
        val supertypeFields = supertype.flatMap(_.allFields)

        def isNonNullableSubtype(supertypeFieldType: __Type, objectFieldType: __Type) = {
          import __TypeKind._
          objectFieldType.kind match {
            case NON_NULL => objectFieldType.ofType.exists(Types.same(supertypeFieldType, _))
            case _        => false
          }
        }

        def isValidSubtype(supertypeFieldType: __Type, objectFieldType: __Type) = {
          val supertypePossibleTypes = supertypeFieldType.possibleTypes.toList.flatten

          Types.same(supertypeFieldType, objectFieldType) ||
          supertypePossibleTypes.exists(Types.same(_, objectFieldType)) ||
          isNonNullableSubtype(supertypeFieldType, objectFieldType)
        }

        ZPure.foreachDiscard(objectFields) { objField =>
          lazy val fieldContext = s"Field '${objField.name}'"

          supertypeFields.find(_.name == objField.name) match {
            case None             => ZPure.unit
            case Some(superField) =>
              val superArgs = superField.args.map(arg => (arg.name, arg)).toMap
              val extraArgs = objField.args.filter { arg =>
                superArgs.get(arg.name).fold(true)(superArg => !Types.same(arg._type, superArg._type))
              }

              def fieldTypeIsValid = isValidSubtype(superField._type, objField._type)

              def listItemTypeIsValid =
                isListField(superField) && isListField(objField) && (for {
                  superListItemType <- superField._type.ofType
                  objListItemType   <- objField._type.ofType
                } yield isValidSubtype(superListItemType, objListItemType)).getOrElse(false)

              def extraArgsAreValid = !extraArgs.exists(_._type.kind == __TypeKind.NON_NULL)

              (fieldTypeIsValid, isListField(superField)) match {
                case (_, true) if !listItemTypeIsValid =>
                  failValidation(
                    s"$fieldContext in $objectContext is an invalid list item subtype",
                    "An object list item field type must be equal to or a possible" +
                      " type of the interface list item field type."
                  )
                case (false, false)                    =>
                  failValidation(
                    s"$fieldContext in $objectContext is an invalid subtype",
                    "An object field type must be equal to or a possible type of the interface field type."
                  )
                case _ if !extraArgsAreValid           =>
                  val argNames = extraArgs.filter(_._type.kind == __TypeKind.NON_NULL).map(_.name).mkString(", ")
                  failValidation(
                    s"$fieldContext with extra non-nullable arg(s) '$argNames' in $objectContext is invalid",
                    "Any additional field arguments must not be of a non-nullable type."
                  )
                case _                                 => ZPure.unit
              }
          }
        }
      }

      for {
        _ <- checkForMissingFields()
        _ <- checkForInvalidSubtypeFields()
      } yield ()
    }

    obj.allFields match {
      case Nil    =>
        failValidation(
          s"$objectContext does not have fields",
          "An Object type must define one or more fields"
        )
      case fields => validateFields(fields, objectContext) *> validateInterfaceFields(obj)
    }
  }

  private def isListField(field: __Field) =
    field._type.kind == __TypeKind.LIST

  private[caliban] def onlyInputType(`type`: __Type, errorContext: => String): EReader[Any, ValidationError, Unit] = {
    // https://spec.graphql.org/June2018/#IsInputType()
    def isInputType(t: __Type): Either[__Type, Unit] = {
      import __TypeKind._
      t.kind match {
        case LIST | NON_NULL              => t.ofType.fold[Either[__Type, Unit]](Left(t))(isInputType)
        case SCALAR | ENUM | INPUT_OBJECT => Right(())
        case _                            => Left(t)
      }
    }

    isInputType(`type`) match {
      case Left(errorType) =>
        failValidation(
          s"${errorType.name.getOrElse("")} of $errorContext is of kind ${errorType.kind}, must be an InputType",
          """The input field must accept a type where IsInputType(type) returns true, https://spec.graphql.org/June2018/#IsInputType()"""
        )
      case Right(_)        => ZPure.unit
    }
  }

  private[caliban] def validateFields(fields: List[__Field], context: => String): EReader[Any, ValidationError, Unit] =
    noDuplicateFieldName(fields, context) <*
      ZPure.foreachDiscard(fields) { field =>
        lazy val fieldContext = s"Field '${field.name}' of $context"
        for {
          _ <- checkName(field.name, fieldContext)
          _ <- onlyOutputType(field._type, fieldContext)
          _ <- ZPure.foreachDiscard(field.args)(validateInputValue(_, fieldContext))
        } yield ()
      }

  private[caliban] def noDuplicateFieldName(fields: List[__Field], errorContext: => String) = {
    val messageBuilder = (f: __Field) => s"$errorContext has repeated fields: ${f.name}"
    def explanatory    =
      "The field must have a unique name within that Interface type; no two fields may share the same name"
    noDuplicateName[__Field](fields, _.name, messageBuilder, explanatory)
  }

  private[caliban] def onlyOutputType(`type`: __Type, errorContext: => String): EReader[Any, ValidationError, Unit] = {
    // https://spec.graphql.org/June2018/#IsOutputType()
    def isOutputType(t: __Type): Either[__Type, Unit] = {
      import __TypeKind._
      t.kind match {
        case LIST | NON_NULL                            => t.ofType.fold[Either[__Type, Unit]](Left(t))(isOutputType)
        case SCALAR | OBJECT | INTERFACE | UNION | ENUM => Right(())
        case _                                          => Left(t)
      }
    }

    isOutputType(`type`) match {
      case Left(errorType) =>
        failValidation(
          s"${errorType.name.getOrElse("")} of $errorContext is of kind ${errorType.kind}, must be an OutputType",
          """The input field must accept a type where IsOutputType(type) returns true, https://spec.graphql.org/June2018/#IsInputType()"""
        )
      case Right(_)        => ZPure.unit
    }
  }

  private[caliban] def noDuplicateName[T](
    listOfNamed: List[T],
    nameExtractor: T => String,
    messageBuilder: T => String,
    explanatoryText: => String
  ): EReader[Any, ValidationError, Unit] =
    listOfNamed
      .groupBy(nameExtractor(_))
      .collectFirst { case (_, f :: _ :: _) => f }
      .fold[EReader[Any, ValidationError, Unit]](ZPure.unit)(duplicate =>
        failValidation(messageBuilder(duplicate), explanatoryText)
      )

  private[caliban] def checkName(name: String, fieldContext: => String): EReader[Any, ValidationError, Unit] =
    ZPure
      .fromEither(Parser.parseName(name).unit)
      .mapError(e =>
        ValidationError(
          s"$fieldContext is not a valid name.",
          s"Name does not conform to the GraphQL spec for names: ${e.msg}"
        )
      ) *> doesNotStartWithUnderscore(name, fieldContext)

  private[caliban] def doesNotStartWithUnderscore(
    name: String,
    errorContext: => String
  ): EReader[Any, ValidationError, Unit] =
    ZPure
      .when(name.startsWith("__"))(
        failValidation(
          s"$errorContext can't start with '__'",
          """Names can not begin with the characters "__" (two underscores)"""
        )
      )
      .unit

  private[caliban] def validateRootQuery[R](
    schema: RootSchemaBuilder[R]
  ): EReader[Any, ValidationError, RootSchema[R]] =
    schema.query match {
      case None        =>
        failValidation(
          "The query root operation is missing.",
          "The query root operation type must be provided and must be an Object type."
        )
      case Some(query) =>
        if (query.opType.kind == __TypeKind.OBJECT)
          ZPure.succeed(RootSchema(query, schema.mutation, schema.subscription))
        else
          failValidation(
            "The query root operation is not an object type.",
            "The query root operation type must be provided and must be an Object type."
          )
    }

  private[caliban] def validateRootMutation[R](schema: RootSchemaBuilder[R]): EReader[Any, ValidationError, Unit] =
    schema.mutation match {
      case Some(mutation) if mutation.opType.kind != __TypeKind.OBJECT =>
        failValidation(
          "The mutation root operation is not an object type.",
          "The mutation root operation type is optional; if it is not provided, the service does not support mutations. If it is provided, it must be an Object type."
        )
      case _                                                           => ZPure.unit
    }

  private[caliban] def validateRootSubscription[R](schema: RootSchemaBuilder[R]): EReader[Any, ValidationError, Unit] =
    schema.subscription match {
      case Some(subscription) if subscription.opType.kind != __TypeKind.OBJECT =>
        failValidation(
          "The mutation root subscription is not an object type.",
          "The mutation root subscription type is optional; if it is not provided, the service does not support subscriptions. If it is provided, it must be an Object type."
        )
      case _                                                                   => ZPure.unit
    }

  private[caliban] def validateClashingTypes(types: List[__Type]): EReader[Any, ValidationError, Unit] = {
    val check = types.groupBy(_.name).collectFirst { case (Some(name), v) if v.size > 1 => (name, v) }
    check match {
      case None                 => ZPure.unit
      case Some((name, values)) =>
        failValidation(
          s"Type '$name' is defined multiple times (${values
            .sortBy(v => v.origin.getOrElse(""))
            .map(v => s"${v.kind}${v.origin.fold("")(a => s" in $a")}")
            .mkString(", ")}).",
          "Each type must be defined only once."
        )
    }
  }

  private def validateDirectives(types: List[__Type]): EReader[Any, ValidationError, Unit] = {

    def validateArguments(
      args: Map[String, InputValue],
      errorContext: => String
    ): EReader[Any, ValidationError, Unit] = {
      val argumentErrorContextBuilder = (name: String) => s"Argument '$name' of $errorContext"
      ZPure.foreachDiscard(args.keys)(argName => checkName(argName, argumentErrorContextBuilder(argName)))
    }

    def validateDirective(directive: Directive, errorContext: => String) = {
      lazy val directiveErrorContext = s"Directive '${directive.name}' of $errorContext"

      checkName(directive.name, directiveErrorContext) *>
        validateArguments(directive.arguments, directiveErrorContext)
    }

    def validateDirectives(
      directives: Option[List[Directive]],
      errorContext: => String
    ): EReader[Any, ValidationError, Unit] =
      ZPure.foreachDiscard(directives.getOrElse(List.empty))(validateDirective(_, errorContext))

    def validateInputValueDirectives(
      inputValues: List[__InputValue],
      errorContext: => String
    ): EReader[Any, ValidationError, Unit] = {
      val inputValueErrorContextBuilder = (name: String) => s"InputValue '$name' of $errorContext"
      ZPure.foreachDiscard(inputValues)(iv => validateDirectives(iv.directives, inputValueErrorContextBuilder(iv.name)))
    }

    def validateFieldDirectives(
      field: __Field,
      errorContext: => String
    ): EReader[Any, ValidationError, Unit] = {
      lazy val fieldErrorContext = s"Field '${field.name}' of $errorContext"
      validateDirectives(field.directives, fieldErrorContext) *>
        validateInputValueDirectives(field.args, fieldErrorContext)
    }

    ZPure.foreachDiscard(types) { t =>
      lazy val typeErrorContext = s"Type '${t.name.getOrElse("")}'"
      for {
        _ <- validateDirectives(t.directives, typeErrorContext)
        _ <- validateInputValueDirectives(t.inputFields.getOrElse(List.empty[__InputValue]), typeErrorContext)
        _ <- ZPure.foreachDiscard(t.allFields)(validateFieldDirectives(_, typeErrorContext))
      } yield ()
    }
  }
}<|MERGE_RESOLUTION|>--- conflicted
+++ resolved
@@ -865,14 +865,7 @@
     }
 
   private[caliban] def validateInputObject(t: __Type): EReader[Any, ValidationError, Unit] = {
-<<<<<<< HEAD
-    val inputObjectContext = s"""${if (t._isOneOfInput) "OneOf " else ""}InputObject '${t.name.getOrElse("")}'"""
-
-    def noDuplicateInputValueName(inputValues: List[__InputValue]): EReader[Any, ValidationError, Unit] = {
-      val messageBuilder = (i: __InputValue) => s"$inputObjectContext has repeated fields: ${i.name}"
-      val explanatory    =
-=======
-    lazy val inputObjectContext = s"""InputObject '${t.name.getOrElse("")}'"""
+    lazy val inputObjectContext = s"""${if (t._isOneOfInput) "OneOf " else ""}InputObject '${t.name.getOrElse("")}'"""
 
     def noDuplicateInputValueName(
       inputValues: List[__InputValue],
@@ -880,7 +873,6 @@
     ): EReader[Any, ValidationError, Unit] = {
       val messageBuilder = (i: __InputValue) => s"$errorContext has repeated fields: ${i.name}"
       def explanatory    =
->>>>>>> 041b6306
         "The input field must have a unique name within that Input Object type; no two input fields may share the same name"
       noDuplicateName[__InputValue](inputValues, _.name, messageBuilder, explanatory)
     }
