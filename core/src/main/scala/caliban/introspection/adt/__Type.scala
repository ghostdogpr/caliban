package caliban.introspection.adt

import caliban.Value.StringValue
import caliban.parsing.adt.Definition.TypeSystemDefinition.TypeDefinition
import caliban.parsing.adt.Definition.TypeSystemDefinition.TypeDefinition._
import caliban.parsing.adt.Type.{ ListType, NamedType }
import caliban.parsing.adt.{ Directive, Type }
import caliban.rendering.DocumentRenderer
import caliban.schema.Annotations.GQLExcluded
import caliban.schema.Types

case class __Type(
  kind: __TypeKind,
  name: Option[String] = None,
  description: Option[String] = None,
  fields: __DeprecatedArgs => Option[List[__Field]] = _ => None,
  interfaces: () => Option[List[__Type]] = () => None,
  possibleTypes: Option[List[__Type]] = None,
  enumValues: __DeprecatedArgs => Option[List[__EnumValue]] = _ => None,
  inputFields: __DeprecatedArgs => Option[List[__InputValue]] = _ => None,
  ofType: Option[__Type] = None,
  specifiedBy: Option[String] = None,
  @GQLExcluded directives: Option[List[Directive]] = None,
  @GQLExcluded origin: Option[String] = None,
  isOneOf: Option[Boolean] = None
) { self =>
  final override lazy val hashCode: Int = super.hashCode()

  private[caliban] lazy val typeNameRepr: String = DocumentRenderer.renderTypeName(this)

  def |+|(that: __Type): __Type = __Type(
    kind,
    (name ++ that.name).reduceOption((_, b) => b),
    (description ++ that.description).reduceOption((_, b) => b),
    args => (fields(args) ++ that.fields(args)).reduceOption(_ ++ _),
    () => (interfaces() ++ that.interfaces()).reduceOption(_ ++ _),
    (possibleTypes ++ that.possibleTypes).reduceOption(_ ++ _),
    args => (enumValues(args) ++ that.enumValues(args)).reduceOption(_ ++ _),
    args => (inputFields(args) ++ that.inputFields(args)).reduceOption(_ ++ _),
    (ofType ++ that.ofType).reduceOption(_ |+| _),
    (specifiedBy ++ that.specifiedBy).reduceOption((_, b) => b),
    (directives ++ that.directives).reduceOption(_ ++ _),
    (origin ++ that.origin).reduceOption((_, b) => b)
  )

  def toType(nonNull: Boolean = false): Type =
    ofType match {
      case Some(of) =>
        kind match {
          case __TypeKind.LIST     => ListType(of.toType(), nonNull)
          case __TypeKind.NON_NULL => of.toType(true)
          case _                   => NamedType(name.getOrElse(""), nonNull)
        }
      case None     => NamedType(name.getOrElse(""), nonNull)
    }

  def toTypeDefinition: Option[TypeDefinition] =
    kind match {
      case __TypeKind.SCALAR       =>
        Some(
          ScalarTypeDefinition(
            description,
            name.getOrElse(""),
            directives
              .getOrElse(Nil) ++
              specifiedBy
                .map(url => Directive("specifiedBy", Map("url" -> StringValue(url)), directives.size))
                .toList
          )
        )
      case __TypeKind.OBJECT       =>
        Some(
          ObjectTypeDefinition(
            description,
            name.getOrElse(""),
            interfaces().getOrElse(Nil).map(t => NamedType(t.name.getOrElse(""), nonNull = false)),
            directives.getOrElse(Nil),
            allFields.map(_.toFieldDefinition)
          )
        )
      case __TypeKind.INTERFACE    =>
        Some(
          InterfaceTypeDefinition(
            description,
            name.getOrElse(""),
            interfaces().getOrElse(Nil).map(t => NamedType(t.name.getOrElse(""), nonNull = false)),
            directives.getOrElse(Nil),
            allFields.map(_.toFieldDefinition)
          )
        )
      case __TypeKind.UNION        =>
        Some(
          UnionTypeDefinition(
            description,
            name.getOrElse(""),
            directives.getOrElse(Nil),
            possibleTypes.getOrElse(Nil).flatMap(_.name)
          )
        )
      case __TypeKind.ENUM         =>
        Some(
          EnumTypeDefinition(
            description,
            name.getOrElse(""),
            directives.getOrElse(Nil),
            enumValues(__DeprecatedArgs(Some(true))).getOrElse(Nil).map(_.toEnumValueDefinition)
          )
        )
      case __TypeKind.INPUT_OBJECT =>
        Some(
          InputObjectTypeDefinition(
            description,
            name.getOrElse(""),
            directives.getOrElse(Nil),
            allInputFields.map(_.toInputValueDefinition)
          )
        )
      case _                       => None
    }

  def isNullable: Boolean =
    kind match {
      case __TypeKind.NON_NULL => false
      case _                   => true
    }

  lazy val list: __Type    = __Type(__TypeKind.LIST, ofType = Some(self))
  lazy val nonNull: __Type = __Type(__TypeKind.NON_NULL, ofType = Some(self))

  lazy val allFields: List[__Field] =
    fields(__DeprecatedArgs(Some(true))).getOrElse(Nil)

  lazy val allInputFields: List[__InputValue] =
    inputFields(__DeprecatedArgs(Some(true))).getOrElse(Nil)

  lazy val allEnumValues: List[__EnumValue] =
    enumValues(__DeprecatedArgs(Some(true))).getOrElse(Nil)

  private[caliban] lazy val allFieldsMap: collection.Map[String, __Field] = {
    val map = collection.mutable.HashMap.empty[String, __Field]
    allFields.foreach(f => map.update(f.name, f))
    map
  }

  lazy val innerType: __Type = Types.innerType(this)

<<<<<<< HEAD
  private[caliban] def _isOneOfInput: Boolean = isOneOf.getOrElse(false)
=======
  private[caliban] lazy val possibleTypeNames: Set[String] =
    kind match {
      case __TypeKind.OBJECT                       => name.fold(Set.empty[String])(Set(_))
      case __TypeKind.INTERFACE | __TypeKind.UNION => possibleTypes.fold(Set.empty[String])(_.flatMap(_.name).toSet)
      case _                                       => Set.empty
    }
>>>>>>> 34d16a28
}<|MERGE_RESOLUTION|>--- conflicted
+++ resolved
@@ -144,14 +144,12 @@
 
   lazy val innerType: __Type = Types.innerType(this)
 
-<<<<<<< HEAD
-  private[caliban] def _isOneOfInput: Boolean = isOneOf.getOrElse(false)
-=======
   private[caliban] lazy val possibleTypeNames: Set[String] =
     kind match {
       case __TypeKind.OBJECT                       => name.fold(Set.empty[String])(Set(_))
       case __TypeKind.INTERFACE | __TypeKind.UNION => possibleTypes.fold(Set.empty[String])(_.flatMap(_.name).toSet)
       case _                                       => Set.empty
     }
->>>>>>> 34d16a28
+
+  private[caliban] def _isOneOfInput: Boolean = isOneOf.getOrElse(false)
 }