package caliban.introspection.adt

import caliban.Value.StringValue
import caliban.parsing.adt.Definition.TypeSystemDefinition.TypeDefinition
import caliban.parsing.adt.Definition.TypeSystemDefinition.TypeDefinition._
import caliban.parsing.adt.Type.{ ListType, NamedType }
import caliban.parsing.adt.{ Directive, Type }
import caliban.rendering.DocumentRenderer
import caliban.schema.Annotations.GQLExcluded
import caliban.schema.Types

case class __Type(
  kind: __TypeKind,
  name: Option[String] = None,
  description: Option[String] = None,
  fields: __DeprecatedArgs => Option[List[__Field]] = _ => None,
  interfaces: () => Option[List[__Type]] = () => None,
  possibleTypes: Option[List[__Type]] = None,
  enumValues: __DeprecatedArgs => Option[List[__EnumValue]] = _ => None,
  inputFields: __DeprecatedArgs => Option[List[__InputValue]] = _ => None,
  ofType: Option[__Type] = None,
  specifiedBy: Option[String] = None,
  @GQLExcluded directives: Option[List[Directive]] = None,
  @GQLExcluded origin: Option[String] = None,
  isOneOf: Option[Boolean] = None
) { self =>
  final override lazy val hashCode: Int = super.hashCode()

  private[caliban] lazy val typeNameRepr: String = DocumentRenderer.renderTypeName(this)

  def |+|(that: __Type): __Type = __Type(
    kind,
    (name ++ that.name).reduceOption((_, b) => b),
    (description ++ that.description).reduceOption((_, b) => b),
    args => (fields(args) ++ that.fields(args)).reduceOption(_ ++ _),
    () => (interfaces() ++ that.interfaces()).reduceOption(_ ++ _),
    (possibleTypes ++ that.possibleTypes).reduceOption(_ ++ _),
    args => (enumValues(args) ++ that.enumValues(args)).reduceOption(_ ++ _),
    args => (inputFields(args) ++ that.inputFields(args)).reduceOption(_ ++ _),
    (ofType ++ that.ofType).reduceOption(_ |+| _),
    (specifiedBy ++ that.specifiedBy).reduceOption((_, b) => b),
    (directives ++ that.directives).reduceOption(_ ++ _),
    (origin ++ that.origin).reduceOption((_, b) => b)
  )

  def toType(nonNull: Boolean = false): Type =
    ofType match {
      case Some(of) =>
        kind match {
          case __TypeKind.LIST     => ListType(of.toType(), nonNull)
          case __TypeKind.NON_NULL => of.toType(true)
          case _                   => NamedType(name.getOrElse(""), nonNull)
        }
      case None     => NamedType(name.getOrElse(""), nonNull)
    }

  def toTypeDefinition: Option[TypeDefinition] =
    kind match {
      case __TypeKind.SCALAR       =>
        Some(
          ScalarTypeDefinition(
            description,
            name.getOrElse(""),
            directives
              .getOrElse(Nil) ++
              specifiedBy
                .map(url => Directive("specifiedBy", Map("url" -> StringValue(url)), directives.size))
                .toList
          )
        )
      case __TypeKind.OBJECT       =>
        Some(
          ObjectTypeDefinition(
            description,
            name.getOrElse(""),
            interfaces().getOrElse(Nil).map(t => NamedType(t.name.getOrElse(""), nonNull = false)),
            directives.getOrElse(Nil),
            allFields.map(_.toFieldDefinition)
          )
        )
      case __TypeKind.INTERFACE    =>
        Some(
          InterfaceTypeDefinition(
            description,
            name.getOrElse(""),
            interfaces().getOrElse(Nil).map(t => NamedType(t.name.getOrElse(""), nonNull = false)),
            directives.getOrElse(Nil),
            allFields.map(_.toFieldDefinition)
          )
        )
      case __TypeKind.UNION        =>
        Some(
          UnionTypeDefinition(
            description,
            name.getOrElse(""),
            directives.getOrElse(Nil),
            possibleTypes.getOrElse(Nil).flatMap(_.name)
          )
        )
      case __TypeKind.ENUM         =>
        Some(
          EnumTypeDefinition(
            description,
            name.getOrElse(""),
            directives.getOrElse(Nil),
            enumValues(__DeprecatedArgs.include).getOrElse(Nil).map(_.toEnumValueDefinition)
          )
        )
      case __TypeKind.INPUT_OBJECT =>
        Some(
          InputObjectTypeDefinition(
            description,
            name.getOrElse(""),
            directives.getOrElse(Nil),
            allInputFields.map(_.toInputValueDefinition)
          )
        )
      case _                       => None
    }

  def isNullable: Boolean =
    kind match {
      case __TypeKind.NON_NULL => false
      case _                   => true
    }

  lazy val list: __Type    = __Type(__TypeKind.LIST, ofType = Some(self))
  lazy val nonNull: __Type = __Type(__TypeKind.NON_NULL, ofType = Some(self))

  lazy val allFields: List[__Field] =
    fields(__DeprecatedArgs.include).getOrElse(Nil)

  lazy val allInputFields: List[__InputValue] =
    inputFields(__DeprecatedArgs.include).getOrElse(Nil)

  lazy val allEnumValues: List[__EnumValue] =
    enumValues(__DeprecatedArgs.include).getOrElse(Nil)

  private[caliban] lazy val allFieldsMap: collection.Map[String, __Field] = {
    val map = collection.mutable.HashMap.empty[String, __Field]
    allFields.foreach(f => map.update(f.name, f))
    map
  }

  lazy val innerType: __Type = Types.innerType(this)

  private[caliban] lazy val possibleTypeNames: Set[String] =
    kind match {
      case __TypeKind.OBJECT                       => name.fold(Set.empty[String])(Set(_))
      case __TypeKind.INTERFACE | __TypeKind.UNION => possibleTypes.fold(Set.empty[String])(_.flatMap(_.name).toSet)
      case _                                       => Set.empty
    }

<<<<<<< HEAD
  private[caliban] val _isOneOfInput: Boolean = isOneOf.getOrElse(false)
=======
  private[caliban] def mapInnerType(f: __Type => __Type): __Type = {
    def loop(t: __Type): __Type =
      t.ofType match {
        case None     => f(t)
        case Some(t0) => t.copy(ofType = Some(loop(t0)))
      }
    loop(self)
  }
}

sealed trait TypeVisitor { self =>
  import TypeVisitor._

  def |+|(that: TypeVisitor): TypeVisitor = TypeVisitor.Combine(self, that)

  def visit(t: __Type): __Type = {
    def collect(visitor: TypeVisitor): __Type => __Type =
      visitor match {
        case Empty           => identity
        case Modify(f)       => f
        case Combine(v1, v2) => collect(v1) andThen collect(v2)
      }

    val f = collect(self)

    def loop(t: __Type): __Type =
      f(
        t.copy(
          fields = t.fields(_).map(_.map(field => field.copy(`type` = () => loop(field.`type`())))),
          inputFields = t.inputFields(_).map(_.map(field => field.copy(`type` = () => loop(field.`type`())))),
          interfaces = () => t.interfaces().map(_.map(loop)),
          possibleTypes = t.possibleTypes.map(_.map(loop)),
          ofType = t.ofType.map(loop)
        )
      )

    loop(t)
  }
}

object TypeVisitor {
  private case object Empty                                    extends TypeVisitor {
    override def |+|(that: TypeVisitor): TypeVisitor = that
    override def visit(t: __Type): __Type            = t
  }
  private case class Modify(f: __Type => __Type)               extends TypeVisitor
  private case class Combine(v1: TypeVisitor, v2: TypeVisitor) extends TypeVisitor

  val empty: TypeVisitor                                               = Empty
  def modify(f: __Type => __Type): TypeVisitor                         = Modify(f)
  private[caliban] def modify[A](visitor: ListVisitor[A]): TypeVisitor = modify(t => visitor.visit(t))

  object fields      extends ListVisitorConstructors[__Field]      {
    val set: __Type => (List[__Field] => List[__Field]) => __Type =
      t => f => t.copy(fields = args => t.fields(args).map(f))
  }
  object inputFields extends ListVisitorConstructors[__InputValue] {
    val set: __Type => (List[__InputValue] => List[__InputValue]) => __Type =
      t => f => t.copy(inputFields = args => t.inputFields(args).map(f))
  }
  object enumValues  extends ListVisitorConstructors[__EnumValue]  {
    val set: __Type => (List[__EnumValue] => List[__EnumValue]) => __Type =
      t => f => t.copy(enumValues = args => t.enumValues(args).map(f))
  }
  object directives  extends ListVisitorConstructors[Directive]    {
    val set: __Type => (List[Directive] => List[Directive]) => __Type =
      t => f => t.copy(directives = t.directives.map(f))
  }
}

private[caliban] sealed abstract class ListVisitor[A](implicit val set: __Type => (List[A] => List[A]) => __Type) {
  self =>
  import ListVisitor._

  def visit(t: __Type): __Type =
    self match {
      case Filter(predicate) => set(t)(_.filter(predicate(t)))
      case Modify(f)         => set(t)(_.map(f(t)))
      case Add(f)            => set(t)(f(t).foldLeft(_) { case (as, a) => a :: as })
    }
}

private[caliban] object ListVisitor {
  private case class Filter[A](predicate: __Type => A => Boolean)(implicit
    set: __Type => (List[A] => List[A]) => __Type
  ) extends ListVisitor[A]
  private case class Modify[A](f: __Type => A => A)(implicit
    set: __Type => (List[A] => List[A]) => __Type
  ) extends ListVisitor[A]
  private case class Add[A](f: __Type => List[A])(implicit
    set: __Type => (List[A] => List[A]) => __Type
  ) extends ListVisitor[A]

  def filter[A](predicate: (__Type, A) => Boolean)(implicit
    set: __Type => (List[A] => List[A]) => __Type
  ): TypeVisitor =
    TypeVisitor.modify(Filter[A](t => field => predicate(t, field)))
  def modify[A](f: (__Type, A) => A)(implicit set: __Type => (List[A] => List[A]) => __Type): TypeVisitor =
    TypeVisitor.modify(Modify[A](t => field => f(t, field)))
  def add[A](f: __Type => List[A])(implicit set: __Type => (List[A] => List[A]) => __Type): TypeVisitor   =
    TypeVisitor.modify(Add(f))
}

private[caliban] trait ListVisitorConstructors[A] {
  implicit val set: __Type => (List[A] => List[A]) => __Type

  def filter(predicate: A => Boolean): TypeVisitor               = filterWith((_, a) => predicate(a))
  def filterWith(predicate: (__Type, A) => Boolean): TypeVisitor = ListVisitor.filter(predicate)
  def modify(f: A => A): TypeVisitor                             = modifyWith((_, a) => f(a))
  def modifyWith(f: (__Type, A) => A): TypeVisitor               = ListVisitor.modify(f)
  def add(list: List[A]): TypeVisitor                            = addWith(_ => list)
  def addWith(f: __Type => List[A]): TypeVisitor                 = ListVisitor.add(f)
>>>>>>> c849e0e4
}<|MERGE_RESOLUTION|>--- conflicted
+++ resolved
@@ -151,9 +151,8 @@
       case _                                       => Set.empty
     }
 
-<<<<<<< HEAD
   private[caliban] val _isOneOfInput: Boolean = isOneOf.getOrElse(false)
-=======
+
   private[caliban] def mapInnerType(f: __Type => __Type): __Type = {
     def loop(t: __Type): __Type =
       t.ofType match {
@@ -266,5 +265,4 @@
   def modifyWith(f: (__Type, A) => A): TypeVisitor               = ListVisitor.modify(f)
   def add(list: List[A]): TypeVisitor                            = addWith(_ => list)
   def addWith(f: __Type => List[A]): TypeVisitor                 = ListVisitor.add(f)
->>>>>>> c849e0e4
 }