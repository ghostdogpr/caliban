package caliban.introspection.adt

import caliban.Value.StringValue
import caliban.parsing.adt.Definition.TypeSystemDefinition.TypeDefinition
import caliban.parsing.adt.Definition.TypeSystemDefinition.TypeDefinition._
import caliban.parsing.adt.Type.{ ListType, NamedType }
import caliban.parsing.adt.{ Directive, Type }
import caliban.schema.Types

case class __Type(
  kind: __TypeKind,
  name: Option[String] = None,
  description: Option[String] = None,
  fields: __DeprecatedArgs => Option[List[__Field]] = _ => None,
  interfaces: () => Option[List[__Type]] = () => None,
  possibleTypes: Option[List[__Type]] = None,
  enumValues: __DeprecatedArgs => Option[List[__EnumValue]] = _ => None,
  inputFields: Option[List[__InputValue]] = None,
  ofType: Option[__Type] = None,
  specifiedBy: Option[String] = None,
  directives: Option[List[Directive]] = None,
  origin: Option[String] = None
) { self =>
  def |+|(that: __Type): __Type = __Type(
    kind,
    (name ++ that.name).reduceOption((_, b) => b),
    (description ++ that.description).reduceOption((_, b) => b),
    args => (fields(args) ++ that.fields(args)).reduceOption(_ ++ _),
    () => (interfaces() ++ that.interfaces()).reduceOption(_ ++ _),
    (possibleTypes ++ that.possibleTypes).reduceOption(_ ++ _),
    args => (enumValues(args) ++ that.enumValues(args)).reduceOption(_ ++ _),
    (inputFields ++ that.inputFields).reduceOption(_ ++ _),
    (ofType ++ that.ofType).reduceOption(_ |+| _),
    (specifiedBy ++ that.specifiedBy).reduceOption((_, b) => b),
    (directives ++ that.directives).reduceOption(_ ++ _),
    (origin ++ that.origin).reduceOption((_, b) => b)
  )

  def toType(nonNull: Boolean = false): Type =
    ofType match {
      case Some(of) =>
        kind match {
          case __TypeKind.LIST     => ListType(of.toType(), nonNull)
          case __TypeKind.NON_NULL => of.toType(true)
          case _                   => NamedType(name.getOrElse(""), nonNull)
        }
      case None     => NamedType(name.getOrElse(""), nonNull)
    }

  def toTypeDefinition: Option[TypeDefinition] =
    kind match {
      case __TypeKind.SCALAR       =>
        Some(
          ScalarTypeDefinition(
            description,
            name.getOrElse(""),
            directives
              .getOrElse(Nil) ++
              specifiedBy
                .map(url => Directive("specifiedBy", Map("url" -> StringValue(url)), directives.size))
                .toList
          )
        )
      case __TypeKind.OBJECT       =>
        Some(
          ObjectTypeDefinition(
            description,
            name.getOrElse(""),
            interfaces().getOrElse(Nil).map(t => NamedType(t.name.getOrElse(""), nonNull = false)),
            directives.getOrElse(Nil),
            allFields.map(_.toFieldDefinition)
          )
        )
      case __TypeKind.INTERFACE    =>
        Some(
          InterfaceTypeDefinition(
            description,
            name.getOrElse(""),
            interfaces().getOrElse(Nil).map(t => NamedType(t.name.getOrElse(""), nonNull = false)),
            directives.getOrElse(Nil),
            allFields.map(_.toFieldDefinition)
          )
        )
      case __TypeKind.UNION        =>
        Some(
          UnionTypeDefinition(
            description,
            name.getOrElse(""),
            directives.getOrElse(Nil),
            possibleTypes.getOrElse(Nil).flatMap(_.name)
          )
        )
      case __TypeKind.ENUM         =>
        Some(
          EnumTypeDefinition(
            description,
            name.getOrElse(""),
            directives.getOrElse(Nil),
            enumValues(__DeprecatedArgs(Some(true))).getOrElse(Nil).map(_.toEnumValueDefinition)
          )
        )
      case __TypeKind.INPUT_OBJECT =>
        Some(
          InputObjectTypeDefinition(
            description,
            name.getOrElse(""),
            directives.getOrElse(Nil),
            inputFields.getOrElse(Nil).map(_.toInputValueDefinition)
          )
        )
      case _                       => None
    }

  def isNullable: Boolean =
    kind match {
      case __TypeKind.NON_NULL => false
      case _                   => true
    }

  def list: __Type    = __Type(__TypeKind.LIST, ofType = Some(self))
  def nonNull: __Type = __Type(__TypeKind.NON_NULL, ofType = Some(self))

  lazy val allFields: List[__Field] =
    fields(__DeprecatedArgs(Some(true))).getOrElse(Nil)
<<<<<<< HEAD
}

sealed trait TypeVisitor { self =>
  import TypeVisitor._

  def |+|(that: TypeVisitor): TypeVisitor = TypeVisitor.Combine(self, that)

  def visit(t: __Type): __Type = {
    def collect(visitor: TypeVisitor): __Type => __Type =
      visitor match {
        case Modify(f)       => f
        case Combine(v1, v2) => collect(v1) andThen collect(v2)
      }

    val f = collect(self)

    def loop(t: __Type): __Type =
      f(
        t.copy(
          fields = args => t.fields(args).map(_.map(field => field.copy(`type` = () => loop(field.`type`())))),
          inputFields = t.inputFields.map(_.map(field => field.copy(`type` = () => loop(field.`type`())))),
          interfaces = () => t.interfaces().map(_.map(loop)),
          possibleTypes = t.possibleTypes.map(_.map(loop)),
          ofType = t.ofType.map(loop)
        )
      )

    loop(t)
  }
}

object TypeVisitor {
  private case class Modify(f: __Type => __Type)               extends TypeVisitor
  private case class Combine(v1: TypeVisitor, v2: TypeVisitor) extends TypeVisitor

  def modify(f: __Type => __Type): TypeVisitor                         = Modify(f)
  private[caliban] def modify[A](visitor: ListVisitor[A]): TypeVisitor = modify(t => visitor.visit(t))

  object fields      extends ListVisitorConstructors[__Field]      {
    val set: __Type => (List[__Field] => List[__Field]) => __Type =
      t => f => t.copy(fields = args => t.fields(args).map(f))
  }
  object inputFields extends ListVisitorConstructors[__InputValue] {
    val set: __Type => (List[__InputValue] => List[__InputValue]) => __Type =
      t => f => t.copy(inputFields = t.inputFields.map(f))
  }
  object enumValues  extends ListVisitorConstructors[__EnumValue]  {
    val set: __Type => (List[__EnumValue] => List[__EnumValue]) => __Type =
      t => f => t.copy(enumValues = args => t.enumValues(args).map(f))
  }
  object directives  extends ListVisitorConstructors[Directive]    {
    val set: __Type => (List[Directive] => List[Directive]) => __Type =
      t => f => t.copy(directives = t.directives.map(f))
  }
}

private[caliban] sealed abstract class ListVisitor[A](implicit val set: __Type => (List[A] => List[A]) => __Type) {
  self =>
  import ListVisitor._

  def visit(t: __Type): __Type =
    self match {
      case Filter(predicate) => set(t)(_.filter(predicate(t)))
      case Modify(f)         => set(t)(_.map(f(t)))
      case Add(f)            => set(t)(f(t).foldLeft(_) { case (as, a) => a :: as })
    }
}

private[caliban] object ListVisitor {
  private case class Filter[A](predicate: __Type => A => Boolean)(implicit
    set: __Type => (List[A] => List[A]) => __Type
  ) extends ListVisitor[A]
  private case class Modify[A](f: __Type => A => A)(implicit
    set: __Type => (List[A] => List[A]) => __Type
  ) extends ListVisitor[A]
  private case class Add[A](f: __Type => List[A])(implicit
    set: __Type => (List[A] => List[A]) => __Type
  ) extends ListVisitor[A]

  def filter[A](predicate: (__Type, A) => Boolean)(implicit
    set: __Type => (List[A] => List[A]) => __Type
  ): TypeVisitor =
    TypeVisitor.modify(Filter[A](t => field => predicate(t, field)))
  def modify[A](f: (__Type, A) => A)(implicit set: __Type => (List[A] => List[A]) => __Type): TypeVisitor =
    TypeVisitor.modify(Modify[A](t => field => f(t, field)))
  def add[A](f: __Type => List[A])(implicit set: __Type => (List[A] => List[A]) => __Type): TypeVisitor   =
    TypeVisitor.modify(Add(f))
}

private[caliban] trait ListVisitorConstructors[A] {
  implicit val set: __Type => (List[A] => List[A]) => __Type

  def filter(predicate: A => Boolean): TypeVisitor               = filterWith((_, a) => predicate(a))
  def filterWith(predicate: (__Type, A) => Boolean): TypeVisitor = ListVisitor.filter(predicate)
  def modify(f: A => A): TypeVisitor                             = modifyWith((_, a) => f(a))
  def modifyWith(f: (__Type, A) => A): TypeVisitor               = ListVisitor.modify(f)
  def add(list: List[A]): TypeVisitor                            = addWith(_ => list)
  def addWith(f: __Type => List[A]): TypeVisitor                 = ListVisitor.add(f)
=======

  lazy val innerType: __Type = Types.innerType(this)
>>>>>>> 08b91a7c
}<|MERGE_RESOLUTION|>--- conflicted
+++ resolved
@@ -122,7 +122,8 @@
 
   lazy val allFields: List[__Field] =
     fields(__DeprecatedArgs(Some(true))).getOrElse(Nil)
-<<<<<<< HEAD
+
+  lazy val innerType: __Type = Types.innerType(this)
 }
 
 sealed trait TypeVisitor { self =>
@@ -221,8 +222,4 @@
   def modifyWith(f: (__Type, A) => A): TypeVisitor               = ListVisitor.modify(f)
   def add(list: List[A]): TypeVisitor                            = addWith(_ => list)
   def addWith(f: __Type => List[A]): TypeVisitor                 = ListVisitor.add(f)
-=======
-
-  lazy val innerType: __Type = Types.innerType(this)
->>>>>>> 08b91a7c
 }