package caliban.introspection.adt

import caliban.Value.StringValue
import caliban.parsing.adt.Definition.TypeSystemDefinition.TypeDefinition.InputValueDefinition
import caliban.parsing.adt.Directive
import caliban.parsing.Parser
import caliban.schema.Annotations.GQLExcluded

case class __InputValue(
  name: String,
  description: Option[String],
  `type`: () => __Type,
  defaultValue: Option[String],
<<<<<<< HEAD
  @GQLExcluded directives: Option[List[Directive]] = None,
  @GQLExcluded renameInput: String => String = identity
=======
  isDeprecated: Boolean = false,
  deprecationReason: Option[String] = None,
  @GQLExcluded directives: Option[List[Directive]] = None
>>>>>>> e5be409c
) {
  def toInputValueDefinition: InputValueDefinition = {
    val default       = defaultValue.flatMap(v => Parser.parseInputValue(v).toOption)
    val allDirectives = (if (isDeprecated)
                           List(
                             Directive(
                               "deprecated",
                               List(deprecationReason.map(reason => "reason" -> StringValue(reason))).flatten.toMap
                             )
                           )
                         else Nil) ++ directives.getOrElse(Nil)
    InputValueDefinition(description, name, _type.toType(), default, allDirectives)
  }

  private[caliban] lazy val _type: __Type = `type`()
}<|MERGE_RESOLUTION|>--- conflicted
+++ resolved
@@ -11,14 +11,10 @@
   description: Option[String],
   `type`: () => __Type,
   defaultValue: Option[String],
-<<<<<<< HEAD
+  isDeprecated: Boolean = false,
+  deprecationReason: Option[String] = None,
   @GQLExcluded directives: Option[List[Directive]] = None,
   @GQLExcluded renameInput: String => String = identity
-=======
-  isDeprecated: Boolean = false,
-  deprecationReason: Option[String] = None,
-  @GQLExcluded directives: Option[List[Directive]] = None
->>>>>>> e5be409c
 ) {
   def toInputValueDefinition: InputValueDefinition = {
     val default       = defaultValue.flatMap(v => Parser.parseInputValue(v).toOption)
