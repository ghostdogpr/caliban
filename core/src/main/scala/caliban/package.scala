import caliban.execution.Feature
import caliban.introspection.adt.__Directive
import caliban.parsing.SourceMapper
import caliban.parsing.adt.Definition.TypeSystemDefinition.SchemaDefinition
import caliban.parsing.adt.{ Directive, Document }
import caliban.rendering.DocumentRenderer
import caliban.schema.Types.collectTypes
import caliban.schema._
import caliban.transformers.Transformer
import caliban.wrappers.Wrapper

package object caliban {

  /**
   * Builds a GraphQL API for the given resolver.
   *
   * It requires an instance of [[caliban.schema.Schema]] for each operation type.
   * This schema will be derived by Magnolia automatically.
   */
  def graphQL[R, Q, M, S: SubscriptionSchema](
    resolver: RootResolver[Q, M, S],
    directives: List[__Directive] = Nil,
    schemaDirectives: List[Directive] = Nil,
    schemaDescription: Option[String] = None
  )(implicit
    querySchema: Schema[R, Q],
    mutationSchema: Schema[R, M],
    subscriptionSchema: Schema[R, S]
  ): GraphQL[R] = new GraphQL[R] {
    val schemaBuilder: RootSchemaBuilder[R]     = RootSchemaBuilder(
      resolver.queryResolver.map(r => Operation(querySchema.toType_(), querySchema.resolve(r))),
      resolver.mutationResolver.map(r => Operation(mutationSchema.toType_(), mutationSchema.resolve(r))),
      resolver.subscriptionResolver.map(r =>
        Operation(subscriptionSchema.toType_(isSubscription = true), subscriptionSchema.resolve(r))
      ),
      schemaDirectives = schemaDirectives,
      schemaDescription = schemaDescription
    )
    val wrappers: List[Wrapper[R]]              = Nil
    val additionalDirectives: List[__Directive] = directives
    val features: Set[Feature]                  = Set.empty
<<<<<<< HEAD
    val transformers: List[Transformer[R]]      = Nil
=======
>>>>>>> 04981f6e
  }

  /**
   * Returns a string that renders the given type into the GraphQL SDL.
   */
  def render[T](implicit schema: Schema[Any, T]): String =
    renderWith[Any, T]

  /**
   * Returns a string that renders the given type into the GraphQL SDL.
   * This variant of the method allows specifying the environment type when it's not `Any`.
   */
  def renderWith[R, T](implicit schema: Schema[R, T]): String =
    DocumentRenderer.typesRenderer.render(collectTypes(schema.toType_(), Nil))

  /**
   * Returns a string that renders the given schema into the GraphQL SDL.
   */
  def renderSchema[Q, M, S](
    directives: List[__Directive] = Nil,
    schemaDirectives: List[Directive] = Nil,
    schemaDescription: Option[String] = None
  )(implicit querySchema: Schema[Any, Q], mutationSchema: Schema[Any, M], subscriptionSchema: Schema[Any, S]): String =
    renderSchemaWith[Any, Q, M, S](directives, schemaDirectives, schemaDescription)

  /**
   * Returns a string that renders the given schema into the GraphQL SDL.
   * This variant of the method allows specifying the environment type when it's not `Any`.
   */
  def renderSchemaWith[R, Q, M, S](
    directives: List[__Directive] = Nil,
    schemaDirectives: List[Directive] = Nil,
    schemaDescription: Option[String] = None
  )(implicit querySchema: Schema[R, Q], mutationSchema: Schema[R, M], subscriptionSchema: Schema[R, S]): String = {
    val hasQuery        = querySchema.toType_().allFields.nonEmpty
    val hasMutation     = mutationSchema.toType_().allFields.nonEmpty
    val hasSubscription = subscriptionSchema.toType_().allFields.nonEmpty
    DocumentRenderer.render(
      Document(
        SchemaDefinition(
          schemaDirectives,
          if (hasQuery) querySchema.toType_().name else None,
          if (hasMutation) mutationSchema.toType_().name else None,
          if (hasSubscription) subscriptionSchema.toType_().name else None,
          schemaDescription
        ) ::
          ((if (hasQuery) collectTypes(querySchema.toType_()).flatMap(_.toTypeDefinition) else Nil)
            ++ (if (hasMutation) collectTypes(mutationSchema.toType_()).flatMap(_.toTypeDefinition) else Nil)
            ++ (if (hasSubscription) collectTypes(subscriptionSchema.toType_()).flatMap(_.toTypeDefinition) else Nil))
            .groupBy(_.name)
            .flatMap(_._2.headOption)
            .toList
          ++ directives.map(_.toDirectiveDefinition),
        SourceMapper.empty
      )
    )
  }
}<|MERGE_RESOLUTION|>--- conflicted
+++ resolved
@@ -39,10 +39,7 @@
     val wrappers: List[Wrapper[R]]              = Nil
     val additionalDirectives: List[__Directive] = directives
     val features: Set[Feature]                  = Set.empty
-<<<<<<< HEAD
     val transformers: List[Transformer[R]]      = Nil
-=======
->>>>>>> 04981f6e
   }
 
   /**
