--- conflicted
+++ resolved
@@ -38,31 +38,16 @@
         (request: GraphQLRequest) =>
           readHash(request) match {
             case Some(hash) =>
-<<<<<<< HEAD
               ApolloPersistence(_.get(hash)).flatMap {
                 case Some(query) => UIO(request.copy(query = Some(query)))
                 case None        =>
                   request.query match {
-                    case Some(value) => ApolloPersistence(_.add(hash, value)).as(request)
-                    case None        => ZIO.fail(ValidationError("PersistedQueryNotFound", ""))
+                    case Some(value) if checkHash(hash, value) => ApolloPersistence(_.add(hash, value)).as(request)
+                    case Some(_)                               => ZIO.fail(ValidationError("Provided sha does not match any query", ""))
+                    case None                                  => ZIO.fail(ValidationError("PersistedQueryNotFound", ""))
                   }
 
               }
-=======
-              ZIO
-                .accessM[ApolloPersistence](_.get.get(hash))
-                .flatMap {
-                  case Some(query) => UIO(request.copy(query = Some(query)))
-                  case None        =>
-                    request.query match {
-                      case Some(value) if checkHash(hash, value) =>
-                        ZIO.accessM[ApolloPersistence](_.get.add(hash, value)).as(request)
-                      case Some(_)                               => ZIO.fail(ValidationError("Provided sha does not match any query", ""))
-                      case None                                  => ZIO.fail(ValidationError("PersistedQueryNotFound", ""))
-                    }
-
-                }
->>>>>>> 2eafac4a
                 .flatMap(process)
                 .catchAll(ex => UIO(GraphQLResponse(NullValue, List(ex))))
             case None       => process(request)
