--- conflicted
+++ resolved
@@ -2,11 +2,7 @@
 
 import caliban.CalibanError.ValidationError
 import caliban.Rendering.{ renderDirectives, renderSchemaDirectives, renderTypes }
-<<<<<<< HEAD
-import caliban.execution.{ ExecutionRequest, Executor }
-=======
-import caliban.execution.{ ExecutionRequest, Executor, Feature, QueryExecution }
->>>>>>> 19be94dc
+import caliban.execution.{ ExecutionRequest, Executor, Feature }
 import caliban.introspection.Introspector
 import caliban.introspection.adt._
 import caliban.parsing.adt.Definition.TypeSystemDefinition.SchemaDefinition
@@ -14,8 +10,7 @@
 import caliban.parsing.{ Parser, SourceMapper, VariablesCoercer }
 import caliban.schema._
 import caliban.validation.Validator
-import caliban.wrappers.Wrapper.{ decompose, IntrospectionWrapper }
-import caliban.wrappers.{ Wrapper, Wrappers }
+import caliban.wrappers.Wrapper
 import caliban.wrappers.Wrapper._
 import zio.{ IO, Trace, URIO, ZIO }
 
@@ -113,7 +108,6 @@
             case (overallWrappers, parsingWrappers, validationWrappers, executionWrappers, fieldWrappers, _) =>
               wrap((request: GraphQLRequest) =>
                 (for {
-<<<<<<< HEAD
                   doc                                  <- wrap(Parser.parseQuery)(parsingWrappers, request.query.getOrElse(""))
                   intro                                 = doc.isIntrospection
                   config                               <- Configurator.configuration.map { config =>
@@ -149,44 +143,9 @@
                   execute                               = (req: ExecutionRequest) =>
                                                             for {
                                                               queryExecution <- Configurator.configuration.map(_.queryExecution)
-                                                              res            <- Executor.executeRequest(req, op.plan, fieldWrappers, queryExecution)
+                                                              res            <- Executor.executeRequest(req, op.plan, fieldWrappers, queryExecution, features)
                                                             } yield res
                   result                               <- wrap(execute)(executionWrappers, executionRequest)
-=======
-                  doc              <- wrap(Parser.parseQuery)(parsingWrappers, request.query.getOrElse(""))
-                  intro             = doc.isIntrospection
-                  _                <- ZIO.when(intro && !enableIntrospection) {
-                                        ZIO.fail(CalibanError.ValidationError("Introspection is disabled", ""))
-                                      }
-                  typeToValidate    = if (intro) introspectionRootType else rootType
-                  schemaToExecute   = if (intro) introspectionRootSchema else schema
-                  validatedReq     <- VariablesCoercer.coerceVariables(request, doc, typeToValidate, skipValidation)
-                  _                <- Validator.setSkipValidation(skipValidation)
-                  validate          = (doc: Document) =>
-                                        for {
-                                          skipQueryValidation <- Validator.skipQueryValidationRef.get
-                                          executionReq        <- Validator.prepare(
-                                                                   doc,
-                                                                   typeToValidate,
-                                                                   schemaToExecute,
-                                                                   validatedReq.operationName,
-                                                                   validatedReq.variables.getOrElse(Map.empty),
-                                                                   skipQueryValidation
-                                                                 )
-                                        } yield executionReq
-                  executionRequest <- wrap(validate)(validationWrappers, doc)
-                  op                = executionRequest.operationType match {
-                                        case OperationType.Query        => schemaToExecute.query
-                                        case OperationType.Mutation     => schemaToExecute.mutation.getOrElse(schemaToExecute.query)
-                                        case OperationType.Subscription =>
-                                          schemaToExecute.subscription.getOrElse(schemaToExecute.query)
-                                      }
-                  execute           =
-                    (req: ExecutionRequest) =>
-                      Executor
-                        .executeRequest(req, op.plan, fieldWrappers, queryExecution, features)
-                  result           <- wrap(execute)(executionWrappers, executionRequest)
->>>>>>> 19be94dc
                 } yield result).catchAll(Executor.fail)
               )(overallWrappers, request)
           }
@@ -229,8 +188,7 @@
       override protected val wrappers: List[Wrapper[R1]]             = self.wrappers ++ that.wrappers
       override protected val additionalDirectives: List[__Directive] =
         self.additionalDirectives ++ that.additionalDirectives
-
-      override protected val features: Set[Feature] = self.features ++ that.features
+      override protected val features: Set[Feature]                  = self.features ++ that.features
     }
 
   /**
