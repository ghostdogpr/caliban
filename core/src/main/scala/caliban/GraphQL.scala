--- conflicted
+++ resolved
@@ -113,57 +113,11 @@
             case (overallWrappers, parsingWrappers, validationWrappers, executionWrappers, fieldWrappers, _) =>
               wrap((request: GraphQLRequest) =>
                 (for {
-<<<<<<< HEAD
-                  doc                                  <- wrap(Parser.parseQuery)(parsingWrappers, request.query.getOrElse(""))
-                  intro                                 = doc.isIntrospection
-                  config                               <- Configurator.configuration.map { config =>
-                                                            (config.skipValidation, config.enableIntrospection)
-                                                          }
-                  (skipValidation, enableIntrospection) = config
-                  _                                    <- ZIO.when(intro && !enableIntrospection) {
-                                                            ZIO.fail(CalibanError.ValidationError("Introspection is disabled", ""))
-                                                          }
-                  typeToValidate                        = if (intro) Introspector.introspectionRootType else rootType
-                  schemaToExecute                       = if (intro) introspectionRootSchema else schema
-                  unsafeVars                            = request.variables.getOrElse(Map.empty)
-                  coercedVars                          <- VariablesCoercer.coerceVariables(unsafeVars, doc, typeToValidate, skipValidation)
-                  validate                              = (doc: Document) =>
-                                                            for {
-                                                              config       <- Configurator.configuration
-                                                              executionReq <- Validator.prepare(
-                                                                                doc,
-                                                                                typeToValidate,
-                                                                                schemaToExecute,
-                                                                                request.operationName,
-                                                                                coercedVars,
-                                                                                config.skipValidation,
-                                                                                config.validations
-                                                                              )
-                                                              _            <- checkHttpMethod(config)(executionReq)
-                                                            } yield executionReq
-                  executionRequest                     <- wrap(validate)(validationWrappers, doc)
-                  op                                    = executionRequest.operationType match {
-                                                            case OperationType.Query        => schemaToExecute.query
-                                                            case OperationType.Mutation     => schemaToExecute.mutation.getOrElse(schemaToExecute.query)
-                                                            case OperationType.Subscription =>
-                                                              schemaToExecute.subscription.getOrElse(schemaToExecute.query)
-                                                          }
-                  execute                               = (req: ExecutionRequest) =>
-                                                            for {
-                                                              queryExecution <- Configurator.configuration.map(_.queryExecution)
-                                                              res            <-
-                                                                Executor
-                                                                  .executeRequest(req, op.plan, fieldWrappers, queryExecution, features, transformer)
-                                                            } yield res
-                  result                               <- wrap(execute)(executionWrappers, executionRequest)
-                } yield result).catchAll(Executor.fail)
-=======
                   doc          <- wrap(Parser.parseQuery)(parsingWrappers, request.query.getOrElse(""))
                   coercedVars  <- coerceVariables(doc, request.variables.getOrElse(Map.empty))
                   executionReq <- wrap(validation(request.operationName, coercedVars))(validationWrappers, doc)
                   result       <- wrap(execution(schemaToExecute(doc), fieldWrappers))(executionWrappers, executionReq)
                 } yield result).catchAll(Executor.fail(_))
->>>>>>> 3246ef67
               )(overallWrappers, request)
           }
 
@@ -213,7 +167,8 @@
               fieldWrappers,
               config.queryExecution,
               features,
-              config.queryCache
+              config.queryCache,
+              transformer
             )
           }
         }
