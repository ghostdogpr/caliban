package caliban

import caliban.CalibanError.ValidationError
import caliban.execution.{ ExecutionRequest, Executor, Feature }
import caliban.introspection.Introspector
import caliban.introspection.adt._
import caliban.parsing.adt.Definition.TypeSystemDefinition.SchemaDefinition
import caliban.parsing.adt.{ Directive, Document, OperationType }
import caliban.parsing.{ Parser, SourceMapper, VariablesCoercer }
import caliban.rendering.DocumentRenderer
import caliban.schema._
import caliban.transformers.Transformer
import caliban.validation.Validator
import caliban.wrappers.Wrapper
import caliban.wrappers.Wrapper._
import zio.{ IO, Trace, URIO, ZIO }

/**
 * A `GraphQL[-R]` represents a GraphQL API whose execution requires a ZIO environment of type `R`.
 *
 * It is intended to be created only once, typically when you start your server.
 * The introspection schema will be generated when this class is instantiated.
 */
trait GraphQL[-R] { self =>

  protected val schemaBuilder: RootSchemaBuilder[R]
  protected val wrappers: List[Wrapper[R]]
  protected val additionalDirectives: List[__Directive]
  protected val features: Set[Feature]
<<<<<<< HEAD
  protected val transformers: List[Transformer[R]]

  def getSchemaBuilder: RootSchemaBuilder[R] = schemaBuilder
=======
  protected val transformer: Transformer[R]
>>>>>>> a34debe8

  private[caliban] def validateRootSchema(implicit trace: Trace): IO[ValidationError, RootSchema[R]] =
    ZIO.fromEither(Validator.validateSchemaEither(schemaBuilder))

  /**
   * Returns a string that renders the API types into the GraphQL SDL.
   */
  final def render: String = DocumentRenderer.render(toDocument)

  /**
   * Converts the schema to a Document.
   */
  final def toDocument: Document = cachedDocument

  private lazy val cachedDocument: Document =
    Document(
      SchemaDefinition(
        schemaBuilder.schemaDirectives,
        schemaBuilder.query.flatMap(_.opType.name),
        schemaBuilder.mutation.flatMap(_.opType.name),
        schemaBuilder.subscription.flatMap(_.opType.name),
        schemaBuilder.schemaDescription
      ) :: schemaBuilder.types.flatMap(_.toTypeDefinition) ++ additionalDirectives.map(_.toDirectiveDefinition),
      SourceMapper.empty
    )

  /**
   * Creates an interpreter from your API. A GraphQLInterpreter is a wrapper around your API that allows
   * adding some middleware around the query execution.
   * Fails with a [[caliban.CalibanError.ValidationError]] if the schema is invalid.
   */
  final def interpreter(implicit trace: Trace): IO[ValidationError, GraphQLInterpreter[R, CalibanError]] = {
    val i = cachedInterpreter
    ZIO.fromEither(i)
  }

  private lazy val cachedInterpreter =
    Validator.validateSchemaEither(schemaBuilder).map { schema =>
      lazy val rootType =
        RootType(
          schema.query.opType,
          schema.mutation.map(_.opType),
          schema.subscription.map(_.opType),
          schemaBuilder.additionalTypes,
          additionalDirectives,
          schemaBuilder.schemaDescription
        )

      val introWrappers                               = wrappers.collect { case w: IntrospectionWrapper[R] => w }
      lazy val introspectionRootSchema: RootSchema[R] = Introspector.introspect(rootType, introWrappers)

      new GraphQLInterpreter[R, CalibanError] {
        override def check(query: String)(implicit trace: Trace): IO[CalibanError, Unit] =
          for {
            document      <- Parser.parseQuery(query)
            intro          = Introspector.isIntrospection(document)
            typeToValidate = if (intro) Introspector.introspectionRootType else rootType
            _             <- Validator.validate(document, typeToValidate)
          } yield ()

        override def executeRequest(request: GraphQLRequest)(implicit
          trace: Trace
        ): URIO[R, GraphQLResponse[CalibanError]] =
          decompose(wrappers).flatMap {
            case (overallWrappers, parsingWrappers, validationWrappers, executionWrappers, fieldWrappers, _) =>
              wrap((request: GraphQLRequest) =>
                (for {
                  doc                                  <- wrap(Parser.parseQuery)(parsingWrappers, request.query.getOrElse(""))
                  intro                                 = doc.isIntrospection
                  config                               <- Configurator.configuration.map { config =>
                                                            (config.skipValidation, config.enableIntrospection)
                                                          }
                  (skipValidation, enableIntrospection) = config
                  _                                    <- ZIO.when(intro && !enableIntrospection) {
                                                            ZIO.fail(CalibanError.ValidationError("Introspection is disabled", ""))
                                                          }
                  typeToValidate                        = if (intro) Introspector.introspectionRootType else rootType
                  schemaToExecute                       = if (intro) introspectionRootSchema else schema
                  unsafeVars                            = request.variables.getOrElse(Map.empty)
                  coercedVars                          <- VariablesCoercer.coerceVariables(unsafeVars, doc, typeToValidate, skipValidation)
                  validate                              = (doc: Document) =>
                                                            for {
                                                              config       <- Configurator.configuration
                                                              executionReq <- Validator.prepare(
                                                                                doc,
                                                                                typeToValidate,
                                                                                schemaToExecute,
                                                                                request.operationName,
                                                                                coercedVars,
                                                                                config.skipValidation,
                                                                                config.validations
                                                                              )
                                                            } yield executionReq
                  executionRequest                     <- wrap(validate)(validationWrappers, doc)
                  op                                    = executionRequest.operationType match {
                                                            case OperationType.Query        => schemaToExecute.query
                                                            case OperationType.Mutation     => schemaToExecute.mutation.getOrElse(schemaToExecute.query)
                                                            case OperationType.Subscription =>
                                                              schemaToExecute.subscription.getOrElse(schemaToExecute.query)
                                                          }
                  execute                               = (req: ExecutionRequest) =>
                                                            for {
                                                              queryExecution <- Configurator.configuration.map(_.queryExecution)
                                                              res            <- Executor.executeRequest(
                                                                                  req,
                                                                                  op.plan,
                                                                                  fieldWrappers,
                                                                                  queryExecution,
                                                                                  features,
<<<<<<< HEAD
                                                                                  transformers
=======
                                                                                  transformer
>>>>>>> a34debe8
                                                                                )
                                                            } yield res
                  result                               <- wrap(execute)(executionWrappers, executionRequest)
                } yield result).catchAll(Executor.fail)
              )(overallWrappers, request)
          }
      }
    }

  /**
   * Attaches a function that will wrap one of the stages of query processing
   * (parsing, validation, execution, field execution or overall).
   * @param wrapper a wrapping function
   * @return a new GraphQL API
   */
  final def withWrapper[R2 <: R](wrapper: Wrapper[R2]): GraphQL[R2] =
    new GraphQL[R2] {
      override protected val schemaBuilder: RootSchemaBuilder[R2]    = self.schemaBuilder
      override protected val wrappers: List[Wrapper[R2]]             = wrapper :: self.wrappers
      override protected val additionalDirectives: List[__Directive] = self.additionalDirectives
      override protected val features: Set[Feature]                  = self.features
<<<<<<< HEAD
      override protected val transformers: List[Transformer[R]]      = self.transformers
=======
      override protected val transformer: Transformer[R]             = self.transformer
>>>>>>> a34debe8
    }

  /**
   * Attaches an aspect that will wrap the entire GraphQL so that it can be manipulated.
   * This method is a higher-level abstraction of [[withWrapper]] which allows the caller to
   * completely replace or change all aspects of the schema.
   * @param aspect A wrapper type that will be applied to this GraphQL
   * @return A new GraphQL API
   */
  final def @@[LowerR <: UpperR, UpperR <: R](aspect: GraphQLAspect[LowerR, UpperR]): GraphQL[UpperR] =
    aspect(self)

  /**
   * Merges this GraphQL API with another GraphQL API.
   * In case of conflicts (same field declared on both APIs), fields from `that` API will be used.
   * @param that another GraphQL API object
   * @return a new GraphQL API
   */
  final def combine[R1 <: R](that: GraphQL[R1]): GraphQL[R1] =
    new GraphQL[R1] {
      override protected val schemaBuilder: RootSchemaBuilder[R1]    = self.schemaBuilder |+| that.schemaBuilder
      override protected val wrappers: List[Wrapper[R1]]             = self.wrappers ++ that.wrappers
      override protected val additionalDirectives: List[__Directive] =
        self.additionalDirectives ++ that.additionalDirectives
      override protected val features: Set[Feature]                  = self.features ++ that.features
<<<<<<< HEAD
      override protected val transformers: List[Transformer[R1]]     = self.transformers ++ that.transformers
=======
      override protected val transformer: Transformer[R]             = self.transformer
>>>>>>> a34debe8
    }

  /**
   * Operator alias for `combine`.
   */
  final def |+|[R1 <: R](that: GraphQL[R1]): GraphQL[R1] = combine(that)

  /**
   * Renames the root queries, mutations and subscriptions objects.
   * @param queriesName a new name for the root queries object
   * @param mutationsName a new name for the root mutations object
   * @param subscriptionsName a new name for the root subscriptions object
   * @return a new GraphQL API
   */
  final def rename(
    queriesName: Option[String] = None,
    mutationsName: Option[String] = None,
    subscriptionsName: Option[String] = None
  ): GraphQL[R] = new GraphQL[R] {
    override protected val schemaBuilder: RootSchemaBuilder[R]     = self.schemaBuilder.copy(
      query = queriesName.fold(self.schemaBuilder.query)(name =>
        self.schemaBuilder.query.map(m => m.copy(opType = m.opType.copy(name = Some(name))))
      ),
      mutation = mutationsName.fold(self.schemaBuilder.mutation)(name =>
        self.schemaBuilder.mutation.map(m => m.copy(opType = m.opType.copy(name = Some(name))))
      ),
      subscription = subscriptionsName.fold(self.schemaBuilder.subscription)(name =>
        self.schemaBuilder.subscription.map(m => m.copy(opType = m.opType.copy(name = Some(name))))
      )
    )
    override protected val wrappers: List[Wrapper[R]]              = self.wrappers
    override protected val additionalDirectives: List[__Directive] = self.additionalDirectives
    override protected val features: Set[Feature]                  = self.features
<<<<<<< HEAD
    override protected val transformers: List[Transformer[R]]      = self.transformers
=======
    override protected val transformer: Transformer[R]             = self.transformer
>>>>>>> a34debe8
  }

  /**
   * Adds linking to additional types which are unreachable from the root query.
   *
   * @note This is for advanced usage only i.e. when declaring federation type links
   * @param types The type definitions to add.
   */
  final def withAdditionalTypes(types: List[__Type]): GraphQL[R] = new GraphQL[R] {
    override protected val schemaBuilder: RootSchemaBuilder[R]     =
      self.schemaBuilder.copy(additionalTypes = self.schemaBuilder.additionalTypes ++ types)
    override protected val wrappers: List[Wrapper[R]]              = self.wrappers
    override protected val additionalDirectives: List[__Directive] = self.additionalDirectives
    override protected val features: Set[Feature]                  = self.features
<<<<<<< HEAD
    override protected val transformers: List[Transformer[R]]      = self.transformers
=======
    override protected val transformer: Transformer[R]             = self.transformer
>>>>>>> a34debe8
  }

  final def withSchemaDirectives(directives: List[Directive]): GraphQL[R] = new GraphQL[R] {
    override protected val schemaBuilder: RootSchemaBuilder[R]     =
      self.schemaBuilder.copy(schemaDirectives = self.schemaBuilder.schemaDirectives ++ directives)
    override protected val wrappers: List[Wrapper[R]]              = self.wrappers
    override protected val additionalDirectives: List[__Directive] = self.additionalDirectives
    override protected val features: Set[Feature]                  = self.features
<<<<<<< HEAD
    override protected val transformers: List[Transformer[R]]      = self.transformers
=======
    override protected val transformer: Transformer[R]             = self.transformer
>>>>>>> a34debe8
  }

  final def withAdditionalDirectives(directives: List[__Directive]): GraphQL[R] = new GraphQL[R] {
    override protected val schemaBuilder: RootSchemaBuilder[R]     = self.schemaBuilder
    override protected val wrappers: List[Wrapper[R]]              = self.wrappers
    override protected val additionalDirectives: List[__Directive] = self.additionalDirectives ++ directives
    override protected val features: Set[Feature]                  = self.features
<<<<<<< HEAD
    override protected val transformers: List[Transformer[R]]      = self.transformers
=======
    override protected val transformer: Transformer[R]             = self.transformer
>>>>>>> a34debe8
  }

  final def enable(feature: Feature): GraphQL[R] = new GraphQL[R] {
    override protected val schemaBuilder: RootSchemaBuilder[R]     = self.schemaBuilder
    override protected val wrappers: List[Wrapper[R]]              = self.wrappers
    override protected val additionalDirectives: List[__Directive] = self.additionalDirectives
    override protected val features: Set[Feature]                  = self.features + feature
<<<<<<< HEAD
    override protected val transformers: List[Transformer[R]]      = self.transformers
  }

  final def transform[R1 <: R](transformer: Transformer[R1]): GraphQL[R1] = new GraphQL[R1] {
    override protected val schemaBuilder: RootSchemaBuilder[R1]    =
      self.schemaBuilder.visit(transformer.typeVisitor)
    override protected val wrappers: List[Wrapper[R1]]             = self.wrappers
    override protected val additionalDirectives: List[__Directive] = self.additionalDirectives
    override protected val features: Set[Feature]                  = self.features
    override protected val transformers: List[Transformer[R1]]     = transformer :: self.transformers
=======
    override protected val transformer: Transformer[R]             = self.transformer
>>>>>>> a34debe8
  }

  /**
   * Transforms the schema using the given transformer.
   * This can be used to rename or filter types, fields and arguments.
   */
  final def transform[R1 <: R](t: Transformer[R1]): GraphQL[R1] = new GraphQL[R1] {
    override protected val schemaBuilder: RootSchemaBuilder[R1]    = self.schemaBuilder.visit(t.typeVisitor)
    override protected val wrappers: List[Wrapper[R1]]             = self.wrappers
    override protected val additionalDirectives: List[__Directive] = self.additionalDirectives
    override protected val features: Set[Feature]                  = self.features
    override protected val transformer: Transformer[R1]            = self.transformer |+| t
  }
}<|MERGE_RESOLUTION|>--- conflicted
+++ resolved
@@ -27,13 +27,9 @@
   protected val wrappers: List[Wrapper[R]]
   protected val additionalDirectives: List[__Directive]
   protected val features: Set[Feature]
-<<<<<<< HEAD
-  protected val transformers: List[Transformer[R]]
+  protected val transformer: Transformer[R]
 
   def getSchemaBuilder: RootSchemaBuilder[R] = schemaBuilder
-=======
-  protected val transformer: Transformer[R]
->>>>>>> a34debe8
 
   private[caliban] def validateRootSchema(implicit trace: Trace): IO[ValidationError, RootSchema[R]] =
     ZIO.fromEither(Validator.validateSchemaEither(schemaBuilder))
@@ -143,11 +139,7 @@
                                                                                   fieldWrappers,
                                                                                   queryExecution,
                                                                                   features,
-<<<<<<< HEAD
-                                                                                  transformers
-=======
                                                                                   transformer
->>>>>>> a34debe8
                                                                                 )
                                                             } yield res
                   result                               <- wrap(execute)(executionWrappers, executionRequest)
@@ -169,11 +161,7 @@
       override protected val wrappers: List[Wrapper[R2]]             = wrapper :: self.wrappers
       override protected val additionalDirectives: List[__Directive] = self.additionalDirectives
       override protected val features: Set[Feature]                  = self.features
-<<<<<<< HEAD
-      override protected val transformers: List[Transformer[R]]      = self.transformers
-=======
       override protected val transformer: Transformer[R]             = self.transformer
->>>>>>> a34debe8
     }
 
   /**
@@ -199,11 +187,7 @@
       override protected val additionalDirectives: List[__Directive] =
         self.additionalDirectives ++ that.additionalDirectives
       override protected val features: Set[Feature]                  = self.features ++ that.features
-<<<<<<< HEAD
-      override protected val transformers: List[Transformer[R1]]     = self.transformers ++ that.transformers
-=======
       override protected val transformer: Transformer[R]             = self.transformer
->>>>>>> a34debe8
     }
 
   /**
@@ -237,11 +221,7 @@
     override protected val wrappers: List[Wrapper[R]]              = self.wrappers
     override protected val additionalDirectives: List[__Directive] = self.additionalDirectives
     override protected val features: Set[Feature]                  = self.features
-<<<<<<< HEAD
-    override protected val transformers: List[Transformer[R]]      = self.transformers
-=======
-    override protected val transformer: Transformer[R]             = self.transformer
->>>>>>> a34debe8
+    override protected val transformer: Transformer[R]             = self.transformer
   }
 
   /**
@@ -256,11 +236,7 @@
     override protected val wrappers: List[Wrapper[R]]              = self.wrappers
     override protected val additionalDirectives: List[__Directive] = self.additionalDirectives
     override protected val features: Set[Feature]                  = self.features
-<<<<<<< HEAD
-    override protected val transformers: List[Transformer[R]]      = self.transformers
-=======
-    override protected val transformer: Transformer[R]             = self.transformer
->>>>>>> a34debe8
+    override protected val transformer: Transformer[R]             = self.transformer
   }
 
   final def withSchemaDirectives(directives: List[Directive]): GraphQL[R] = new GraphQL[R] {
@@ -269,11 +245,7 @@
     override protected val wrappers: List[Wrapper[R]]              = self.wrappers
     override protected val additionalDirectives: List[__Directive] = self.additionalDirectives
     override protected val features: Set[Feature]                  = self.features
-<<<<<<< HEAD
-    override protected val transformers: List[Transformer[R]]      = self.transformers
-=======
-    override protected val transformer: Transformer[R]             = self.transformer
->>>>>>> a34debe8
+    override protected val transformer: Transformer[R]             = self.transformer
   }
 
   final def withAdditionalDirectives(directives: List[__Directive]): GraphQL[R] = new GraphQL[R] {
@@ -281,11 +253,7 @@
     override protected val wrappers: List[Wrapper[R]]              = self.wrappers
     override protected val additionalDirectives: List[__Directive] = self.additionalDirectives ++ directives
     override protected val features: Set[Feature]                  = self.features
-<<<<<<< HEAD
-    override protected val transformers: List[Transformer[R]]      = self.transformers
-=======
-    override protected val transformer: Transformer[R]             = self.transformer
->>>>>>> a34debe8
+    override protected val transformer: Transformer[R]             = self.transformer
   }
 
   final def enable(feature: Feature): GraphQL[R] = new GraphQL[R] {
@@ -293,20 +261,7 @@
     override protected val wrappers: List[Wrapper[R]]              = self.wrappers
     override protected val additionalDirectives: List[__Directive] = self.additionalDirectives
     override protected val features: Set[Feature]                  = self.features + feature
-<<<<<<< HEAD
-    override protected val transformers: List[Transformer[R]]      = self.transformers
-  }
-
-  final def transform[R1 <: R](transformer: Transformer[R1]): GraphQL[R1] = new GraphQL[R1] {
-    override protected val schemaBuilder: RootSchemaBuilder[R1]    =
-      self.schemaBuilder.visit(transformer.typeVisitor)
-    override protected val wrappers: List[Wrapper[R1]]             = self.wrappers
-    override protected val additionalDirectives: List[__Directive] = self.additionalDirectives
-    override protected val features: Set[Feature]                  = self.features
-    override protected val transformers: List[Transformer[R1]]     = transformer :: self.transformers
-=======
-    override protected val transformer: Transformer[R]             = self.transformer
->>>>>>> a34debe8
+    override protected val transformer: Transformer[R]             = self.transformer
   }
 
   /**
