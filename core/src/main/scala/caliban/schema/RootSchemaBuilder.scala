package caliban.schema

import caliban.introspection.adt.{ __Type, TypeVisitor }
import caliban.parsing.adt.Directive
import caliban.schema.Types.collectTypes

case class RootSchemaBuilder[-R](
  query: Option[Operation[R]],
  mutation: Option[Operation[R]],
  subscription: Option[Operation[R]],
  additionalTypes: List[__Type] = Nil,
  schemaDirectives: List[Directive] = Nil,
  schemaDescription: Option[String] = None
) {
  def |+|[R1 <: R](that: RootSchemaBuilder[R1]): RootSchemaBuilder[R1] =
    RootSchemaBuilder(
      (query ++ that.query).reduceOption(_ |+| _),
      (mutation ++ that.mutation).reduceOption(_ |+| _),
      (subscription ++ that.subscription).reduceOption(_ |+| _),
<<<<<<< HEAD
      additionalTypes ++ that.additionalTypes,
      schemaDirectives ++ that.schemaDirectives
=======
      (additionalTypes ++ that.additionalTypes),
      schemaDirectives ++ that.schemaDirectives,
      schemaDescription orElse that.schemaDescription
>>>>>>> 7b371cc5
    )

  def types: List[__Type] = {
    val init = additionalTypes.foldLeft(List.empty[__Type]) { case (acc, t) => collectTypes(t, acc) }
    (init ++
      query.map(_.opType).fold(List.empty[__Type])(collectTypes(_, init)) ++
      mutation.map(_.opType).fold(List.empty[__Type])(collectTypes(_, init)) ++
      subscription.map(_.opType).fold(List.empty[__Type])(collectTypes(_, init)))
      .groupBy(t => (t.name, t.kind, t.origin))
      .flatMap(_._2.headOption)
      .toList
  }

  def visit(visitor: TypeVisitor): RootSchemaBuilder[R] =
    copy(
      query = query.map(query => query.copy(opType = visitor.visit(query.opType))),
      mutation = mutation.map(mutation => mutation.copy(opType = visitor.visit(mutation.opType))),
      subscription = subscription.map(subscription => subscription.copy(opType = visitor.visit(subscription.opType))),
      additionalTypes = additionalTypes.map(visitor.visit)
    )
}<|MERGE_RESOLUTION|>--- conflicted
+++ resolved
@@ -17,14 +17,9 @@
       (query ++ that.query).reduceOption(_ |+| _),
       (mutation ++ that.mutation).reduceOption(_ |+| _),
       (subscription ++ that.subscription).reduceOption(_ |+| _),
-<<<<<<< HEAD
       additionalTypes ++ that.additionalTypes,
-      schemaDirectives ++ that.schemaDirectives
-=======
-      (additionalTypes ++ that.additionalTypes),
       schemaDirectives ++ that.schemaDirectives,
       schemaDescription orElse that.schemaDescription
->>>>>>> 7b371cc5
     )
 
   def types: List[__Type] = {
