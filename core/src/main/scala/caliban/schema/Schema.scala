--- conflicted
+++ resolved
@@ -215,45 +215,21 @@
     new Schema[R1, ZIO[R1, E, A]] {
       override def optional: Boolean                        = ev.optional
       override def toType(isInput: Boolean = false): __Type = ev.toType(isInput)
-<<<<<<< HEAD
       override def resolve(value: ZIO[R1, E, A]): Step[R1] =
-        EffectStep(
-          value.bimap(
-            {
-              case e: ExecutionError => e
-              case other             => ExecutionError("Caught error during execution of effectful field", Some(other))
-            },
-            ev.resolve
-          )
-        )
+        EffectStep(value.bimap(GenericSchema.effectfulExecutionError, ev.resolve))
     }
   implicit def fetchSchema[A](implicit ev: Schema[R, A]): Schema[R, Fetch[A]] =
     new Schema[R, Fetch[A]] {
       override def optional: Boolean                 = true
       override def toType(isInput: Boolean): __Type  = ev.toType(isInput)
       override def resolve(value: Fetch[A]): Step[R] = FetchStep(value.map(ev.resolve))
-=======
-      override def resolve(
-        value: ZIO[R1, E, A],
-        arguments: Map[String, Value]
-      ): ZIO[R1, ExecutionError, ResolvedValue] =
-        value.flatMap(ev.resolve(_, arguments)).mapError(GenericSchema.effectfulExecutionError)
->>>>>>> 8a6ba81f
     }
   implicit def streamSchema[R1 <: R, E <: Throwable, A](implicit ev: Schema[R, A]): Schema[R1, ZStream[R1, E, A]] =
     new Schema[R1, ZStream[R1, E, A]] {
       override def optional: Boolean                        = ev.optional
       override def toType(isInput: Boolean = false): __Type = ev.toType(isInput)
       override def resolve(value: ZStream[R1, E, A]): Step[R1] =
-        StreamStep(
-          value.bimap(
-            {
-              case e: ExecutionError => e
-              case other             => ExecutionError("Caught error during execution of stream", Some(other))
-            },
-            ev.resolve
-          )
-        )
+        StreamStep(value.bimap(GenericSchema.effectfulExecutionError, ev.resolve))
     }
 
 }
