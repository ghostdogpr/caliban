--- conflicted
+++ resolved
@@ -477,31 +477,16 @@
         __InputValue(
           unwrappedArgumentName,
           None,
-          () => if (ev1.optional) inputType else inputType.nonNull,
+          () => if (ev1.nullable || ev1.canFail) inputType else inputType.nonNull,
           None
         )
       )
 
       override lazy val arguments: List[__InputValue] = {
         val input = inputType.allInputFields
-<<<<<<< HEAD
         if (inputType._isOneOfInput) mkValueType
         else if (input.nonEmpty) input
         else handleInput(List.empty[__InputValue])(mkValueType)
-=======
-        if (input.nonEmpty) input
-        else
-          handleInput(List.empty[__InputValue])(
-            List(
-              __InputValue(
-                unwrappedArgumentName,
-                None,
-                () => if (ev1.nullable || ev1.canFail) inputType else inputType.nonNull,
-                None
-              )
-            )
-          )
->>>>>>> c849e0e4
       }
 
       override def nullable: Boolean                                         = ev2.nullable
