package caliban.execution

import scala.collection.immutable.ListMap
import caliban.CalibanError.ExecutionError
import caliban.ResponseValue._
import caliban.Value._
import caliban.execution.QueryAnalyzer.QueryAnalyzer
import caliban.parsing.adt.ExecutableDefinition.{ FragmentDefinition, OperationDefinition }
import caliban.parsing.adt.OperationType.{ Mutation, Query, Subscription }
import caliban.parsing.adt._
import caliban.schema.Step._
import caliban.schema.{ GenericSchema, ReducedStep, RootSchema, Step }
import caliban.{ CalibanError, GraphQLResponse, InputValue, ResponseValue }
import zio._
import zquery.ZQuery

object Executor {

  /**
   * Executes the given query against a schema. It returns either an [[caliban.CalibanError.ExecutionError]] or a [[ResponseValue]].
   * @param document the parsed query
   * @param schema the schema to use to run the query
   * @param operationName the operation to run in case the query contains multiple operations.
   * @param variables a list of variables.
   */
  def executeRequest[R, Q, M, S](
    document: Document,
    schema: RootSchema[R, Q, M, S],
    operationName: Option[String] = None,
    variables: Map[String, InputValue] = Map(),
    queryAnalyzers: List[QueryAnalyzer[R]] = Nil
  ): URIO[R, GraphQLResponse[CalibanError]] = {
    val fragments = document.definitions.collect {
      case fragment: FragmentDefinition => fragment.name -> fragment
    }.toMap
    val operation = operationName match {
      case Some(name) =>
        document.definitions.collectFirst { case op: OperationDefinition if op.name.contains(name) => op }
          .toRight(s"Unknown operation $name.")
      case None =>
        document.definitions.collect { case op: OperationDefinition => op } match {
          case head :: Nil => Right(head)
          case _           => Left("Operation name is required.")
        }
    }
    operation match {
      case Left(error) => fail(ExecutionError(error))
      case Right(op) =>
        val getOperationType = op.operationType match {
          case Query => IO.succeed((schema.query, true))
          case Mutation =>
            schema.mutation match {
              case Some(m) => IO.succeed((m, false))
              case None    => IO.fail(ExecutionError("Mutations are not supported on this schema"))
            }
          case Subscription =>
            schema.subscription match {
              case Some(m) => IO.succeed((m, false))
              case None    => IO.fail(ExecutionError("Subscriptions are not supported on this schema"))
            }
        }

        (for {
          (operationType, allowParallelism) <- getOperationType
          root <- ZIO
                   .foldLeft(queryAnalyzers)(Field(op.selectionSet, fragments, variables, operationType.opType)) {
                     case (field, analyzer) => analyzer(field)
                   }
          result <- executePlan(operationType.plan, root, op.variableDefinitions, variables, allowParallelism)
        } yield result).catchAll(fail)
    }
  }

  private[caliban] def fail(error: CalibanError): UIO[GraphQLResponse[CalibanError]] =
    IO.succeed(GraphQLResponse(NullValue, List(error)))

  private def executePlan[R](
    plan: Step[R],
    root: Field,
    variableDefinitions: List[VariableDefinition],
    variableValues: Map[String, InputValue],
    allowParallelism: Boolean
  ): URIO[R, GraphQLResponse[CalibanError]] = {

    def reduceStep(
      step: Step[R],
      currentField: Field,
      arguments: Map[String, InputValue]
    ): ReducedStep[R] =
      step match {
        case s @ PureStep(value) =>
          value match {
            case EnumValue(v) if mergeFields(currentField, v).collectFirst {
                  case Field("__typename", _, _, _, _, _, _) => true
                }.nonEmpty =>
              // special case of an hybrid union containing case objects, those should return an object instead of a string
              val obj = mergeFields(currentField, v).collectFirst {
                case Field(name @ "__typename", _, _, alias, _, _, _) =>
                  ObjectValue(List(alias.getOrElse(name) -> StringValue(v)))
              }
              obj.fold(s)(PureStep(_))
            case _ => s
          }
        case FunctionStep(step) => reduceStep(step(arguments), currentField, Map())
        case ListStep(steps)    => reduceList(steps.map(reduceStep(_, currentField, arguments)))
        case ObjectStep(objectName, fields) =>
          val mergedFields = mergeFields(currentField, objectName)
          val items = mergedFields.map {
            case Field(name @ "__typename", _, _, alias, _, _, _) =>
              alias.getOrElse(name) -> PureStep(StringValue(objectName))
            case f @ Field(name, _, _, alias, _, _, args) =>
              val arguments = resolveVariables(args, variableDefinitions, variableValues)
              alias.getOrElse(name) ->
                fields
                  .get(name)
                  .map(reduceStep(_, f, arguments))
                  .getOrElse(NullStep)
          }
          reduceObject(items)
        case QueryStep(inner) =>
          ReducedStep.QueryStep(
            inner
              .map(reduceStep(_, currentField, arguments))
              .mapError(GenericSchema.effectfulExecutionError(currentField.name, _))
          )
        case StreamStep(stream) =>
          ReducedStep.StreamStep(
            stream.bimap(
              GenericSchema.effectfulExecutionError(currentField.name, _),
              reduceStep(_, currentField, arguments)
            )
          )
      }

    def makeQuery(step: ReducedStep[R], errors: Ref[List[CalibanError]]): ZQuery[R, Nothing, ResponseValue] = {
      def loop(step: ReducedStep[R]): ZQuery[R, Nothing, ResponseValue] =
        step match {
          case PureStep(value) => ZQuery.succeed(value)
          case ReducedStep.ListStep(steps) =>
            val queries = steps.map(loop)
            (if (allowParallelism) ZQuery.collectAllPar(queries) else ZQuery.collectAll(queries)).map(ListValue)
          case ReducedStep.ObjectStep(steps) =>
            val queries = steps.map { case (name, field) => loop(field).map(name -> _) }
            (if (allowParallelism) ZQuery.collectAllPar(queries) else ZQuery.collectAll(queries)).map(ObjectValue)
          case ReducedStep.QueryStep(step) =>
            step.fold(Left(_), Right(_)).flatMap {
              case Left(error)  => ZQuery.fromEffect(errors.update(error :: _)).map(_ => NullValue)
              case Right(query) => loop(query)
            }
          case ReducedStep.StreamStep(stream) =>
            ZQuery
              .fromEffect(ZIO.environment[R])
              .map(env => ResponseValue.StreamValue(stream.mapM(loop(_).run).provide(env)))
        }
      loop(step)
    }

    for {
      errors       <- Ref.make(List.empty[CalibanError])
      reduced      = reduceStep(plan, root, Map())
      query        = makeQuery(reduced, errors)
      result       <- query.run
      resultErrors <- errors.get
    } yield GraphQLResponse(result, resultErrors.reverse)
  }

  private def resolveVariables(
    arguments: Map[String, InputValue],
    variableDefinitions: List[VariableDefinition],
    variableValues: Map[String, InputValue]
  ): Map[String, InputValue] =
    arguments.map {
      case (k, v) =>
        k -> (v match {
          case InputValue.VariableValue(name) =>
            variableValues.get(name) orElse variableDefinitions.find(_.name == name).flatMap(_.defaultValue) getOrElse v
          case value => value
        })
    }

  private[caliban] def mergeFields(field: Field, typeName: String): List[Field] = {
    val allFields = field.fields ++ field.conditionalFields.getOrElse(typeName, Nil)
    allFields
      .foldLeft(ListMap.empty[String, Field]) {
        case (result, field) =>
          val name = field.alias.getOrElse(field.name)
          result.updated(
            name,
            result
<<<<<<< HEAD
              .get(field.name)
              .fold(field)(f => f.copy(fields = f.fields ++ field.fields))
=======
              .get(name)
              .fold(field)(f => f.copy(selectionSet = f.selectionSet ++ field.selectionSet))
>>>>>>> 949a8fc6
          )
      }
      .values
      .toList
  }

  private def reduceList[R](list: List[ReducedStep[R]]): ReducedStep[R] =
    if (list.forall(_.isInstanceOf[PureStep]))
      PureStep(ListValue(list.asInstanceOf[List[PureStep]].map(_.value)))
    else ReducedStep.ListStep(list)

  private def reduceObject[R](items: List[(String, ReducedStep[R])]): ReducedStep[R] =
    if (items.map(_._2).forall(_.isInstanceOf[PureStep]))
      PureStep(ObjectValue(items.asInstanceOf[List[(String, PureStep)]].map {
        case (k, v) => k -> v.value
      }))
    else ReducedStep.ObjectStep(items)

}<|MERGE_RESOLUTION|>--- conflicted
+++ resolved
@@ -187,13 +187,8 @@
           result.updated(
             name,
             result
-<<<<<<< HEAD
-              .get(field.name)
+              .get(name)
               .fold(field)(f => f.copy(fields = f.fields ++ field.fields))
-=======
-              .get(name)
-              .fold(field)(f => f.copy(selectionSet = f.selectionSet ++ field.selectionSet))
->>>>>>> 949a8fc6
           )
       }
       .values
