--- conflicted
+++ resolved
@@ -64,22 +64,10 @@
             case f if f.name == "_"          =>
               NullValue
           }
-<<<<<<< HEAD
-        case FunctionStep(step)             => reduceStep(step(arguments), currentField, Map(), path)
-        case MetadataFunctionStep(f)        => reduceStep(f(currentField), currentField, arguments, path)
-        case ListStep(steps)                =>
-          reduceList(
-            steps.zipWithIndex.map { case (step, i) =>
-              reduceStep(step, currentField, arguments, Right(i) :: path)
-            },
-            Types.listOf(currentField.fieldType).fold(false)(_.isNullable)
-          )
-=======
           obj.fold(s)(PureStep(_))
         case s: PureStep                    => s
         case FunctionStep(step)             => reduceStep(step(arguments), currentField, Map.empty, path)
         case MetadataFunctionStep(step)     => reduceStep(step(currentField), currentField, arguments, path)
->>>>>>> fd01d0f0
         case ObjectStep(objectName, fields) =>
           val filteredFields    = mergeFields(currentField, objectName)
           val (deferred, eager) = filteredFields.partitionMap {
