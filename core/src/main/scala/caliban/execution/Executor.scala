--- conflicted
+++ resolved
@@ -135,20 +135,13 @@
 
       def reduceObjectStep(objectName: String, getFieldStep: String => Step[R]): ReducedStep[R] = {
         def reduceField(f: Field): (String, ReducedStep[R], FieldInfo) = {
-<<<<<<< HEAD
           val aliasedName = f.aliasedName
-          val field       =
-            if (f.name == "__typename") PureStep(StringValue(objectName))
-            else reduceStep(getFieldStep(f.name), f, f.arguments, PathValue.Key(aliasedName) :: path)
+          val fname       = f.name
+          val field       = {
+            if (fname == "__typename") PureStep(StringValue(objectName))
+            else reduceStep(getFieldStep(fname), f, f.arguments, PathValue.Key(aliasedName) :: path)
+          }
           (aliasedName, field, fieldInfo(f, aliasedName, path, f.directives))
-=======
-          val field = {
-            val fname = f.name
-            if (fname == "__typename") PureStep(StringValue(objectName))
-            else reduceStep(getFieldStep(fname), f, f.arguments, PathValue.Key(f.aliasedName) :: path)
-          }
-          (f.aliasedName, field, fieldInfo(f, path, f.directives))
->>>>>>> 26373cfe
         }
 
         val filteredFields    = mergeFields(currentField, objectName)
