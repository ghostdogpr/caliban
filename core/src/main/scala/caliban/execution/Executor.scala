package caliban.execution

import caliban.CalibanError.ExecutionError
import caliban.ResponseValue._
import caliban.Value._
import caliban._
import caliban.execution.Fragment.IsDeferred
import caliban.parsing.adt._
import caliban.schema.ReducedStep.DeferStep
import caliban.schema.Step._
import caliban.schema.{ ReducedStep, Step, Types }
import caliban.transformers.Transformer
import caliban.wrappers.Wrapper.FieldWrapper
import zio._
import zio.query.{ Cache, ZQuery }
import zio.stream.ZStream

import scala.annotation.tailrec
import scala.collection.mutable.ArrayBuffer

object Executor {

  /**
   * Executes the given query against a schema. It returns either an [[caliban.CalibanError.ExecutionError]] or a [[ResponseValue]].
   * @param request a request object containing all information needed
   * @param plan an execution plan
   * @param fieldWrappers a list of field wrappers
   * @param queryExecution a strategy for executing queries in parallel or not
   * @param featureSet a set of features to enable
   * @param transformer a transformer
   */
  def executeRequest[R](
    request: ExecutionRequest,
    plan: Step[R],
    fieldWrappers: List[FieldWrapper[R]] = Nil,
    queryExecution: QueryExecution = QueryExecution.Parallel,
    featureSet: Set[Feature] = Set.empty,
<<<<<<< HEAD
    transformers: List[Transformer[R]] = Nil
=======
    transformer: Transformer[R] = Transformer.empty
>>>>>>> a34debe8
  )(implicit trace: Trace): URIO[R, GraphQLResponse[CalibanError]] = {

    val execution = request.operationType match {
      case OperationType.Query        => queryExecution
      case OperationType.Mutation     => QueryExecution.Sequential
      case OperationType.Subscription => QueryExecution.Sequential
    }

    def collectAll[E, A](as: List[ZQuery[R, E, A]]): ZQuery[R, E, List[A]] =
      execution match {
        case QueryExecution.Sequential => ZQuery.collectAll(as)
        case QueryExecution.Parallel   => ZQuery.collectAllPar(as)
        case QueryExecution.Batched    => ZQuery.collectAllBatched(as)
      }

    def reduceStep(
      step: Step[R],
      currentField: Field,
      arguments: Map[String, InputValue],
      path: List[Either[String, Int]]
    ): ReducedStep[R] =
<<<<<<< HEAD
      transformers.foldLeft(step) { case (step, transformer) =>
        transformer.transformStep.lift(step).getOrElse(step)
      } match {
        case s @ PureStep(value)                =>
=======
      transformer.transformStep.lift(step).getOrElse(step) match {
        case s @ PureStep(value)            =>
>>>>>>> a34debe8
          value match {
            case EnumValue(v) =>
              // special case of an hybrid union containing case objects, those should return an object instead of a string
              val obj = mergeFields(currentField, v).collectFirst {
                case f: Field if f.name == "__typename" =>
                  ObjectValue(List(f.alias.getOrElse(f.name) -> StringValue(v)))
                case f: Field if f.name == "_"          =>
                  NullValue
              }
              obj.fold(s)(PureStep(_))
            case _            => s
          }
        case FunctionStep(step)                 => reduceStep(step(arguments), currentField, Map(), path)
        case MetadataFunctionStep(step)         => reduceStep(step(currentField), currentField, arguments, path)
        case ListStep(steps)                    =>
          reduceList(
            steps.zipWithIndex.map { case (step, i) =>
              reduceStep(step, currentField, arguments, Right(i) :: path)
            },
            Types.listOf(currentField.fieldType).fold(false)(_.isNullable)
          )
        case ObjectStep(objectName, fields)     =>
          val filteredFields    = mergeFields(currentField, objectName)
          val (deferred, eager) = filteredFields.partitionMap {
            case f @ Field(name @ "__typename", _, _, alias, _, _, _, directives, _, _, _) =>
              Right((alias.getOrElse(name), PureStep(StringValue(objectName)), fieldInfo(f, path, directives)))
            case f @ Field(name, _, _, alias, _, _, args, directives, _, _, fragment)      =>
              val aliasedName = alias.getOrElse(name)
              val field       = fields
                .get(name)
                .fold(NullStep: ReducedStep[R])(reduceStep(_, f, args, Left(alias.getOrElse(name)) :: path))

              val info = fieldInfo(f, path, directives)

              fragment.collectFirst {
                // The defer spec provides some latitude on how we handle responses. Since it is more performant to return
                // pure fields rather than spin up the defer machinery we return pure fields immediately to the caller.
                case IsDeferred(label) if featureSet(Feature.Defer) && !field.isPure =>
                  (label, (aliasedName, field, info))
              }.toLeft((aliasedName, field, info))
          }

          deferred match {
            case Nil => reduceObject(eager, fieldWrappers)
            case d   =>
              DeferStep(
                reduceObject(eager, fieldWrappers),
                d.groupBy(_._1).toList.map { case (label, labelAndFields) =>
                  val (_, fields) = labelAndFields.unzip
                  reduceObject(fields, fieldWrappers) -> label
                },
                path
              )
          }
        case QueryStep(inner)                   =>
          ReducedStep.QueryStep(
            inner.foldCauseQuery(
              e => ZQuery.failCause(effectfulExecutionError(path, Some(currentField.locationInfo), e)),
              a => ZQuery.succeed(reduceStep(a, currentField, arguments, path))
            )
          )
        case StreamStep(stream)                 =>
          if (request.operationType == OperationType.Subscription) {
            ReducedStep.StreamStep(
              stream
                .mapErrorCause(effectfulExecutionError(path, Some(currentField.locationInfo), _))
                .map(reduceStep(_, currentField, arguments, path))
            )
          } else {
            reduceStep(
              QueryStep(ZQuery.fromZIO(stream.runCollect.map(chunk => ListStep(chunk.toList)))),
              currentField,
              arguments,
              path
            )
          }
        case ProxyStep(makeRequest, dataSource) =>
          reduceStep(
            QueryStep(
              ZQuery
                .fromRequest(makeRequest(transformers.foldLeft(currentField)(Transformer.patchField)))(dataSource)
                .map(responseValueToStep)
            ),
            currentField,
            arguments,
            path
          )
      }

    def responseValueToStep(responseValue: ResponseValue): Step[Any] =
      responseValue match {
        case ResponseValue.ListValue(values)   => Step.ListStep(values.map(responseValueToStep))
        case ResponseValue.ObjectValue(fields) =>
          val typeName = fields.toMap.get("__typename").collect { case StringValue(value) => value }.getOrElse("")
          Step.ObjectStep(typeName, fields.map { case (k, v) => k -> responseValueToStep(v) }.toMap)
        case ResponseValue.StreamValue(stream) => Step.StreamStep(stream.map(responseValueToStep))
        case value: Value                      => PureStep(value)
      }

    def makeQuery(
      step: ReducedStep[R],
      errors: Ref[List[CalibanError]],
      deferred: Ref[List[Deferred[R]]]
    ): ZQuery[R, Nothing, ResponseValue] = {

      def handleError(error: ExecutionError, isNullable: Boolean): ZQuery[Any, ExecutionError, ResponseValue] =
        if (isNullable) ZQuery.fromZIO(errors.update(error :: _)).as(NullValue)
        else ZQuery.fail(error)

      @tailrec
      def wrap(query: ZQuery[R, ExecutionError, ResponseValue], isPure: Boolean)(
        wrappers: List[FieldWrapper[R]],
        fieldInfo: FieldInfo
      ): ZQuery[R, ExecutionError, ResponseValue] =
        wrappers match {
          case Nil             => query
          case wrapper :: tail =>
            val q = if (isPure && !wrapper.wrapPureValues) query else wrapper.wrap(query, fieldInfo)
            wrap(q, isPure)(tail, fieldInfo)
        }

      def loop(step: ReducedStep[R]): ZQuery[R, Nothing, Either[ExecutionError, ResponseValue]] =
        step match {
          case PureStep(value)                               => ZQuery.succeed(Right(value))
          case ReducedStep.ListStep(steps, areItemsNullable) =>
            val queries = steps.map(loop(_).flatMap(_.fold(handleError(_, areItemsNullable), ZQuery.succeed(_))))
            collectAll(queries).map(s => ListValue(s)).either
          case ReducedStep.ObjectStep(steps)                 =>
            val queries = steps.map { case (name, step, info) =>
              wrap(loop(step).flatMap(_.fold(ZQuery.fail(_), ZQuery.succeed(_))), step.isPure)(fieldWrappers, info)
                .foldQuery(handleError(_, info.details.fieldType.isNullable), ZQuery.succeed(_))
                .map(name -> _)
            }
            collectAll(queries).map(f => ObjectValue(f)).either
          case ReducedStep.QueryStep(step)                   =>
            step.foldQuery(
              error => ZQuery.succeed(Left(error)),
              query => loop(query)
            )
          case ReducedStep.StreamStep(stream)                =>
            ZQuery
              .environment[R]
              .map(env =>
                Right(
                  ResponseValue.StreamValue(
                    stream
                      .mapZIO(loop(_).flatMap(_.fold(_ => ZQuery.succeed(NullValue), ZQuery.succeed(_))).run)
                      .provideEnvironment(env)
                  )
                )
              )
          case ReducedStep.DeferStep(obj, nextSteps, path)   =>
            val deferredSteps = nextSteps.map { case (step, label) =>
              Deferred(path, step, label)
            }
            ZQuery.fromZIO(deferred.update(deferredSteps ::: _)) *> loop(obj)
        }
      loop(step).flatMap(_.fold(error => ZQuery.fromZIO(errors.update(error :: _)).as(NullValue), ZQuery.succeed(_)))
    }

    def runQuery(step: ReducedStep[R], cache: Cache) =
      for {
        env          <- ZIO.environment[R]
        deferred     <- Ref.make(List.empty[Deferred[R]])
        errors       <- Ref.make(List.empty[CalibanError])
        query         = makeQuery(step, errors, deferred)
        result       <- query.runCache(cache)
        resultErrors <- errors.get
        defers       <- deferred.get
      } yield
        if (defers.nonEmpty) {
          val stream = (makeDeferStream(defers, cache)
            .mapChunks(chunk => Chunk.single(GraphQLIncrementalResponse(chunk.toList, hasNext = true))) ++ ZStream
            .succeed(GraphQLIncrementalResponse.empty))
            .map(_.toResponseValue)
            .provideEnvironment(env)

          GraphQLResponse(
            StreamValue(ZStream.succeed(result) ++ stream),
            resultErrors.reverse,
            hasNext = Some(true)
          )
        } else GraphQLResponse(result, resultErrors.reverse, hasNext = None)

    def makeDeferStream(
      defers: List[Deferred[R]],
      cache: Cache
    ): ZStream[R, Nothing, Incremental[CalibanError]] = {
      def run(d: Deferred[R]) =
        ZStream.unwrap(runIncrementalQuery(d.step, cache, d.path, d.label).map {
          case (resp, Nil)  =>
            ZStream.succeed(resp)
          case (resp, more) =>
            ZStream.succeed(resp) ++ makeDeferStream(more, cache)
        })

      ZStream.mergeAllUnbounded()(defers.map(run): _*)
    }

    def runIncrementalQuery(
      step: ReducedStep[R],
      cache: Cache,
      path: List[Either[String, Int]],
      label: Option[String]
    ) =
      for {
        deferred     <- Ref.make(List.empty[Deferred[R]])
        errors       <- Ref.make(List.empty[CalibanError])
        query         = makeQuery(step, errors, deferred)
        result       <- query.runCache(cache)
        resultErrors <- errors.get
        defers       <- deferred.get
      } yield (Incremental.Defer(
        result,
        errors = resultErrors.reverse,
        path = ListValue(path.map {
          case Left(s)  => StringValue(s)
          case Right(i) => IntValue(i)
        }.reverse),
        label = label
      )
        -> defers)

    for {
      cache    <- Cache.empty
      reduced   = reduceStep(plan, request.field, Map(), Nil)
      response <- runQuery(reduced, cache)
    } yield response
  }

  private[caliban] def fail(error: CalibanError): UIO[GraphQLResponse[CalibanError]] =
    ZIO.succeed(GraphQLResponse(NullValue, List(error)))

  private[caliban] def mergeFields(field: Field, typeName: String): List[Field] = {
    // ugly mutable code but it's worth it for the speed ;)
    val array = ArrayBuffer.empty[Field]
    val map   = collection.mutable.Map.empty[String, Int]
    var index = 0

    field.fields.foreach { field =>
      if (field._condition.forall(_.contains(typeName))) {
        val name = field.alias.getOrElse(field.name)
        map.get(name) match {
          case None        =>
            // first time we see this field, add it to the array
            array += field
            map.update(name, index)
            index = index + 1
          case Some(index) =>
            // field already existed, merge it
            val f = array(index)
            array(index) = f.copy(fields = f.fields ::: field.fields)
        }
      }
    }

    array.toList
  }

  private def fieldInfo(field: Field, path: List[Either[String, Int]], fieldDirectives: List[Directive]): FieldInfo =
    FieldInfo(field.alias.getOrElse(field.name), field, path, fieldDirectives, field.parentType)

  private def reduceList[R](list: List[ReducedStep[R]], areItemsNullable: Boolean): ReducedStep[R] =
    if (list.forall(_.isInstanceOf[PureStep]))
      PureStep(ListValue(list.asInstanceOf[List[PureStep]].map(_.value)))
    else ReducedStep.ListStep(list, areItemsNullable)

  private def reduceObject[R](
    items: List[(String, ReducedStep[R], FieldInfo)],
    fieldWrappers: List[FieldWrapper[R]]
  ): ReducedStep[R] =
    if (!fieldWrappers.exists(_.wrapPureValues) && items.map(_._2).forall(_.isInstanceOf[PureStep]))
      PureStep(ObjectValue(items.asInstanceOf[List[(String, PureStep, FieldInfo)]].map { case (k, v, _) =>
        (k, v.value)
      }))
    else ReducedStep.ObjectStep(items)

  private def effectfulExecutionError(
    path: List[Either[String, Int]],
    locationInfo: Option[LocationInfo],
    cause: Cause[Throwable]
  ): Cause[ExecutionError] =
    cause.failureOption orElse cause.defects.headOption match {
      case Some(e: ExecutionError) => Cause.fail(e.copy(path = path.reverse, locationInfo = locationInfo))
      case other                   => Cause.fail(ExecutionError("Effect failure", path.reverse, locationInfo, other))
    }

  private implicit class EnrichedListOps[+A](val list: List[A]) extends AnyVal {
    def partitionMap[A1, A2](f: A => Either[A1, A2]): (List[A1], List[A2]) = {
      val l = List.newBuilder[A1]
      val r = List.newBuilder[A2]
      list.foreach { x =>
        f(x) match {
          case Left(x1)  => l += x1
          case Right(x2) => r += x2
        }
      }
      (l.result(), r.result())
    }
  }
}<|MERGE_RESOLUTION|>--- conflicted
+++ resolved
@@ -35,11 +35,7 @@
     fieldWrappers: List[FieldWrapper[R]] = Nil,
     queryExecution: QueryExecution = QueryExecution.Parallel,
     featureSet: Set[Feature] = Set.empty,
-<<<<<<< HEAD
-    transformers: List[Transformer[R]] = Nil
-=======
     transformer: Transformer[R] = Transformer.empty
->>>>>>> a34debe8
   )(implicit trace: Trace): URIO[R, GraphQLResponse[CalibanError]] = {
 
     val execution = request.operationType match {
@@ -61,15 +57,8 @@
       arguments: Map[String, InputValue],
       path: List[Either[String, Int]]
     ): ReducedStep[R] =
-<<<<<<< HEAD
-      transformers.foldLeft(step) { case (step, transformer) =>
-        transformer.transformStep.lift(step).getOrElse(step)
-      } match {
+      transformer.transformStep.lift(step).getOrElse(step) match {
         case s @ PureStep(value)                =>
-=======
-      transformer.transformStep.lift(step).getOrElse(step) match {
-        case s @ PureStep(value)            =>
->>>>>>> a34debe8
           value match {
             case EnumValue(v) =>
               // special case of an hybrid union containing case objects, those should return an object instead of a string
@@ -150,7 +139,7 @@
           reduceStep(
             QueryStep(
               ZQuery
-                .fromRequest(makeRequest(transformers.foldLeft(currentField)(Transformer.patchField)))(dataSource)
+                .fromRequest(makeRequest(Transformer.patchField(currentField, transformer)))(dataSource)
                 .map(responseValueToStep)
             ),
             currentField,
