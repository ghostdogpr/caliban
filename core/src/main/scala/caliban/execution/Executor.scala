--- conflicted
+++ resolved
@@ -2,11 +2,6 @@
 
 import scala.collection.immutable.ListMap
 import caliban.CalibanError.ExecutionError
-<<<<<<< HEAD
-import caliban.{ InputValue, ResponseValue }
-=======
-import caliban.{ CalibanError, GraphQLResponse, ResponseValue }
->>>>>>> c30d6893
 import caliban.ResponseValue._
 import caliban.Value._
 import caliban.parsing.adt.ExecutableDefinition.{ FragmentDefinition, OperationDefinition }
@@ -15,6 +10,7 @@
 import caliban.parsing.adt._
 import caliban.schema.Step._
 import caliban.schema.{ GenericSchema, ReducedStep, RootSchema, Step }
+import caliban.{ CalibanError, GraphQLResponse, InputValue, ResponseValue }
 import zio.{ IO, Ref, UIO, URIO, ZIO }
 import zquery.ZQuery
 
@@ -31,13 +27,8 @@
     document: Document,
     schema: RootSchema[R, Q, M, S],
     operationName: Option[String] = None,
-<<<<<<< HEAD
     variables: Map[String, InputValue] = Map()
-  ): ZIO[R, ExecutionError, ResponseValue] = {
-=======
-    variables: Map[String, Value] = Map()
   ): URIO[R, GraphQLResponse[CalibanError]] = {
->>>>>>> c30d6893
     val fragments = document.definitions.collect {
       case fragment: FragmentDefinition => fragment.name -> fragment
     }.toMap
