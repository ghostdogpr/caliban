--- conflicted
+++ resolved
@@ -7,14 +7,9 @@
 import caliban.execution.Fragment.IsDeferred
 import caliban.parsing.adt._
 import caliban.schema.ReducedStep.DeferStep
-<<<<<<< HEAD
-import caliban.schema.Step._
-import caliban.schema.{ ReducedStep, Step, Types }
-import caliban.transformers.Transformer
-=======
 import caliban.schema.Step.{ PureStep => _, _ }
 import caliban.schema.{ PureStep, ReducedStep, Step, Types }
->>>>>>> 3246ef67
+import caliban.transformers.Transformer
 import caliban.wrappers.Wrapper.FieldWrapper
 import zio._
 import zio.query._
@@ -44,20 +39,13 @@
     fieldWrappers: List[FieldWrapper[R]] = Nil,
     queryExecution: QueryExecution = QueryExecution.Parallel,
     featureSet: Set[Feature] = Set.empty,
-<<<<<<< HEAD
-    transformer: Transformer[R] = Transformer.empty
-  )(implicit trace: Trace): URIO[R, GraphQLResponse[CalibanError]] = {
-    val wrapPureValues     = fieldWrappers.exists(_.wrapPureValues)
-    val isDeferredEnabled  = featureSet(Feature.Defer)
-    val isMutation         = request.operationType == OperationType.Mutation
-    val isSubscription     = request.operationType == OperationType.Subscription
-    val isEmptyTransformer = transformer.isEmpty
-=======
-    makeCache: UIO[Cache] = Cache.empty(Trace.empty)
+    makeCache: UIO[Cache] = Cache.empty(Trace.empty),
+    transformer: Transformer[R] = Transformer.empty[R]
   )(implicit trace: Trace): URIO[R, GraphQLResponse[CalibanError]] = {
     val wrapPureValues      = fieldWrappers.exists(_.wrapPureValues)
     val stepReducer         =
       new StepReducer[R](
+        transformer,
         request.operationType eq OperationType.Subscription,
         featureSet(Feature.Defer),
         wrapPureValues
@@ -69,7 +57,6 @@
         fieldWrappers,
         wrapPureValues
       )
->>>>>>> 3246ef67
 
     def runQuery(step: ReducedStep[R], cache: Cache) =
       for {
@@ -139,10 +126,13 @@
     ZIO.succeed(GraphQLResponse(NullValue, List(error)))
 
   private final class StepReducer[R](
+    transformer: Transformer[R],
     isSubscription: Boolean,
     isDeferredEnabled: Boolean,
     wrapPureValues: Boolean
   )(implicit trace: Trace) {
+
+    private val isEmptyTransformer = transformer.isEmpty
 
     def reduceStep(
       step: Step[R],
@@ -274,24 +264,8 @@
         try step(input)
         catch { case NonFatal(e) => Step.fail(e) }
 
-<<<<<<< HEAD
       val step0 = if (isEmptyTransformer) step else transformer.transformStep(step, currentField)
-
       step0 match {
-        case s @ PureStep(EnumValue(v))     =>
-          // special case of an hybrid union containing case objects, those should return an object instead of a string
-          currentField.fields.view.filter(_._condition.forall(_.contains(v))).collectFirst {
-            case f if f.name == "__typename" =>
-              ObjectValue(List(f.aliasedName -> StringValue(v)))
-            case f if f.name == "_"          =>
-              NullValue
-          } match {
-            case Some(v) => PureStep(v)
-            case None    => s
-          }
-=======
-      step match {
->>>>>>> 3246ef67
         case s: PureStep                    => s
         case QueryStep(inner)               => reduceQuery(inner)
         case ObjectStep(objectName, fields) => reduceObjectStep(objectName, fields)
