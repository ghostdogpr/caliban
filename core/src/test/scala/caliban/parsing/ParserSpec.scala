--- conflicted
+++ resolved
@@ -212,20 +212,20 @@
         )
       },
       test("directives") {
-        val query = """query myQuery($someTestM: Boolean) {
-                      |  experimentalField @skip(if: $someTestM)
+        val query = """query myQuery($sometest: Boolean) {
+                      |  experimentalField @skip(if: $sometest)
                       |}""".stripMargin
         assertM(Parser.parseQuery(query))(
           equalTo(
             simpleQuery(
               name = Some("myQuery"),
               variableDefinitions =
-                List(VariableDefinition("someTestM", NamedType("Boolean", nonNull = false), None, Nil)),
+                List(VariableDefinition("sometest", NamedType("Boolean", nonNull = false), None, Nil)),
               selectionSet = List(
                 simpleField(
                   "experimentalField",
-                  directives = List(Directive("skip", Map("if" -> VariableValue("someTestM")), 57)),
-                  index = 39
+                  directives = List(Directive("skip", Map("if" -> VariableValue("sometest")), 56)),
+                  index = 38
                 )
               ),
               sourceMapper = SourceMapper(query)
@@ -491,10 +491,7 @@
           )
         )
       },
-<<<<<<< HEAD
-      test("extend schema with directives") {
-=======
-      testM("input with no body") {
+      test("input with no body") {
         val inputWithNoBody = "input BarBaz"
         assertM(Parser.parseQuery(inputWithNoBody))(
           equalTo(
@@ -512,7 +509,7 @@
           )
         )
       },
-      testM("input with empty body") {
+      test("input with empty body") {
         val inputWithEmptyBody = "input BarBaz { }"
         assertM(Parser.parseQuery(inputWithEmptyBody))(
           equalTo(
@@ -530,7 +527,7 @@
           )
         )
       },
-      testM("enum with no body") {
+      test("enum with no body") {
         val enumWithNoBody = "enum BarBaz"
         assertM(Parser.parseQuery(enumWithNoBody))(
           equalTo(
@@ -543,7 +540,7 @@
           )
         )
       },
-      testM("enum with empty body") {
+      test("enum with empty body") {
         val enumWithNoBody = "enum BarBaz { }"
         assertM(Parser.parseQuery(enumWithNoBody))(
           equalTo(
@@ -556,8 +553,7 @@
           )
         )
       },
-      testM("extend schema with directives") {
->>>>>>> ab56de5f
+      test("extend schema with directives") {
         val gqlSchemaExtension = "extend schema @addedDirective"
         assertM(Parser.parseQuery(gqlSchemaExtension))(
           equalTo(
