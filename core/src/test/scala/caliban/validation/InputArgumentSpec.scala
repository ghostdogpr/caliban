--- conflicted
+++ resolved
@@ -1,15 +1,10 @@
 package caliban.validation
 
-<<<<<<< HEAD
-import caliban.GraphQL._
-import caliban._
-=======
 import caliban.{ CalibanError, GraphQLRequest, InputValue, ResponseValue, RootResolver, TriState, Value }
 import caliban.GraphQL._
 import caliban.schema.ArgBuilder
 import caliban.schema.Schema
 import caliban.schema.Step
->>>>>>> 50b1a65c
 import zio.test._
 
 object InputArgumentSpec extends ZIOSpecDefault {
@@ -29,20 +24,6 @@
   case class EnumArg(input: Option[Enum])
   case class InputArg(input: Option[InputObject])
 
-<<<<<<< HEAD
-  case class TestOutput(value: String)
-  case class Query(
-    bool: BoolArg => String = _ => "result",
-    boolNonNull: BoolArgNonNull => String = _ => "result",
-    float: FloatArg => String = _ => "result",
-    int: IntArg => String = _ => "result",
-    list: ListArg => String = _ => "result",
-    string: StringArg => String = _ => "result",
-    `enum`: EnumArg => String = _ => "result",
-    input: InputArg => String = _ => "result"
-  )
-  val gql = graphQL(RootResolver(Query()))
-=======
   case class ExampleObject(a: TriState[String], b: Int)
   object ExampleObject {
     implicit val schemaTriState: Schema[Any, TriState[String]]    =
@@ -76,7 +57,6 @@
     int <- gql.interpreter
     res <- int.executeRequest(GraphQLRequest(query = Some(query), variables = Some(variables)))
   } yield res
->>>>>>> 50b1a65c
 
   override def spec =
     suite("InputArgumentSpec")(
@@ -405,7 +385,7 @@
         },
         // test cases from http://spec.graphql.org/October2021/#sec-List.Input-Coercion
         suite("[Int]")(
-          testM("[1, 2, 3] -> [1, 2, 3]") {
+          test("[1, 2, 3] -> [1, 2, 3]") {
             val query = """
               query QueryName($input: [Int!]!) {
                 listInt(input: $input)
@@ -418,7 +398,7 @@
               res <- execute(query, vars)
             } yield assertTrue(res.data == ResponseValue.ObjectValue(List("listInt" -> ResponseValue.ListValue(list))))
           },
-          testM("""[1, "b", true, 4] -> errors""") {
+          test("""[1, "b", true, 4] -> errors""") {
             val query = """
               query QueryName($input: [Int!]!) {
                 listInt(input: $input)
@@ -438,7 +418,7 @@
               )
             )
           },
-          testM("1 -> [1]") {
+          test("1 -> [1]") {
             val query = """
               query QueryName($input: [Int!]!) {
                 listInt(input: $input)
@@ -453,7 +433,7 @@
               res.data == ResponseValue.ObjectValue(List("listInt" -> ResponseValue.ListValue(List(input))))
             )
           },
-          testM("null -> null") {
+          test("null -> null") {
             val query = """
               query QueryName($input: [Int]) {
                 listInt(input: $input)
@@ -468,7 +448,7 @@
           }
         ),
         suite("[[Int]]")(
-          testM("[[1], [2, 3]] -> [[1], [2, 3]]") {
+          test("[[1], [2, 3]] -> [[1], [2, 3]]") {
             val query = """
               query QueryName($input: [[Int!]!]!) {
                 listListInt(input: $input)
@@ -496,7 +476,7 @@
             )
           },
           // note that the spec says this should be an error, but the reference implementation allows it
-          testM("[1, 2, 3] -> [[1], [2], [3]]") {
+          test("[1, 2, 3] -> [[1], [2], [3]]") {
             val query = """
               query QueryName($input: [[Int!]!]!) {
                 listListInt(input: $input)
@@ -521,7 +501,7 @@
               )
             )
           },
-          testM("1 -> [[1]]") {
+          test("1 -> [[1]]") {
             val query = """
               query QueryName($input: [[Int!]!]!) {
                 listListInt(input: $input)
@@ -538,7 +518,7 @@
               )
             )
           },
-          testM("null -> null") {
+          test("null -> null") {
             val query = """
               query QueryName($input: [[Int]]) {
                 listListInt(input: $input)
@@ -551,7 +531,7 @@
               res <- execute(query, vars)
             } yield assertTrue(res.data == ResponseValue.ObjectValue(List("listListInt" -> input)))
           },
-          testM("[1, [null], null] -> [[1], [null], null]") {
+          test("[1, [null], null] -> [[1], [null], null]") {
             val query = """
               query QueryName($input: [[Int]]) {
                 listListInt(input: $input)
@@ -635,7 +615,7 @@
           } yield assertTrue(res.errors == List())
         },
         // test cases from http://spec.graphql.org/October2021/#sec-Input-Objects.Input-Coercion
-        testM("""{ a: "abc", b: 123 } + {} -> { a: "abc", b: 123 }""") {
+        test("""{ a: "abc", b: 123 } + {} -> { a: "abc", b: 123 }""") {
           val query = """
             query QueryName {
               exampleObject(input: { a: "abc", b: 123 }) { a, b }
@@ -657,7 +637,7 @@
             )
           )
         },
-        testM("""{ a: null, b: 123 } + {} -> { a: null, b: 123 }""") {
+        test("""{ a: null, b: 123 } + {} -> { a: null, b: 123 }""") {
           val query = """
             query QueryName {
               exampleObject(input: { a: null, b: 123 }) { a, b }
@@ -679,7 +659,7 @@
             )
           )
         },
-        testM("""{ b: 123 } + {} -> { b: 123 }""") {
+        test("""{ b: 123 } + {} -> { b: 123 }""") {
           val query = """
             query QueryName {
               exampleObject(input: { b: 123 }) { a, b }
@@ -701,7 +681,7 @@
             )
           )
         },
-        testM("""{ a: $var, b: 123 } + { var: null } -> { a: null, b: 123 }""") {
+        test("""{ a: $var, b: 123 } + { var: null } -> { a: null, b: 123 }""") {
           val query = """
             query QueryName($var: String) {
               exampleObject(input: { a: $var, b: 123 }) { a, b }
@@ -724,7 +704,7 @@
             )
           )
         },
-        testM("""{ a: $var, b: 123 } + {} -> { a: null, b: 123 }""") {
+        test("""{ a: $var, b: 123 } + {} -> { a: null, b: 123 }""") {
           val query = """
             query QueryName($var: String) {
               exampleObject(input: { a: $var, b: 123 }) { a, b }
@@ -746,7 +726,7 @@
             )
           )
         },
-        testM("""{ b: $var } + { var: 123 } -> { b: 123 }""") {
+        test("""{ b: $var } + { var: 123 } -> { b: 123 }""") {
           val query = """
             query QueryName($var: Int!) {
               exampleObject(input: { b: $var }) { a, b }
@@ -769,7 +749,7 @@
             )
           )
         },
-        testM("""$var + { var: { b: 123 } } -> { b: 123 }""") {
+        test("""$var + { var: { b: 123 } } -> { b: 123 }""") {
           val query = """
             query QueryName($var: ExampleObjectInput!) {
               exampleObject(input: $var) { a, b }
@@ -792,7 +772,7 @@
             )
           )
         },
-        testM(""""abc123" + {} -> errors""") {
+        test(""""abc123" + {} -> errors""") {
           val query = """
             query QueryName {
               exampleObject(input: "abc123") { a, b }
@@ -810,7 +790,7 @@
             )
           )
         },
-        testM("""$var + { var: "abc123" } -> errors""") {
+        test("""$var + { var: "abc123" } -> errors""") {
           val query = """
             query QueryName($var: ExampleObjectInput!) {
               exampleObject(input: $var) { a, b }
@@ -829,7 +809,7 @@
             )
           )
         },
-        testM("""{ a: "abc", b: "123" } + {} -> errors""") {
+        test("""{ a: "abc", b: "123" } + {} -> errors""") {
           val query = """
             query QueryName {
               exampleObject(input: { a: "abc", b: "123" }) { a, b }
@@ -847,7 +827,7 @@
             )
           )
         },
-        testM("""{ a: "abc" } + {} -> errors""") {
+        test("""{ a: "abc" } + {} -> errors""") {
           val query = """
             query QueryName {
               exampleObject(input: { a: "abc" }) { a, b }
@@ -865,7 +845,7 @@
             )
           )
         },
-        testM("""{ b: $var } + {} -> errors""") {
+        test("""{ b: $var } + {} -> errors""") {
           val query = """
             query QueryName($var: Int!) {
               exampleObject(input: { b: $var }) { a, b }
@@ -883,7 +863,7 @@
             )
           )
         },
-        testM("""$var + { var: { a: "abc" } } -> errors""") {
+        test("""$var + { var: { a: "abc" } } -> errors""") {
           val query = """
             query QueryName($var: ExampleObjectInput) {
               exampleObject(input: $var) { a, b }
@@ -902,7 +882,7 @@
             )
           )
         },
-        testM("""{ a: "abc", b: null } + {} -> errors""") {
+        test("""{ a: "abc", b: null } + {} -> errors""") {
           val query = """
             query QueryName {
               exampleObject(input: { a: "abc", b: null }) { a, b }
@@ -920,7 +900,7 @@
             )
           )
         },
-        testM("""{ b: $var } + { var: null } -> errors""") {
+        test("""{ b: $var } + { var: null } -> errors""") {
           val query = """
             query QueryName($var: Int!) {
               exampleObject(input: { b: $var }) { a, b }
@@ -939,7 +919,7 @@
             )
           )
         },
-        testM("""{ b: 123, c: "xyz" } + {} -> errors""") {
+        test("""{ b: 123, c: "xyz" } + {} -> errors""") {
           val query = """
             query QueryName {
               exampleObject(input: { b: 123, c: "xyz" }) { a, b }
