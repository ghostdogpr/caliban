package caliban.validation

import caliban.CalibanError.ValidationError
import caliban.GraphQL.graphQL
import caliban.TestUtils.InvalidSchemas._
import caliban.introspection.adt._
import caliban.{ GraphQL, RootResolver }
import zio.IO
import zio.test.Assertion._
import zio.test._
import zio.test.environment.TestEnvironment

object ValidationSchemaSpec extends DefaultRunnableSpec {

  def check(gql: GraphQL[Any], expectedMessage: String): IO[ValidationError, TestResult] =
    assertM(gql.interpreter.run)(fails[ValidationError](hasField("msg", _.msg, equalTo(expectedMessage))))

  def checkTypeError(t: __Type, expectedMessage: String): IO[ValidationError, TestResult] =
    assertM(Validator.validateType(t).run)(fails(hasField("msg", _.msg, equalTo(expectedMessage))))

  override def spec: ZSpec[TestEnvironment, Any] =
    suite("ValidationSchemaSpec")(
<<<<<<< HEAD
      suite("Enum")(
        testM("non-empty enum is ok") {
          assertM(
            Validator
              .validateEnum(
                __Type(
                  kind = __TypeKind.ENUM,
                  enumValues = _ => Some(List(__EnumValue(name = "A", isDeprecated = false)))
                )
              )
              .run
          )(succeeds(anything))
=======
      suite("Directives")(
        testM("name on a type can't start with '__'") {
          check(
            graphQL(resolverWrongDirectiveName),
            "Directive '__name' of Type 'TestWrongDirectiveName' can't start with '__'"
          )
        },
        testM("name on a field type can't start with '__'") {
          check(
            graphQL(resolverWrongFieldDirectiveName),
            "Directive '__name' of Field 'field' of Type 'TestWrongFieldDirectiveName' can't start with '__'"
          )
        },
        testM("name on a inputValue on a type can't start with '__'") {
          check(
            graphQL(resolverWrongInputFieldDirectiveName),
            "Directive '__name' of InputValue 'inputValue' of Type 'WronDirectiveNameInput' can't start with '__'"
          )
        },
        testM("name on a inputValue on a field type can't start with '__'") {
          check(
            graphQL(resolverWrongFieldArgDirectiveName),
            "Directive '__name' of InputValue 'inputValue' of Field 'field' of Type 'TestWrongFieldArgDirectiveName' can't start with '__'"
          )
        },
        testM("argument name can't start with '__'") {
          check(
            graphQL(resolverWrongArgumentDirectiveName),
            "Argument '__name' of Directive 'name' of Field 'field' of Type 'TestWrongArgumentDirectiveName' can't start with '__'"
          )
        }
      ),
      suite("InputObjects")(
        testM("name can't start with '__'") {
          check(
            graphQL(resolverWrongMutationUnderscore),
            "InputValue '__name' of InputObject 'DoubleUnderscoreArgInput' can't start with '__'"
          )
>>>>>>> cda1e2ed
        },
        testM("must be non-empty") {
          checkTypeError(
            __Type(
              name = Some("EmptyEnum"),
              kind = __TypeKind.ENUM,
              enumValues = _ => None
            ),
            "Enum EmptyEnum doesn't contain any values"
          )
        }
      ),
      suite("Union")(
        testM("union containing object types is ok") {
          assertM(
            Validator
              .validateUnion(
                __Type(
                  kind = __TypeKind.UNION,
                  possibleTypes = Some(List(__Type(kind = __TypeKind.OBJECT)))
                )
              )
              .run
          )(succeeds(anything))
        },
        testM("must be non-empty") {
          val expectedMessage = "Union EmptyUnion doesn't contain any type."
          (checkTypeError(
            __Type(
              name = Some("EmptyUnion"),
              kind = __TypeKind.UNION,
              possibleTypes = None
            ),
            expectedMessage
          ) &&& checkTypeError(
            __Type(
              name = Some("EmptyUnion"),
              kind = __TypeKind.UNION,
              possibleTypes = Some(List.empty)
            ),
            expectedMessage
          )).map { case (a, b) => a && b }
        }
      ),
      suite("InputObjects")(
        testM("must define one or more fields") {
          (checkTypeError(
            __Type(
              name = Some("EmptyInputObject"),
              kind = __TypeKind.INPUT_OBJECT,
              inputFields = None
            ),
            "InputObject 'EmptyInputObject' does not have fields"
          ) &&&
            checkTypeError(
              __Type(
                name = Some("EmptyInputObject"),
                kind = __TypeKind.INPUT_OBJECT,
                inputFields = Some(List.empty)
              ),
              "InputObject 'EmptyInputObject' does not have fields"
            )).map { case (a, b) => a && b }
        },
        testM("no two input fields may share the same name") {
          checkTypeError(
            __Type(
              name = Some("DuplicateNamesInputObject"),
              kind = __TypeKind.INPUT_OBJECT,
              inputFields = Some(
                List.fill(2)(
                  __InputValue("A", None, `type` = () => __Type(__TypeKind.SCALAR), None)
                )
              )
            ),
            "InputObject 'DuplicateNamesInputObject' has repeated fields: A"
          )
        },
        testM("name can't start with '__'") {
          check(
            graphQL(resolverWrongMutationUnderscore),
            "InputValue '__name' of InputObject 'DoubleUnderscoreArgInput' can't start with '__'"
          )
        },
        testM("should only contain types for which IsInputType(type) is true") {
          check(
            graphQL(resolverWrongMutationUnion),
            "UnionInput of InputValue 'union' of InputObject 'UnionArgInput' is of kind UNION, must be an InputType"
          )
        }
      ), {
        import Interface._
        suite("Interface")(
          testM("must define one or more fields") {
            check(
              graphQL(resolverEmptyInferface),
              "Interface 'InterfaceEmpty' does not have fields"
            )
          },
          testM("field names must be unique") {
            checkTypeError(
              __Type(
                name = Some("DuplicateNamesInterface"),
                kind = __TypeKind.INTERFACE,
                fields = _ =>
                  Some(
                    List(
                      __Field("A", None, List.empty, `type` = () => __Type(__TypeKind.SCALAR)),
                      __Field("A", None, List.empty, `type` = () => __Type(__TypeKind.SCALAR))
                    )
                  )
              ),
              "Interface 'DuplicateNamesInterface' has repeated fields: A"
            )
          },
          testM("field name can't start with '__'") {
            check(
              graphQL(resolverInferfaceWrongFieldName),
              "Field '__name' of Interface 'InterfaceWrongFieldName' can't start with '__'"
            )
          },
          testM("field can't be input type") {
            checkTypeError(
              __Type(
                name = Some("InputTypeFieldInterface"),
                kind = __TypeKind.INTERFACE,
                fields = _ =>
                  Some(
                    List(
                      __Field(
                        "InputField",
                        None,
                        List.empty,
                        `type` = () => __Type(name = Some("InputType"), kind = __TypeKind.INPUT_OBJECT)
                      )
                    )
                  )
              ),
              "InputType of Field 'InputField' of Interface 'InputTypeFieldInterface' is of kind INPUT_OBJECT, must be an OutputType"
            )
          },
          testM("field argument name can't start with '__'") {
            check(
              graphQL(resolverInterfaceWrongArgumentName),
              "InputValue '__name' of Field 'x' of Interface 'InterfaceWrongArgumentName' can't start with '__'"
            )
          },
          testM("field argument can't be output type") {
            check(
              graphQL(resolverInterfaceWrongArgumentInputType),
              "UnionInput of InputValue 'union' of InputObject 'UnionArgInput' is of kind UNION, must be an InputType"
            )
          },
          testM("clashing input and object types") {
            check(
              graphQL(resolverClashingObjects),
              "Type 'ClashingObjectInput' is defined multiple times (INPUT_OBJECT in caliban.TestUtils.InvalidSchemas.Interface.ClashingObject, OBJECT in caliban.TestUtils.InvalidSchemas.Interface.ClashingObjectInput)."
            )
          },
          testM("clashing names from different packages") {
            check(
              graphQL(resolverClashingNames),
              "Type 'C' is defined multiple times (OBJECT in caliban.TestUtils.InvalidSchemas.Interface.A.C, OBJECT in caliban.TestUtils.InvalidSchemas.Interface.B.C)."
            )
          },
          testM("missing root query") {
            check(
              graphQL(RootResolver[Unit, Unit, Unit](None, None, None)),
              "The query root operation is missing."
            )
          }
        )
      }, {
        import Object._
        suite("Object")(
          testM("must define one or more fields") {
            check(
              graphQL(resolverEmpty),
              "Object 'EmptyObject' does not have fields"
            )
          },
          testM("field name can't start with '__'") {
            check(
              graphQL(resolverWrongFieldName),
              "Field '__name' of Object 'ObjectWrongFieldName' can't start with '__'"
            )
          },
          testM("field argument name can't start with '__'") {
            check(
              graphQL(resolverWrongArgumentName),
              "InputValue '__name' of Field 'x' of Object 'ObjectWrongArgumentName' can't start with '__'"
            )
          },
          testM("field argument can't be output type") {
            check(
              graphQL(resolverWrongArgumentInputType),
              "UnionInput of InputValue 'union' of InputObject 'UnionArgInput' is of kind UNION, must be an InputType"
            )
          }
        )
      }
    )
}<|MERGE_RESOLUTION|>--- conflicted
+++ resolved
@@ -20,7 +20,6 @@
 
   override def spec: ZSpec[TestEnvironment, Any] =
     suite("ValidationSchemaSpec")(
-<<<<<<< HEAD
       suite("Enum")(
         testM("non-empty enum is ok") {
           assertM(
@@ -33,46 +32,6 @@
               )
               .run
           )(succeeds(anything))
-=======
-      suite("Directives")(
-        testM("name on a type can't start with '__'") {
-          check(
-            graphQL(resolverWrongDirectiveName),
-            "Directive '__name' of Type 'TestWrongDirectiveName' can't start with '__'"
-          )
-        },
-        testM("name on a field type can't start with '__'") {
-          check(
-            graphQL(resolverWrongFieldDirectiveName),
-            "Directive '__name' of Field 'field' of Type 'TestWrongFieldDirectiveName' can't start with '__'"
-          )
-        },
-        testM("name on a inputValue on a type can't start with '__'") {
-          check(
-            graphQL(resolverWrongInputFieldDirectiveName),
-            "Directive '__name' of InputValue 'inputValue' of Type 'WronDirectiveNameInput' can't start with '__'"
-          )
-        },
-        testM("name on a inputValue on a field type can't start with '__'") {
-          check(
-            graphQL(resolverWrongFieldArgDirectiveName),
-            "Directive '__name' of InputValue 'inputValue' of Field 'field' of Type 'TestWrongFieldArgDirectiveName' can't start with '__'"
-          )
-        },
-        testM("argument name can't start with '__'") {
-          check(
-            graphQL(resolverWrongArgumentDirectiveName),
-            "Argument '__name' of Directive 'name' of Field 'field' of Type 'TestWrongArgumentDirectiveName' can't start with '__'"
-          )
-        }
-      ),
-      suite("InputObjects")(
-        testM("name can't start with '__'") {
-          check(
-            graphQL(resolverWrongMutationUnderscore),
-            "InputValue '__name' of InputObject 'DoubleUnderscoreArgInput' can't start with '__'"
-          )
->>>>>>> cda1e2ed
         },
         testM("must be non-empty") {
           checkTypeError(
@@ -115,6 +74,38 @@
             ),
             expectedMessage
           )).map { case (a, b) => a && b }
+        }
+      ),
+      suite("Directives")(
+        testM("name on a type can't start with '__'") {
+          check(
+            graphQL(resolverWrongDirectiveName),
+            "Directive '__name' of Type 'TestWrongDirectiveName' can't start with '__'"
+          )
+        },
+        testM("name on a field type can't start with '__'") {
+          check(
+            graphQL(resolverWrongFieldDirectiveName),
+            "Directive '__name' of Field 'field' of Type 'TestWrongFieldDirectiveName' can't start with '__'"
+          )
+        },
+        testM("name on a inputValue on a type can't start with '__'") {
+          check(
+            graphQL(resolverWrongInputFieldDirectiveName),
+            "Directive '__name' of InputValue 'inputValue' of Type 'WronDirectiveNameInput' can't start with '__'"
+          )
+        },
+        testM("name on a inputValue on a field type can't start with '__'") {
+          check(
+            graphQL(resolverWrongFieldArgDirectiveName),
+            "Directive '__name' of InputValue 'inputValue' of Field 'field' of Type 'TestWrongFieldArgDirectiveName' can't start with '__'"
+          )
+        },
+        testM("argument name can't start with '__'") {
+          check(
+            graphQL(resolverWrongArgumentDirectiveName),
+            "Argument '__name' of Directive 'name' of Field 'field' of Type 'TestWrongArgumentDirectiveName' can't start with '__'"
+          )
         }
       ),
       suite("InputObjects")(
@@ -270,6 +261,9 @@
               graphQL(resolverWrongArgumentInputType),
               "UnionInput of InputValue 'union' of InputObject 'UnionArgInput' is of kind UNION, must be an InputType"
             )
+          },
+          testM("may declare that it implements one or more unique interfaces") {
+            assertM(graphQL(resolverTwoInterfaces).interpreter.run)(succeeds(anything))
           }
         )
       }
