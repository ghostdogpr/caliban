--- conflicted
+++ resolved
@@ -139,26 +139,37 @@
     )
 
     object Interface {
+
       @GQLInterface
       sealed trait InterfaceEmpty
+
       object InterfaceEmpty {
+
         case class A(x: String) extends InterfaceEmpty
+
         case class B(y: String) extends InterfaceEmpty
+
       }
 
       case class TestEmpty(i: InterfaceEmpty)
+
       val resolverEmptyInferface = RootResolver(
         TestEmpty(InterfaceEmpty.A("a"))
       )
 
       @GQLInterface
       sealed trait InterfaceWrongFieldName
+
       object InterfaceWrongFieldName {
+
         case class A(__name: String) extends InterfaceWrongFieldName
+
         case class B(__name: String) extends InterfaceWrongFieldName
+
       }
 
       case class TestWrongFieldName(i: InterfaceWrongFieldName)
+
       val resolverInferfaceWrongFieldName = RootResolver(
         TestWrongFieldName(InterfaceWrongFieldName.A("a"))
       )
@@ -167,32 +178,46 @@
 
       @GQLInterface
       sealed trait InterfaceWrongArgumentName
+
       object InterfaceWrongArgumentName {
+
         case class A(x: WrongArgumentName => UIO[Unit]) extends InterfaceWrongArgumentName
+
         case class B(x: WrongArgumentName => UIO[Unit]) extends InterfaceWrongArgumentName
+
       }
 
       case class TestWrongArgumentName(i: InterfaceWrongArgumentName)
+
       val resolverInterfaceWrongArgumentName = RootResolver(
         TestWrongArgumentName(InterfaceWrongArgumentName.A(_ => UIO.unit))
       )
 
       @GQLInterface
       sealed trait InterfaceWrongArgumentInputType
+
       object InterfaceWrongArgumentInputType {
+
         case class A(x: UnionInputObjectArg => UIO[Unit]) extends InterfaceWrongArgumentInputType
+
         case class B(x: UnionInputObjectArg => UIO[Unit]) extends InterfaceWrongArgumentInputType
+
       }
 
       case class TestWrongArgumentType(i: InterfaceWrongArgumentInputType)
+
       val resolverInterfaceWrongArgumentInputType = RootResolver(
         TestWrongArgumentType(InterfaceWrongArgumentInputType.A(_ => UIO.unit))
       )
 
       case class ClashingObjectArgs(a: ClashingObject)
+
       case class ClashingObject(a: String)
+
       case class ClashingObjectInput(a: String)
+
       case class ClashingQuery(test: ClashingObjectArgs => ClashingObjectInput)
+
       val resolverClashingObjects = RootResolver(
         ClashingQuery(args => ClashingObjectInput(args.a.a))
       )
@@ -231,11 +256,19 @@
       val resolverWrongArgumentInputType = RootResolver(
         TestWrongObjectArgumentInputType(ObjectWrongArgumentInputType(_ => UIO.unit))
       )
+
+      @GQLInterface sealed trait InterfaceA {
+        def a: Int
+      }
+      @GQLInterface sealed trait InterfaceB {
+        def b: Int
+      }
+      case class TwoInterfaceObject(a: Int, b: Int) extends InterfaceA with InterfaceB
+      case class TestTwoInterfaceObject(o: TwoInterfaceObject)
+      val resolverTwoInterfaces = RootResolver(
+        TestTwoInterfaceObject(TwoInterfaceObject(0, 1))
+      )
     }
-<<<<<<< HEAD
-=======
-    case class ClashingNamesQuery(a: A.C, b: B.C)
-    val resolverClashingNames = RootResolver(ClashingNamesQuery(A.C(""), B.C("")))
 
     @GQLDirective(Directive("__name"))
     case class TestWrongDirectiveName(
@@ -277,6 +310,5 @@
       TestWrongFieldArgDirectiveName(_ => UIO.unit)
     )
 
->>>>>>> cda1e2ed
   }
 }