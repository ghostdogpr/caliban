--- conflicted
+++ resolved
@@ -1,10 +1,6 @@
 package caliban.schema
 
-<<<<<<< HEAD
-import caliban.schema.Annotations.{ GQLDescription, GQLInterface }
-=======
-import caliban.schema.Annotations.{ GQLInterface, GQLUnion }
->>>>>>> fc0720e1
+import caliban.schema.Annotations.{ GQLDescription, GQLInterface, GQLUnion }
 import zio.Chunk
 import zio.test.ZIOSpecDefault
 import zio.test._
@@ -42,13 +38,8 @@
             |}""".stripMargin
       )
     },
-<<<<<<< HEAD
-    test("i1951") {
-      import i1951._
-=======
     test("i1977") {
       import i1977._
->>>>>>> fc0720e1
 
       assertTrue(
         schema ==
@@ -56,7 +47,36 @@
             |  query: Queries
             |}
             |
-<<<<<<< HEAD
+            |union ASTValue = ASTValueBoolean | ASTValueList
+            |
+            |interface ASTParameter
+            |
+            |type ASTValueBoolean implements ASTParameter {
+            |  value: Boolean!
+            |}
+            |
+            |type ASTValueList implements ASTParameter {
+            |  values: [ASTValue!]!
+            |}
+            |
+            |type ASTVariable implements ASTParameter {
+            |  name: String!
+            |}
+            |
+            |type Queries {
+            |  param: ASTParameter!
+            |}""".stripMargin
+      )
+    },
+    test("i1951") {
+      import i1951._
+
+      assertTrue(
+        schema ==
+          """schema {
+            |  query: Queries
+            |}
+            |
             |interface MyInterface {
             |  "a"
             |  first: String!
@@ -79,26 +99,6 @@
             |
             |type Queries {
             |  param: MyInterface!
-=======
-            |union ASTValue = ASTValueBoolean | ASTValueList
-            |
-            |interface ASTParameter
-            |
-            |type ASTValueBoolean implements ASTParameter {
-            |  value: Boolean!
-            |}
-            |
-            |type ASTValueList implements ASTParameter {
-            |  values: [ASTValue!]!
-            |}
-            |
-            |type ASTVariable implements ASTParameter {
-            |  name: String!
-            |}
-            |
-            |type Queries {
-            |  param: ASTParameter!
->>>>>>> fc0720e1
             |}""".stripMargin
       )
     }
@@ -154,13 +154,13 @@
     case class Foo(@GQLDescription("a") first: String, @GQLDescription("b") second: String) extends MyInterface
     case class Bar(@GQLDescription("a") first: String, @GQLDescription("c") second: String) extends MyInterface
   }
-<<<<<<< HEAD
 
   case class Queries(param: MyInterface)
 
   val schema = {
     val queries = Queries(param = MyInterface.Foo("a", "b"))
-=======
+    graphQL(RootResolver(queries))
+  }.render
 }
 
 private object i1977 {
@@ -197,7 +197,6 @@
 
   val schema = {
     val queries = Queries(param = Variable("temp"))
->>>>>>> fc0720e1
     graphQL(RootResolver(queries))
   }.render
 }