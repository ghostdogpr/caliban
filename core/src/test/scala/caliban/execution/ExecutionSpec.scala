--- conflicted
+++ resolved
@@ -146,9 +146,6 @@
           api.interpreter.flatMap(_.execute(query, None, Map("term" -> StringValue("search")))).map(_.asJson.noSpaces)
         )(equalTo("""{"data":{"getId":null}}"""))
       },
-<<<<<<< HEAD
-      test("field function") {
-=======
       testM("respects variables that are not provided") {
         sealed trait ThreeState
         object ThreeState {
@@ -206,7 +203,6 @@
           assertTrue(defaultValue.data.toString == """{"getState":true}""")
       },
       testM("field function") {
->>>>>>> 0d0bc2b1
         import io.circe.syntax._
 
         case class Character(name: String = "Bob")
@@ -692,15 +688,8 @@
           .map(result =>
             assertTrue(result.data.toString == """{"user1":{"name":"user","friends":["friend"]},"user2":null}""") &&
               assertTrue(
-<<<<<<< HEAD
-                result.errors.collectFirst { case e: ExecutionError => e }.map(_.path).get == List(
-                  Left("user2"),
-                  Left("friends")
-                )
-=======
                 result.errors.collectFirst { case e: ExecutionError => e }.map(_.path).get ==
                   List(Left("user2"), Left("friends"))
->>>>>>> 0d0bc2b1
               )
           )
       },
