package caliban.execution

import caliban.CalibanError.ValidationError
import caliban.GraphQL.graphQL
import caliban.Macros.gqldoc
<<<<<<< HEAD
import caliban.{ CalibanError, GraphQLInterpreter, RootResolver }
import caliban.schema.Annotations.GQLInterface
import zio._
import zio.test._

object FieldSpec extends ZIOSpecDefault {
=======
import caliban.RootResolver
import caliban.parsing.Parser
import caliban.schema.Annotations.GQLInterface
import caliban.schema._
import caliban.validation.Validator
import zio._
import zio.test._

object FieldSpec extends DefaultRunnableSpec {
>>>>>>> 50b1a65c

  sealed trait Union
  @GQLInterface
  sealed trait Interface {
    def id: Field => UIO[String]
    def inner: Inner
  }

  case class A(id: Field => UIO[String], inner: Inner) extends Union with Interface

  case class B(id: Field => UIO[String], inner: Inner, count: Int) extends Union with Interface

  case class C(id: Field => UIO[String], inner: Inner) extends Interface

  case class Inner(num: Int)

  case class Queries(
    union: Union,
    interface: Interface
  )

<<<<<<< HEAD
  def api(ref: Ref[Set[String]]): IO[ValidationError, GraphQLInterpreter[Any, CalibanError]] = {
    val api = graphQL(
=======
  private def api(ref: Ref[Chunk[Field]]) = {
    def track(f: Field) = ref.update(_ :+ f)

    graphQL(
>>>>>>> 50b1a65c
      RootResolver(
        Queries(
          A(track(_).as("id-a"), Inner(1)),
          C(track(_).as("id-c"), Inner(3))
        )
      )
    )
  }

<<<<<<< HEAD
  def spec = suite("FieldSpec")(
    test("gets populated with inline fragments") {
=======
  private def execute(query: String) = for {
    ref    <- Ref.make[Chunk[Field]](Chunk.empty)
    i      <- api(ref).interpreter
    _      <- i.execute(query)
    fields <- ref.get
  } yield fields

  private def prepare(query: String) = for {
    ref     <- Ref.make[Chunk[Field]](Chunk.empty)
    schema  <- api(ref).validateRootSchema
    doc     <- Parser.parseQuery(query)
    rootType = RootType(schema.query.opType, mutationType = None, subscriptionType = None)
    req     <- Validator.prepare(doc, rootType, schema, operationName = None, Map.empty, skipValidation = false)
  } yield req

  private val targetsSpec = suite("targets")(
    testM("gets populated with inline fragments") {
>>>>>>> 50b1a65c
      val query = gqldoc("""{
              union { ...on Interface { id }  }
            }""")

      for {
        fields <- execute(query)
        actual  = fields.flatMap(_.targets.getOrElse(Set.empty)).toSet
      } yield assertTrue(actual == Set("Interface"))
    },
    test("doesn't get populated with mismatching type conditions") {
      val query = gqldoc("""{
              union { ...on B { id }  }
            }""")

      for {
        fields <- execute(query)
        actual  = fields.flatMap(_.targets.getOrElse(Set.empty)).toSet
      } yield assertTrue(actual == Set.empty[String])
    },
    test("gets populated with named fragment") {
      val query = gqldoc("""
        fragment Frag on A {
          id
        }
        {
          union { ...Frag }
        }""")

      for {
        fields <- execute(query)
        actual  = fields.flatMap(_.targets.getOrElse(Set.empty)).toSet
      } yield assertTrue(actual == Set("A"))
    },
    test("gets populated with unnamed fragment") {
      val query = gqldoc("""
        {
          union { ... { id } }
        }""")

      for {
        fields <- execute(query)
        actual  = fields.flatMap(_.targets.getOrElse(Set.empty)).toSet
      } yield assertTrue(actual == Set.empty[String])
    }
  )

  private val fieldTypesSpec = suite("field types")(
    testM("fetching from a union with an interface using an inline fragment") {

      val query = gqldoc("""{
        union {
          ... on Interface {
            id
            inner { num }
          }
          ... on B {
            ... on Interface {
              id
            }
            inner { num }
            count
          }
        }
      }""")

      for {
        req <- prepare(query)
      } yield assertTrue(
        FieldTree.from(req.field) == FieldTree.Node(
          "",
          "Queries",
          List(
            FieldTree.Node(
              "union",
              "Union!",
              List(
                FieldTree.Leaf("id", "String!"),
                FieldTree.Node("inner", "Inner!", List(FieldTree.Leaf("num", "Int!"))),
                FieldTree.Leaf("id", "String!"),
                FieldTree.Node("inner", "Inner!", List(FieldTree.Leaf("num", "Int!"))),
                FieldTree.Leaf("count", "Int!")
              )
            )
          )
        )
      )
    },
    testM("fetching from a union with an interface using a named fragment") {

      val query = gqldoc("""
        fragment Frag on Interface {
          id
          inner { num }
        }
        {
          union {
            ...Frag
            ... on B {
              ...Frag
              count
            }
          }
        }
      """)

      for {
        req <- prepare(query)
      } yield assertTrue(
        FieldTree.from(req.field) == FieldTree.Node(
          "",
          "Queries",
          List(
            FieldTree.Node(
              "union",
              "Union!",
              List(
                FieldTree.Leaf("id", "String!"),
                FieldTree.Node("inner", "Inner!", List(FieldTree.Leaf("num", "Int!"))),
                FieldTree.Leaf("id", "String!"),
                FieldTree.Node("inner", "Inner!", List(FieldTree.Leaf("num", "Int!"))),
                FieldTree.Leaf("count", "Int!")
              )
            )
          )
        )
      )
    },
    testM("fetching from an interface using an inline fragment") {

      val query = gqldoc("""{
        interface {
          ... on Interface {
            id
            inner { num }
          }
          ... on B {
            ... on Interface {
              id
            }
            inner { num }
            count
          }
        }
      }""")

      for {
        req <- prepare(query)
      } yield assertTrue(
        FieldTree.from(req.field) == FieldTree.Node(
          "",
          "Queries",
          List(
            FieldTree.Node(
              "interface",
              "Interface!",
              List(
                FieldTree.Leaf("id", "String!"),
                FieldTree.Node("inner", "Inner!", List(FieldTree.Leaf("num", "Int!"))),
                FieldTree.Leaf("id", "String!"),
                FieldTree.Node("inner", "Inner!", List(FieldTree.Leaf("num", "Int!"))),
                FieldTree.Leaf("count", "Int!")
              )
            )
          )
        )
      )
    }
  )

  override val spec = suite("FieldSpec")(targetsSpec, fieldTypesSpec)

  sealed trait FieldTree {
    def name: String
    def fieldType: String
  }
  object FieldTree       {
    case class Node(name: String, fieldType: String, children: List[FieldTree]) extends FieldTree
    case class Leaf(name: String, fieldType: String)                            extends FieldTree

    def from(field: Field): FieldTree = {
      val name      = field.name
      val fieldType = field.fieldType.toType().toString

      field.fields match {
        case Nil => Leaf(name, fieldType)
        case fs  => Node(name, fieldType, fs.map(from(_)))
      }
    }
  }
}<|MERGE_RESOLUTION|>--- conflicted
+++ resolved
@@ -1,16 +1,7 @@
 package caliban.execution
 
-import caliban.CalibanError.ValidationError
 import caliban.GraphQL.graphQL
 import caliban.Macros.gqldoc
-<<<<<<< HEAD
-import caliban.{ CalibanError, GraphQLInterpreter, RootResolver }
-import caliban.schema.Annotations.GQLInterface
-import zio._
-import zio.test._
-
-object FieldSpec extends ZIOSpecDefault {
-=======
 import caliban.RootResolver
 import caliban.parsing.Parser
 import caliban.schema.Annotations.GQLInterface
@@ -19,8 +10,7 @@
 import zio._
 import zio.test._
 
-object FieldSpec extends DefaultRunnableSpec {
->>>>>>> 50b1a65c
+object FieldSpec extends ZIOSpecDefault {
 
   sealed trait Union
   @GQLInterface
@@ -42,15 +32,10 @@
     interface: Interface
   )
 
-<<<<<<< HEAD
-  def api(ref: Ref[Set[String]]): IO[ValidationError, GraphQLInterpreter[Any, CalibanError]] = {
-    val api = graphQL(
-=======
   private def api(ref: Ref[Chunk[Field]]) = {
     def track(f: Field) = ref.update(_ :+ f)
 
     graphQL(
->>>>>>> 50b1a65c
       RootResolver(
         Queries(
           A(track(_).as("id-a"), Inner(1)),
@@ -60,10 +45,6 @@
     )
   }
 
-<<<<<<< HEAD
-  def spec = suite("FieldSpec")(
-    test("gets populated with inline fragments") {
-=======
   private def execute(query: String) = for {
     ref    <- Ref.make[Chunk[Field]](Chunk.empty)
     i      <- api(ref).interpreter
@@ -80,8 +61,7 @@
   } yield req
 
   private val targetsSpec = suite("targets")(
-    testM("gets populated with inline fragments") {
->>>>>>> 50b1a65c
+    test("gets populated with inline fragments") {
       val query = gqldoc("""{
               union { ...on Interface { id }  }
             }""")
@@ -129,7 +109,7 @@
   )
 
   private val fieldTypesSpec = suite("field types")(
-    testM("fetching from a union with an interface using an inline fragment") {
+    test("fetching from a union with an interface using an inline fragment") {
 
       val query = gqldoc("""{
         union {
@@ -169,7 +149,7 @@
         )
       )
     },
-    testM("fetching from a union with an interface using a named fragment") {
+    test("fetching from a union with an interface using a named fragment") {
 
       val query = gqldoc("""
         fragment Frag on Interface {
@@ -209,7 +189,7 @@
         )
       )
     },
-    testM("fetching from an interface using an inline fragment") {
+    test("fetching from an interface using an inline fragment") {
 
       val query = gqldoc("""{
         interface {
