package caliban

import caliban.CalibanError.ParsingError
import caliban.TestUtils._
import caliban.introspection.adt.{ __Type, __TypeKind }
import caliban.parsing.Parser
import caliban.parsing.adt.Definition.TypeSystemDefinition.TypeDefinition
import caliban.parsing.adt.Definition.TypeSystemDefinition.TypeDefinition.{
  EnumValueDefinition,
  FieldDefinition,
  InputValueDefinition
}
import caliban.parsing.adt.Definition.{ TypeSystemDefinition, TypeSystemExtension }
import caliban.parsing.adt.{ Definition, Directive }
import caliban.rendering.DocumentRenderer
import caliban.schema.Annotations.GQLOneOfInput
import caliban.schema.Schema.auto._
import caliban.schema.ArgBuilder.auto._
<<<<<<< HEAD
import caliban.schema.{ ArgBuilder, Schema }
import zio.IO
=======
import zio.{ IO, ZIO }
import zio.test.Assertion._
>>>>>>> 041b6306
import zio.test._

import scala.io.Source

object RenderingSpec extends ZIOSpecDefault {
  def fixDirectives(directives: List[Directive]): List[Directive] =
    directives.map(_.copy(index = 0)).sortBy(_.name)

  def fixFields(fields: List[FieldDefinition]): List[FieldDefinition] =
    fields.map(field => field.copy(args = fixInputValues(field.args), directives = fixDirectives(field.directives)))

  def fixInputValues(ivs: List[InputValueDefinition]): List[InputValueDefinition] =
    ivs.map(iv => iv.copy(directives = fixDirectives(iv.directives)))

  def fixEnumValues(evs: List[EnumValueDefinition]): List[EnumValueDefinition] =
    evs.map(ev => ev.copy(directives = fixDirectives(ev.directives)))

  def fixDefinitions(definitions: List[Definition]): List[Definition] =
    definitions.map {
      case t: TypeSystemDefinition.SchemaDefinition                         =>
        t.copy(directives = fixDirectives(t.directives))
      case t: TypeDefinition.ObjectTypeDefinition                           =>
        t.copy(directives = fixDirectives(t.directives), fields = fixFields(t.fields))
      case t: TypeSystemDefinition.TypeDefinition.InterfaceTypeDefinition   =>
        t.copy(directives = fixDirectives(t.directives), fields = fixFields(t.fields))
      case t: TypeSystemDefinition.TypeDefinition.InputObjectTypeDefinition =>
        t.copy(directives = fixDirectives(t.directives), fields = fixInputValues(t.fields))
      case t: TypeSystemDefinition.TypeDefinition.EnumTypeDefinition        =>
        t.copy(directives = fixDirectives(t.directives), enumValuesDefinition = fixEnumValues(t.enumValuesDefinition))
      case t: TypeSystemDefinition.TypeDefinition.UnionTypeDefinition       =>
        t.copy(directives = fixDirectives(t.directives))
      case t: TypeSystemDefinition.TypeDefinition.ScalarTypeDefinition      =>
        t.copy(directives = fixDirectives(t.directives))
      case t: TypeSystemExtension.SchemaExtension                           =>
        t.copy(directives = fixDirectives(t.directives))
      case other                                                            => other
    }

  def checkApi[R](api: GraphQL[R]): IO[ParsingError, TestResult] = {
    val definitions = fixDefinitions(api.toDocument.definitions.filter {
      case d: Definition.TypeSystemDefinition.TypeDefinition.ScalarTypeDefinition =>
        !DocumentRenderer.isBuiltinScalar(d.name)
      case _                                                                      => true
    })

    for {
      definitionsFromRender <- Parser.parseQuery(api.render).map(doc => fixDefinitions(doc.definitions))
    } yield assert(definitions)(Assertion.hasSameElements(definitionsFromRender))
  }

  override def spec =
    suite("rendering")(
      test("it should render directives") {
        val api = graphQL(
          resolver,
          directives = List(Directives.Repeatable, Directives.Test),
          schemaDirectives = List(SchemaDirectives.Link)
        )
        checkApi(api)
      },
      test("it should render descriptions") {
        import RenderingSpecSchema._
        val api = graphQL(resolverSchema)
        checkApi(api)
      },
      test("it should render empty objects without field list") {
        assertTrue(graphQL(InvalidSchemas.Object.resolverEmpty).render.trim == """schema {
                                                                                 |  query: TestEmptyObject
                                                                                 |}
                                                                                 |
                                                                                 |type EmptyObject
                                                                                 |
                                                                                 |type TestEmptyObject {
                                                                                 |  o: EmptyObject!
                                                                                 |}""".stripMargin.trim)
      },
      test(
        "it should not render a schema definition without schema directives if no queries, mutations, or subscription"
      ) {
        assertTrue(graphQL(InvalidSchemas.resolverEmpty).render.trim == "")
      },
      test(
        "it should render a schema extension with schema directives even if no queries, mutations, or subscription"
      ) {
        val renderedType =
          graphQL(InvalidSchemas.resolverEmpty, schemaDirectives = List(SchemaDirectives.Link)).render.trim
        assertTrue(
          renderedType == """extend schema @link(url: "https://example.com", import: ["@key", {name: "@provides", as: "@self"}])"""
        )
      },
      test("it should render object arguments in type directives") {
        val testType     = __Type(
          __TypeKind.OBJECT,
          name = Some("TestType"),
          directives = Some(
            List(
              Directive(
                name = "testdirective",
                arguments = Map(
                  "object" -> InputValue.ObjectValue(
                    Map(
                      "key1" -> Value.StringValue("value1"),
                      "key2" -> Value.StringValue("value2")
                    )
                  )
                )
              )
            )
          )
        )
        val renderedType = DocumentRenderer.typesRenderer.render(List(testType)).trim
        assertTrue(renderedType == "type TestType @testdirective(object: {key1: \"value1\", key2: \"value2\"})")
      },
      test(
        "it should escape \", \\, backspace, linefeed, carriage-return and tab inside a normally quoted description string"
      ) {
        val testType     = __Type(
          __TypeKind.OBJECT,
          name = Some("TestType"),
          description = Some("A \"TestType\" description with \\, \b, \f, \r and \t")
        )
        val renderedType = DocumentRenderer.typesRenderer.render(List(testType)).trim
        assertTrue(renderedType == "\"A \\\"TestType\\\" description with \\\\, \\b, \\f, \\r and \\t\"\ntype TestType")
      },
      test("it should escape \"\"\" inside a triple-quoted description string") {
        val testType     = __Type(
          __TypeKind.OBJECT,
          name = Some("TestType"),
          description = Some("A multiline \"TestType\" description\ngiven inside \"\"\"-quotes\n")
        )
        val renderedType = DocumentRenderer.typesRenderer.render(List(testType)).trim
        assertTrue(
          renderedType == "\"\"\"\nA multiline \"TestType\" description\ngiven inside \\\"\"\"-quotes\n\n\"\"\"\ntype TestType"
        )
      },
      test("it should render single line descriptions") {
        val api = graphQL(resolver)
        checkApi(api)
      },
      test("it should render multiple line descriptions") {
        val api = graphQL(resolver)
        checkApi(api)
      },
      test("it should render single line descriptions ending in quote") {
        val api = graphQL(resolver)
        checkApi(api)
      },
      test("it should render multi line descriptions ending in quote") {
        val api = graphQL(resolver)
        checkApi(api)
      },
      test("it should render compact") {
        val rendered = DocumentRenderer.renderCompact(graphQL(resolver).toDocument)
        assertTrue(
          rendered == """schema{query:Query} "Description of custom scalar emphasizing proper captain ship names" scalar CaptainShipName@specifiedBy(url:"http://someUrl")@tag union Role@uniondirective=Captain|Engineer|Mechanic|Pilot enum Origin@enumdirective{BELT,EARTH,MARS,MOON@deprecated(reason:"Use: EARTH | MARS | BELT")} input CharacterInput@inputobjdirective{name:String!@external nicknames:[String!]!@required origin:Origin!}interface Human{name:String!@external}type Captain{shipName:CaptainShipName!}type Character implements Human@key(name:"name"){name:String!@external nicknames:[String!]!@required origin:Origin! role:Role}type Engineer{shipName:String!}type Mechanic{shipName:String!}type Narrator implements Human{name:String!}type Pilot{shipName:String!}"Queries" type Query{"Return all characters from a given origin" characters(origin:Origin):[Character!]! character(name:String!):Character@deprecated(reason:"Use `characters`") charactersIn(names:[String!]!@lowercase):[Character!]! exists(character:CharacterInput!):Boolean! human:Human!}"""
        )
      },
<<<<<<< HEAD
      suite("OneOf input objects") {
        def expected(label: String) =
          s"""schema {
             |  query: Queries
             |}
             |
             |input FooInput @oneOf {
             |  stringValue: String
             |  otherStringField: String
             |  intValue: FooIntInput
             |  otherIntField: FooInt2Input
             |}
             |
             |input FooInt2Input {
             |  intValue: Int!
             |}
             |
             |input FooIntInput {
             |  intValue: Int!
             |}
             |
             |type Queries {
             |  foo($label: FooInput!): String!
             |}""".stripMargin

        List(
          test("as value types") {
            case class Queries(foo: Foo => String)

            implicit val schema: Schema[Any, Queries] = Schema.gen
            val resolver                              = RootResolver(Queries(_.toString))

            assertTrue(graphQL(resolver).render == expected("value"))
          },
          test("wrapped in a case class") {
            case class Queries(foo: Foo.Wrapped => String)

            implicit val schema: Schema[Any, Queries] = Schema.gen
            val resolver                              = RootResolver(Queries(_.toString))

            assertTrue(graphQL(resolver).render == expected("fooInput"))
          }
        )
      }
    )

  @GQLOneOfInput
  sealed trait Foo

  object Foo {
    case class ArgA(stringValue: String)      extends Foo
    case class ArgB(otherStringField: String) extends Foo
    case class ArgC(intValue: FooInt)         extends Foo
    case class ArgD(otherIntField: FooInt2)   extends Foo

    case class FooInt(intValue: Int)
    case class FooInt2(intValue: Int)

    case class Wrapped(fooInput: Foo)
  }

  implicit val fooIntAb: ArgBuilder[Foo.FooInt]        = ArgBuilder.gen
  implicit val fooInt2Ab: ArgBuilder[Foo.FooInt2]      = ArgBuilder.gen
  implicit val fooAb: ArgBuilder[Foo]                  = ArgBuilder.gen
  implicit val fooIntSchema: Schema[Any, Foo.FooInt]   = Schema.gen
  implicit val fooInt2Schema: Schema[Any, Foo.FooInt2] = Schema.gen
  implicit val fooSchema: Schema[Any, Foo]             = Schema.gen
=======
      suite("round-trip")(
        test("kitchen sink")(roundTrip("document-tests/kitchen-sink.graphql")),
        test("kitchen sink with query")(roundTrip("document-tests/kitchen-sink-query.graphql")),
        test("compact query")(roundTrip("document-tests/query-compact.graphql", isCompact = true)),
        test("compact kitchen sink")(roundTrip("document-tests/kitchen-sink-compact.graphql", isCompact = true))
      )
    )

  private def roundTrip(file: String, isCompact: Boolean = false) =
    ZIO.scoped(for {
      input    <- ZIO.fromAutoCloseable(ZIO.attempt(Source.fromResource(file))).map(_.mkString)
      doc      <- Parser.parseQuery(input)
      rendered  = if (isCompact) DocumentRenderer.renderCompact(doc) else DocumentRenderer.render(doc)
      reparsed <- Parser.parseQuery(rendered).either
    } yield assertTrue(input == rendered, reparsed.isRight))

>>>>>>> 041b6306
}<|MERGE_RESOLUTION|>--- conflicted
+++ resolved
@@ -16,13 +16,9 @@
 import caliban.schema.Annotations.GQLOneOfInput
 import caliban.schema.Schema.auto._
 import caliban.schema.ArgBuilder.auto._
-<<<<<<< HEAD
 import caliban.schema.{ ArgBuilder, Schema }
-import zio.IO
-=======
 import zio.{ IO, ZIO }
 import zio.test.Assertion._
->>>>>>> 041b6306
 import zio.test._
 
 import scala.io.Source
@@ -180,7 +176,12 @@
           rendered == """schema{query:Query} "Description of custom scalar emphasizing proper captain ship names" scalar CaptainShipName@specifiedBy(url:"http://someUrl")@tag union Role@uniondirective=Captain|Engineer|Mechanic|Pilot enum Origin@enumdirective{BELT,EARTH,MARS,MOON@deprecated(reason:"Use: EARTH | MARS | BELT")} input CharacterInput@inputobjdirective{name:String!@external nicknames:[String!]!@required origin:Origin!}interface Human{name:String!@external}type Captain{shipName:CaptainShipName!}type Character implements Human@key(name:"name"){name:String!@external nicknames:[String!]!@required origin:Origin! role:Role}type Engineer{shipName:String!}type Mechanic{shipName:String!}type Narrator implements Human{name:String!}type Pilot{shipName:String!}"Queries" type Query{"Return all characters from a given origin" characters(origin:Origin):[Character!]! character(name:String!):Character@deprecated(reason:"Use `characters`") charactersIn(names:[String!]!@lowercase):[Character!]! exists(character:CharacterInput!):Boolean! human:Human!}"""
         )
       },
-<<<<<<< HEAD
+      suite("round-trip")(
+        test("kitchen sink")(roundTrip("document-tests/kitchen-sink.graphql")),
+        test("kitchen sink with query")(roundTrip("document-tests/kitchen-sink-query.graphql")),
+        test("compact query")(roundTrip("document-tests/query-compact.graphql", isCompact = true)),
+        test("compact kitchen sink")(roundTrip("document-tests/kitchen-sink-compact.graphql", isCompact = true))
+      ),
       suite("OneOf input objects") {
         def expected(label: String) =
           s"""schema {
@@ -225,36 +226,6 @@
           }
         )
       }
-    )
-
-  @GQLOneOfInput
-  sealed trait Foo
-
-  object Foo {
-    case class ArgA(stringValue: String)      extends Foo
-    case class ArgB(otherStringField: String) extends Foo
-    case class ArgC(intValue: FooInt)         extends Foo
-    case class ArgD(otherIntField: FooInt2)   extends Foo
-
-    case class FooInt(intValue: Int)
-    case class FooInt2(intValue: Int)
-
-    case class Wrapped(fooInput: Foo)
-  }
-
-  implicit val fooIntAb: ArgBuilder[Foo.FooInt]        = ArgBuilder.gen
-  implicit val fooInt2Ab: ArgBuilder[Foo.FooInt2]      = ArgBuilder.gen
-  implicit val fooAb: ArgBuilder[Foo]                  = ArgBuilder.gen
-  implicit val fooIntSchema: Schema[Any, Foo.FooInt]   = Schema.gen
-  implicit val fooInt2Schema: Schema[Any, Foo.FooInt2] = Schema.gen
-  implicit val fooSchema: Schema[Any, Foo]             = Schema.gen
-=======
-      suite("round-trip")(
-        test("kitchen sink")(roundTrip("document-tests/kitchen-sink.graphql")),
-        test("kitchen sink with query")(roundTrip("document-tests/kitchen-sink-query.graphql")),
-        test("compact query")(roundTrip("document-tests/query-compact.graphql", isCompact = true)),
-        test("compact kitchen sink")(roundTrip("document-tests/kitchen-sink-compact.graphql", isCompact = true))
-      )
     )
 
   private def roundTrip(file: String, isCompact: Boolean = false) =
@@ -265,5 +236,26 @@
       reparsed <- Parser.parseQuery(rendered).either
     } yield assertTrue(input == rendered, reparsed.isRight))
 
->>>>>>> 041b6306
+
+  @GQLOneOfInput
+  sealed trait Foo
+
+  object Foo {
+    case class ArgA(stringValue: String)      extends Foo
+    case class ArgB(otherStringField: String) extends Foo
+    case class ArgC(intValue: FooInt)         extends Foo
+    case class ArgD(otherIntField: FooInt2)   extends Foo
+
+    case class FooInt(intValue: Int)
+    case class FooInt2(intValue: Int)
+
+    case class Wrapped(fooInput: Foo)
+  }
+
+  implicit val fooIntAb: ArgBuilder[Foo.FooInt]        = ArgBuilder.gen
+  implicit val fooInt2Ab: ArgBuilder[Foo.FooInt2]      = ArgBuilder.gen
+  implicit val fooAb: ArgBuilder[Foo]                  = ArgBuilder.gen
+  implicit val fooIntSchema: Schema[Any, Foo.FooInt]   = Schema.gen
+  implicit val fooInt2Schema: Schema[Any, Foo.FooInt2] = Schema.gen
+  implicit val fooSchema: Schema[Any, Foo]             = Schema.gen
 }