package caliban

import caliban.GraphQL._
import caliban.TestUtils._
<<<<<<< HEAD
=======
import caliban.introspection.adt.{ __Type, __TypeKind }
import caliban.parsing.adt.Directive
import zio.test.Assertion._
>>>>>>> 2eafac4a
import zio.test._

object RenderingSpec extends DefaultRunnableSpec {

  override def spec: ZSpec[TestEnvironment, Any] =
    suite("rendering")(
      test("it should render directives") {
<<<<<<< HEAD
        assertTrue(
          graphQL(resolver, directives = List(Directives.Test)).render.trim ==
            """"Test directive"
              |directive @test(foo: Int) on FIELD_DEFINITION
              |
              |schema {
=======
        assert(
          graphQL(
            resolver,
            directives = List(Directives.Test),
            schemaDirectives = List(SchemaDirectives.Link)
          ).render.trim
        )(
          equalTo(
            """"Test directive"
              |directive @test(foo: Int) on FIELD_DEFINITION
              |
              |schema @link(url: "https://example.com", import: ["@key", {name: "@provides", as: "@self"}]) {
>>>>>>> 2eafac4a
              |  query: Query
              |}
              |
              |"Description of custom scalar emphasizing proper captain ship names"
              |scalar CaptainShipName @specifiedBy(url: "http://someUrl")
              |
              |union Role @uniondirective = Captain | Engineer | Mechanic | Pilot
              |
              |enum Origin @enumdirective {
              |  BELT
              |  EARTH
              |  MARS
              |  MOON @deprecated(reason: "Use: EARTH | MARS | BELT")
              |}
              |
              |input CharacterInput @inputobjdirective {
              |  name: String! @external
              |  nicknames: [String!]! @required
              |  origin: Origin!
              |}
              |
              |interface Human {
              |  name: String! @external
              |}
              |
              |type Captain {
              |  shipName: CaptainShipName!
              |}
              |
              |type Character implements Human @key(name: "name") {
              |  name: String! @external
              |  nicknames: [String!]! @required
              |  origin: Origin!
              |  role: Role
              |}
              |
              |type Engineer {
              |  shipName: String!
              |}
              |
              |type Mechanic {
              |  shipName: String!
              |}
              |
              |type Narrator implements Human {
              |  name: String!
              |}
              |
              |type Pilot {
              |  shipName: String!
              |}
              |
              |"Queries"
              |type Query {
              |  "Return all characters from a given origin"
              |  characters(origin: Origin): [Character!]!
              |  character(name: String!): Character @deprecated(reason: "Use `characters`")
              |  charactersIn(names: [String!]!): [Character!]!
              |  exists(character: CharacterInput!): Boolean!
              |  human: Human!
              |}""".stripMargin.trim
<<<<<<< HEAD
=======
          )
>>>>>>> 2eafac4a
        )
      },
      test("it should render descriptions") {
        import RenderingSpecSchema._
        val generated = graphQL(resolverSchema).render.trim
        assertTrue(generated == """|schema {
                                   |  query: QueryTest
                                   |  mutation: MutationTest
                                   |}
                                   |
                                   |input UserTestInput {
                                   |  name: String!
                                   |  "field-description"
                                   |  age: Int!
                                   |}
                                   |
                                   |type MutationTest {
                                   |  id(id: Int!, user: UserTestInput!): Boolean!
                                   |  fetch(nameLike: String!, "is user active currently" active: Boolean!): Boolean!
                                   |}
                                   |
                                   |type QueryTest {
                                   |  allUsers: [UserTest!]!
                                   |}
                                   |
                                   |type UserTest {
                                   |  name: String!
                                   |  "field-description"
                                   |  age: Int!
                                   |}""".stripMargin.trim)
      },
      test("it should render empty objects without field list") {
        assertTrue(graphQL(InvalidSchemas.Object.resolverEmpty).render.trim == """schema {
                                                                                 |  query: TestEmptyObject
                                                                                 |}
                                                                                 |
                                                                                 |type EmptyObject
                                                                                 |
                                                                                 |type TestEmptyObject {
                                                                                 |  o: EmptyObject!
                                                                                 |}""".stripMargin.trim)
      },
      test("it should not render a schema in no queries, mutations, or subscription") {
<<<<<<< HEAD
        assertTrue(graphQL(InvalidSchemas.resolverEmpty).render.trim.isEmpty)
=======
        assert(graphQL(InvalidSchemas.resolverEmpty).render.trim)(
          equalTo("")
        )
      },
      test("it should render object arguments in type directives") {
        val testType     = __Type(
          __TypeKind.OBJECT,
          name = Some("TestType"),
          directives = Some(
            List(
              Directive(
                name = "testdirective",
                arguments = Map(
                  "object" -> InputValue.ObjectValue(
                    Map(
                      "key1" -> Value.StringValue("value1"),
                      "key2" -> Value.StringValue("value2")
                    )
                  )
                )
              )
            )
          )
        )
        val renderedType = Rendering.renderTypes(List(testType))
        assert(renderedType)(equalTo("type TestType @testdirective(object: {key1: \"value1\",key2: \"value2\"})"))
>>>>>>> 2eafac4a
      }
    )
}<|MERGE_RESOLUTION|>--- conflicted
+++ resolved
@@ -2,12 +2,9 @@
 
 import caliban.GraphQL._
 import caliban.TestUtils._
-<<<<<<< HEAD
-=======
 import caliban.introspection.adt.{ __Type, __TypeKind }
 import caliban.parsing.adt.Directive
 import zio.test.Assertion._
->>>>>>> 2eafac4a
 import zio.test._
 
 object RenderingSpec extends DefaultRunnableSpec {
@@ -15,14 +12,6 @@
   override def spec: ZSpec[TestEnvironment, Any] =
     suite("rendering")(
       test("it should render directives") {
-<<<<<<< HEAD
-        assertTrue(
-          graphQL(resolver, directives = List(Directives.Test)).render.trim ==
-            """"Test directive"
-              |directive @test(foo: Int) on FIELD_DEFINITION
-              |
-              |schema {
-=======
         assert(
           graphQL(
             resolver,
@@ -35,7 +24,6 @@
               |directive @test(foo: Int) on FIELD_DEFINITION
               |
               |schema @link(url: "https://example.com", import: ["@key", {name: "@provides", as: "@self"}]) {
->>>>>>> 2eafac4a
               |  query: Query
               |}
               |
@@ -97,10 +85,7 @@
               |  exists(character: CharacterInput!): Boolean!
               |  human: Human!
               |}""".stripMargin.trim
-<<<<<<< HEAD
-=======
           )
->>>>>>> 2eafac4a
         )
       },
       test("it should render descriptions") {
@@ -144,9 +129,6 @@
                                                                                  |}""".stripMargin.trim)
       },
       test("it should not render a schema in no queries, mutations, or subscription") {
-<<<<<<< HEAD
-        assertTrue(graphQL(InvalidSchemas.resolverEmpty).render.trim.isEmpty)
-=======
         assert(graphQL(InvalidSchemas.resolverEmpty).render.trim)(
           equalTo("")
         )
@@ -173,7 +155,6 @@
         )
         val renderedType = Rendering.renderTypes(List(testType))
         assert(renderedType)(equalTo("type TestType @testdirective(object: {key1: \"value1\",key2: \"value2\"})"))
->>>>>>> 2eafac4a
       }
     )
 }