--- conflicted
+++ resolved
@@ -69,79 +69,45 @@
       test("it should render descriptions") {
         import RenderingSpecSchema._
         val generated = graphQL(resolverSchema).render.trim
-<<<<<<< HEAD
-        assertTrue(
-          generated ==
-            """|schema {
-               |  query: QueryTest
-               |  mutation: MutationTest
-               |}
-               |
-               |input UserTestInput {
-               |  name: String!
-               |  "field-description"
-               |  age: Int!
-               |}
-               |
-               |type MutationTest {
-               |  id(id: Int!, user: UserTestInput!): Boolean!
-               |  fetch(nameLike: String!, "is user active currently" active: Boolean!): Boolean!
-               |}
-               |
-               |type QueryTest {
-               |  allUsers: [UserTest!]!
-               |}
-               |
-               |type UserTest {
-               |  name: String!
-               |  "field-description"
-               |  age: Int!
-               |}""".stripMargin.trim
-=======
-        assert(generated)(equalTo("""|schema {
-                                     |  query: QueryTest
-                                     |  mutation: MutationTest
-                                     |}
-                                     |
-                                     |input UserTestInput {
-                                     |  name: String!
-                                     |  "field-description"
-                                     |  age: Int!
-                                     |}
-                                     |
-                                     |type MutationTest {
-                                     |  id(id: Int!, user: UserTestInput!): Boolean!
-                                     |  fetch(nameLike: String!, "is user active currently" active: Boolean!): Boolean!
-                                     |}
-                                     |
-                                     |type QueryTest {
-                                     |  allUsers: [UserTest!]!
-                                     |}
-                                     |
-                                     |type UserTest {
-                                     |  name: String!
-                                     |  "field-description"
-                                     |  age: Int!
-                                     |}""".stripMargin.trim))
+        assertTrue(generated == """|schema {
+                                   |  query: QueryTest
+                                   |  mutation: MutationTest
+                                   |}
+                                   |
+                                   |input UserTestInput {
+                                   |  name: String!
+                                   |  "field-description"
+                                   |  age: Int!
+                                   |}
+                                   |
+                                   |type MutationTest {
+                                   |  id(id: Int!, user: UserTestInput!): Boolean!
+                                   |  fetch(nameLike: String!, "is user active currently" active: Boolean!): Boolean!
+                                   |}
+                                   |
+                                   |type QueryTest {
+                                   |  allUsers: [UserTest!]!
+                                   |}
+                                   |
+                                   |type UserTest {
+                                   |  name: String!
+                                   |  "field-description"
+                                   |  age: Int!
+                                   |}""".stripMargin.trim)
       },
       test("it should render empty objects without field list") {
-        assert(graphQL(InvalidSchemas.Object.resolverEmpty).render.trim)(
-          equalTo("""schema {
-                    |  query: TestEmptyObject
-                    |}
-                    |
-                    |type EmptyObject
-                    |
-                    |type TestEmptyObject {
-                    |  o: EmptyObject!
-                    |}""".stripMargin.trim)
-        )
+        assertTrue(graphQL(InvalidSchemas.Object.resolverEmpty).render.trim == """schema {
+                                                                                 |  query: TestEmptyObject
+                                                                                 |}
+                                                                                 |
+                                                                                 |type EmptyObject
+                                                                                 |
+                                                                                 |type TestEmptyObject {
+                                                                                 |  o: EmptyObject!
+                                                                                 |}""".stripMargin.trim)
       },
       test("it should not render a schema in no queries, mutations, or subscription") {
-        assert(graphQL(InvalidSchemas.resolverEmpty).render.trim)(
-          equalTo("")
->>>>>>> 63586823
-        )
+        assertTrue(graphQL(InvalidSchemas.resolverEmpty).render.trim.isEmpty)
       }
     )
 }