<<<<<<< HEAD
addSbtPlugin("org.scalameta"      % "sbt-scalafmt"             % "2.5.0")
addSbtPlugin("com.github.sbt"     % "sbt-ci-release"           % "1.5.11")
addSbtPlugin("org.scala-js"       % "sbt-scalajs"              % "1.13.1")
addSbtPlugin("org.portable-scala" % "sbt-scalajs-crossproject" % "1.3.1")
addSbtPlugin("pl.project13.scala" % "sbt-jmh"                  % "0.4.4")
addSbtPlugin("com.thesamet"       % "sbt-protoc"               % "1.0.6")
addSbtPlugin("com.eed3si9n"       % "sbt-buildinfo"            % "0.11.0")
addSbtPlugin("org.scalameta"      % "sbt-mdoc"                 % "2.3.7")
addSbtPlugin("com.typesafe"       % "sbt-mima-plugin"          % "1.1.2")
=======
val sbtcrossProjectVersion = "1.3.1"

addSbtPlugin("org.scalameta"      % "sbt-scalafmt"                  % "2.5.0")
addSbtPlugin("com.github.sbt"     % "sbt-ci-release"                % "1.5.11")
addSbtPlugin("org.scala-js"       % "sbt-scalajs"                   % "1.13.1")
addSbtPlugin("org.scala-native"   % "sbt-scala-native"              % "0.4.12")
addSbtPlugin("org.portable-scala" % "sbt-scalajs-crossproject"      % sbtcrossProjectVersion)
addSbtPlugin("org.portable-scala" % "sbt-scala-native-crossproject" % sbtcrossProjectVersion)
addSbtPlugin("pl.project13.scala" % "sbt-jmh"                       % "0.4.4")
addSbtPlugin("com.thesamet"       % "sbt-protoc"                    % "1.0.6")
addSbtPlugin("com.eed3si9n"       % "sbt-buildinfo"                 % "0.11.0")
addSbtPlugin("org.scalameta"      % "sbt-mdoc"                      % "2.3.7")
>>>>>>> c8cb085c

libraryDependencies += "com.thesamet.scalapb" %% "compilerplugin" % "0.11.13"
addDependencyTreePlugin<|MERGE_RESOLUTION|>--- conflicted
+++ resolved
@@ -1,14 +1,3 @@
-<<<<<<< HEAD
-addSbtPlugin("org.scalameta"      % "sbt-scalafmt"             % "2.5.0")
-addSbtPlugin("com.github.sbt"     % "sbt-ci-release"           % "1.5.11")
-addSbtPlugin("org.scala-js"       % "sbt-scalajs"              % "1.13.1")
-addSbtPlugin("org.portable-scala" % "sbt-scalajs-crossproject" % "1.3.1")
-addSbtPlugin("pl.project13.scala" % "sbt-jmh"                  % "0.4.4")
-addSbtPlugin("com.thesamet"       % "sbt-protoc"               % "1.0.6")
-addSbtPlugin("com.eed3si9n"       % "sbt-buildinfo"            % "0.11.0")
-addSbtPlugin("org.scalameta"      % "sbt-mdoc"                 % "2.3.7")
-addSbtPlugin("com.typesafe"       % "sbt-mima-plugin"          % "1.1.2")
-=======
 val sbtcrossProjectVersion = "1.3.1"
 
 addSbtPlugin("org.scalameta"      % "sbt-scalafmt"                  % "2.5.0")
@@ -21,7 +10,7 @@
 addSbtPlugin("com.thesamet"       % "sbt-protoc"                    % "1.0.6")
 addSbtPlugin("com.eed3si9n"       % "sbt-buildinfo"                 % "0.11.0")
 addSbtPlugin("org.scalameta"      % "sbt-mdoc"                      % "2.3.7")
->>>>>>> c8cb085c
+addSbtPlugin("com.typesafe"       % "sbt-mima-plugin"               % "1.1.2")
 
 libraryDependencies += "com.thesamet.scalapb" %% "compilerplugin" % "0.11.13"
 addDependencyTreePlugin