version: 2.1
jobs:
  lint:
    docker:
      - image: cimg/openjdk:11.0-node
    resource_class: large
    steps:
      - checkout
      - restore_cache:
          key: sbtcache
      - run: sbt ++2.13.13 check ++3.3.3 check
      - save_cache:
          key: sbtcache
          paths:
            - "~/.ivy2/cache"
            - "~/.sbt"
            - "~/.m2"
  test212_jdk:
    docker:
      - image: cimg/openjdk:11.0-node
    resource_class: large
    steps:
      - checkout
      - restore_cache:
          key: sbtcache
<<<<<<< HEAD
      - run: sbt ++2.12.18 core/test http4s/test akkaHttp/test pekkoHttp/test play/test zioHttp/test examples/compile catsInterop/compile tools/test gateway/test codegenSbt/test clientJVM/test monixInterop/compile tapirInterop/test federation/test reporting/test tracing/test
=======
      - run: sbt ++2.12.19 rootJVM212/test
>>>>>>> cd5f673c
      - save_cache:
          key: sbtcache
          paths:
            - "~/.ivy2/cache"
            - "~/.sbt"
            - "~/.m2"
  scripted212_jdk:
    docker:
      - image: cimg/openjdk:11.0-node
    resource_class: large
    steps:
      - checkout
      - restore_cache:
          key: sbtcache
      - run: sbt ++2.12.19 codegenSbt/scripted
      - save_cache:
          key: sbtcache
          paths:
            - "~/.ivy2/cache"
            - "~/.sbt"
            - "~/.m2"
  scripted3_jdk:
    docker:
      - image: cimg/openjdk:11.0-node
    resource_class: large
    steps:
      - checkout
      - restore_cache:
          key: sbtcache
      - run: sbt 'set ThisBuild / scalaVersion := "2.12.19"; codegenScriptedScala3'
      - save_cache:
          key: sbtcache
          paths:
            - "~/.ivy2/cache"
            - "~/.sbt"
            - "~/.m2"
  test213_jdk:
    docker:
      - image: cimg/openjdk:11.0-node
    resource_class: large
    steps:
      - checkout
      - restore_cache:
          key: sbtcache
<<<<<<< HEAD
      - run: sbt ++2.13.12 core/test http4s/test akkaHttp/test pekkoHttp/test play/test zioHttp/test examples/compile catsInterop/compile benchmarks/compile monixInterop/compile tapirInterop/test clientJVM/test tools/test gateway/test federation/test reporting/test tracing/test
=======
      - run: sbt ++2.13.13 rootJVM213/test examples/compile benchmarks/compile
      - save_cache:
          key: sbtcache
          paths:
            - "~/.ivy2/cache"
            - "~/.sbt"
            - "~/.m2"
  test213_jdk17:
    docker:
      - image: cimg/openjdk:17.0-node
    resource_class: large
    steps:
      - checkout
      - restore_cache:
          key: sbtcache
      - run: sbt ++2.13.13 rootJVM213/test examples/compile benchmarks/compile
>>>>>>> cd5f673c
      - save_cache:
          key: sbtcache
          paths:
            - "~/.ivy2/cache"
            - "~/.sbt"
            - "~/.m2"
  test3_jdk:
    docker:
      - image: cimg/openjdk:11.0-node
    resource_class: large
    steps:
      - checkout
      - restore_cache:
          key: sbtcache
<<<<<<< HEAD
      - run: sbt ++3.3.1 core/test catsInterop/compile benchmarks/compile monixInterop/compile clientJVM/test clientJS/compile zioHttp/test tapirInterop/test pekkoHttp/test http4s/test federation/test tools/test gateway/test reporting/test tracing/test
=======
      - run: sbt ++3.3.3 rootJVM3/test benchmarks/compile
      - save_cache:
          key: sbtcache
          paths:
            - "~/.ivy2/cache"
            - "~/.sbt"
            - "~/.m2"
  test3_jdk17:
    docker:
      - image: cimg/openjdk:17.0-node
    resource_class: large
    steps:
      - checkout
      - restore_cache:
          key: sbtcache
      - run: sbt ++3.3.3 rootJVM3/test benchmarks/compile
>>>>>>> cd5f673c
      - save_cache:
          key: sbtcache
          paths:
            - "~/.ivy2/cache"
            - "~/.sbt"
            - "~/.m2"
  test213_js_native:
    docker:
      - image: cimg/openjdk:11.0-node
    resource_class: large
    steps:
      - checkout
      - restore_cache:
          key: sbtcache
      - run: ./.circleci/install-native-deps.sh
      - run: sbt ++2.13.13 clientJS/test clientLaminextJS/Test/fastLinkJS clientNative/Test/nativeLink
      - save_cache:
          key: sbtcache
          paths:
            - "~/.ivy2/cache"
            - "~/.sbt"
            - "~/.m2"
  test3_js_native:
    docker:
      - image: cimg/openjdk:11.0-node
    resource_class: large
    steps:
      - checkout
      - restore_cache:
          key: sbtcache
      - run: ./.circleci/install-native-deps.sh
      - run: sbt ++3.3.3 clientJS/test clientLaminextJS/Test/fastLinkJS clientNative/Test/nativeLink
      - save_cache:
          key: sbtcache
          paths:
            - "~/.ivy2/cache"
            - "~/.sbt"
            - "~/.m2"
  test213_docs:
    docker:
      - image: cimg/openjdk:11.0-node
    resource_class: large
    steps:
      - checkout
      - restore_cache:
          key: sbtcache
      - run: |
          sbt ++2.13.13 docs/mdoc
          sbt "++2.13.13 doc"
      - save_cache:
          key: sbtcache
          paths:
            - "~/.ivy2/cache"
            - "~/.sbt"
            - "~/.m2"
  test_mima:
    docker:
      - image: cimg/openjdk:11.0-node
    resource_class: large
    steps:
      - checkout
      - restore_cache:
          key: sbtcache
      - run: sbt ++2.13.13 http4s/mimaReportBinaryIssues akkaHttp/mimaReportBinaryIssues pekkoHttp/mimaReportBinaryIssues catsInterop/mimaReportBinaryIssues monixInterop/mimaReportBinaryIssues clientJVM/mimaReportBinaryIssues clientJS/mimaReportBinaryIssues clientLaminextJS/mimaReportBinaryIssues federation/mimaReportBinaryIssues reporting/mimaReportBinaryIssues tracing/mimaReportBinaryIssues core/mimaReportBinaryIssues tapirInterop/mimaReportBinaryIssues quickAdapter/mimaReportBinaryIssues zioHttp/mimaReportBinaryIssues play/mimaReportBinaryIssues # tools/mimaReportBinaryIssues
      - run: sbt ++3.3.3 catsInterop/mimaReportBinaryIssues monixInterop/mimaReportBinaryIssues clientJVM/mimaReportBinaryIssues clientJS/mimaReportBinaryIssues clientLaminextJS/mimaReportBinaryIssues http4s/mimaReportBinaryIssues federation/mimaReportBinaryIssues reporting/mimaReportBinaryIssues tracing/mimaReportBinaryIssues core/mimaReportBinaryIssues tapirInterop/mimaReportBinaryIssues pekkoHttp/mimaReportBinaryIssues quickAdapter/mimaReportBinaryIssues zioHttp/mimaReportBinaryIssues play/mimaReportBinaryIssues # tools/mimaReportBinaryIssues
      - save_cache:
          key: sbtcache
          paths:
            - "~/.ivy2/cache"
            - "~/.sbt"
            - "~/.m2"
  release:
    docker:
      - image: cimg/openjdk:11.0-node
    resource_class: large
    steps:
      - checkout
      - run: git fetch --tags
      - restore_cache:
          key: sbtcache
      - run: |
          mkdir ~/.gnupg && chmod 700 ~/.gnupg
          echo use-agent >> ~/.gnupg/gpg.conf
          echo pinentry-mode loopback >> ~/.gnupg/gpg.conf
          echo allow-loopback-pinentry >> ~/.gnupg/gpg-agent.conf
          chmod 600 ~/.gnupg/*
          echo RELOADAGENT | gpg-connect-agent
          echo $PGP_SECRET | base64 --decode | gpg --import --no-tty --batch --yes
      - run: sbt +clean ci-release

  microsite:
    docker:
      - image: cimg/node:16.13
    steps:
      - checkout
      - run: |
          if [ "$(git diff --numstat HEAD^ -- vuepress)" ]; then
            cd vuepress
            npm install
            npm run docs:build
            cd ..
            rm -rf docs
            cp -r vuepress/docs/.vuepress/dist docs
            git add docs
            git config user.name "Pierre Ricadat"
            git config user.email "ghostdogpr@gmail.com"
            git commit -m "[ci skip] update docs"
            git push
          fi

workflows:
  version: 2
  build:
    jobs:
      - lint:
          filters:
            tags:
              only: /^v(0|[1-9]\d*)\.(0|[1-9]\d*)\.(0|[1-9]\d*)(?:-((?:0|[1-9]\d*|\d*[a-zA-Z-][0-9a-zA-Z-]*)(?:\.(?:0|[1-9]\d*|\d*[a-zA-Z-][0-9a-zA-Z-]*))*))?(?:\+([0-9a-zA-Z-]+(?:\.[0-9a-zA-Z-]+)*))?$/
      - test212_jdk:
          requires:
            - lint
          filters:
            tags:
              only: /^v(0|[1-9]\d*)\.(0|[1-9]\d*)\.(0|[1-9]\d*)(?:-((?:0|[1-9]\d*|\d*[a-zA-Z-][0-9a-zA-Z-]*)(?:\.(?:0|[1-9]\d*|\d*[a-zA-Z-][0-9a-zA-Z-]*))*))?(?:\+([0-9a-zA-Z-]+(?:\.[0-9a-zA-Z-]+)*))?$/
      - scripted212_jdk:
          requires:
            - lint
          filters:
            tags:
              only: /^v(0|[1-9]\d*)\.(0|[1-9]\d*)\.(0|[1-9]\d*)(?:-((?:0|[1-9]\d*|\d*[a-zA-Z-][0-9a-zA-Z-]*)(?:\.(?:0|[1-9]\d*|\d*[a-zA-Z-][0-9a-zA-Z-]*))*))?(?:\+([0-9a-zA-Z-]+(?:\.[0-9a-zA-Z-]+)*))?$/
      - scripted3_jdk:
          requires:
            - lint
          filters:
            tags:
              only: /^v(0|[1-9]\d*)\.(0|[1-9]\d*)\.(0|[1-9]\d*)(?:-((?:0|[1-9]\d*|\d*[a-zA-Z-][0-9a-zA-Z-]*)(?:\.(?:0|[1-9]\d*|\d*[a-zA-Z-][0-9a-zA-Z-]*))*))?(?:\+([0-9a-zA-Z-]+(?:\.[0-9a-zA-Z-]+)*))?$/
      - test213_js_native:
          requires:
            - lint
          filters:
            tags:
              only: /^v(0|[1-9]\d*)\.(0|[1-9]\d*)\.(0|[1-9]\d*)(?:-((?:0|[1-9]\d*|\d*[a-zA-Z-][0-9a-zA-Z-]*)(?:\.(?:0|[1-9]\d*|\d*[a-zA-Z-][0-9a-zA-Z-]*))*))?(?:\+([0-9a-zA-Z-]+(?:\.[0-9a-zA-Z-]+)*))?$/
      - test3_js_native:
          requires:
            - lint
          filters:
            tags:
              only: /^v(0|[1-9]\d*)\.(0|[1-9]\d*)\.(0|[1-9]\d*)(?:-((?:0|[1-9]\d*|\d*[a-zA-Z-][0-9a-zA-Z-]*)(?:\.(?:0|[1-9]\d*|\d*[a-zA-Z-][0-9a-zA-Z-]*))*))?(?:\+([0-9a-zA-Z-]+(?:\.[0-9a-zA-Z-]+)*))?$/
      - test213_jdk:
          requires:
            - lint
          filters:
            tags:
              only: /^v(0|[1-9]\d*)\.(0|[1-9]\d*)\.(0|[1-9]\d*)(?:-((?:0|[1-9]\d*|\d*[a-zA-Z-][0-9a-zA-Z-]*)(?:\.(?:0|[1-9]\d*|\d*[a-zA-Z-][0-9a-zA-Z-]*))*))?(?:\+([0-9a-zA-Z-]+(?:\.[0-9a-zA-Z-]+)*))?$/
      - test213_jdk17:
          requires:
            - lint
          filters:
            branches:
              only:
                - series/2.x
            tags:
              only: /^v(0|[1-9]\d*)\.(0|[1-9]\d*)\.(0|[1-9]\d*)(?:-((?:0|[1-9]\d*|\d*[a-zA-Z-][0-9a-zA-Z-]*)(?:\.(?:0|[1-9]\d*|\d*[a-zA-Z-][0-9a-zA-Z-]*))*))?(?:\+([0-9a-zA-Z-]+(?:\.[0-9a-zA-Z-]+)*))?$/
      - test213_docs:
          requires:
            - lint
          filters:
            tags:
              only: /^v(0|[1-9]\d*)\.(0|[1-9]\d*)\.(0|[1-9]\d*)(?:-((?:0|[1-9]\d*|\d*[a-zA-Z-][0-9a-zA-Z-]*)(?:\.(?:0|[1-9]\d*|\d*[a-zA-Z-][0-9a-zA-Z-]*))*))?(?:\+([0-9a-zA-Z-]+(?:\.[0-9a-zA-Z-]+)*))?$/
      - test3_jdk:
          requires:
            - lint
          filters:
            tags:
              only: /^v(0|[1-9]\d*)\.(0|[1-9]\d*)\.(0|[1-9]\d*)(?:-((?:0|[1-9]\d*|\d*[a-zA-Z-][0-9a-zA-Z-]*)(?:\.(?:0|[1-9]\d*|\d*[a-zA-Z-][0-9a-zA-Z-]*))*))?(?:\+([0-9a-zA-Z-]+(?:\.[0-9a-zA-Z-]+)*))?$/
      - test3_jdk17:
          requires:
            - lint
          filters:
            branches:
              only:
                - series/2.x
            tags:
              only: /^v(0|[1-9]\d*)\.(0|[1-9]\d*)\.(0|[1-9]\d*)(?:-((?:0|[1-9]\d*|\d*[a-zA-Z-][0-9a-zA-Z-]*)(?:\.(?:0|[1-9]\d*|\d*[a-zA-Z-][0-9a-zA-Z-]*))*))?(?:\+([0-9a-zA-Z-]+(?:\.[0-9a-zA-Z-]+)*))?$/
      - test_mima:
          requires:
            - lint
          filters:
            tags:
              only: /^v(0|[1-9]\d*)\.(0|[1-9]\d*)\.(0|[1-9]\d*)(?:-((?:0|[1-9]\d*|\d*[a-zA-Z-][0-9a-zA-Z-]*)(?:\.(?:0|[1-9]\d*|\d*[a-zA-Z-][0-9a-zA-Z-]*))*))?(?:\+([0-9a-zA-Z-]+(?:\.[0-9a-zA-Z-]+)*))?$/
      - release:
          context: Sonatype
          requires:
            - test212_jdk
            - scripted212_jdk
            - scripted3_jdk
            - test213_jdk
            - test213_jdk17
            - test213_js_native
            - test213_docs
            - test3_jdk
            - test3_jdk17
            - test3_js_native
            - test_mima
          filters:
            branches:
              only:
                - series/1.x
                - series/2.x
            tags:
              only: /^v(0|[1-9]\d*)\.(0|[1-9]\d*)\.(0|[1-9]\d*)(?:-((?:0|[1-9]\d*|\d*[a-zA-Z-][0-9a-zA-Z-]*)(?:\.(?:0|[1-9]\d*|\d*[a-zA-Z-][0-9a-zA-Z-]*))*))?(?:\+([0-9a-zA-Z-]+(?:\.[0-9a-zA-Z-]+)*))?$/
      - microsite:
          filters:
            branches:
              only:
                - series/2.x<|MERGE_RESOLUTION|>--- conflicted
+++ resolved
@@ -23,11 +23,7 @@
       - checkout
       - restore_cache:
           key: sbtcache
-<<<<<<< HEAD
-      - run: sbt ++2.12.18 core/test http4s/test akkaHttp/test pekkoHttp/test play/test zioHttp/test examples/compile catsInterop/compile tools/test gateway/test codegenSbt/test clientJVM/test monixInterop/compile tapirInterop/test federation/test reporting/test tracing/test
-=======
       - run: sbt ++2.12.19 rootJVM212/test
->>>>>>> cd5f673c
       - save_cache:
           key: sbtcache
           paths:
@@ -72,9 +68,6 @@
       - checkout
       - restore_cache:
           key: sbtcache
-<<<<<<< HEAD
-      - run: sbt ++2.13.12 core/test http4s/test akkaHttp/test pekkoHttp/test play/test zioHttp/test examples/compile catsInterop/compile benchmarks/compile monixInterop/compile tapirInterop/test clientJVM/test tools/test gateway/test federation/test reporting/test tracing/test
-=======
       - run: sbt ++2.13.13 rootJVM213/test examples/compile benchmarks/compile
       - save_cache:
           key: sbtcache
@@ -91,7 +84,6 @@
       - restore_cache:
           key: sbtcache
       - run: sbt ++2.13.13 rootJVM213/test examples/compile benchmarks/compile
->>>>>>> cd5f673c
       - save_cache:
           key: sbtcache
           paths:
@@ -106,9 +98,6 @@
       - checkout
       - restore_cache:
           key: sbtcache
-<<<<<<< HEAD
-      - run: sbt ++3.3.1 core/test catsInterop/compile benchmarks/compile monixInterop/compile clientJVM/test clientJS/compile zioHttp/test tapirInterop/test pekkoHttp/test http4s/test federation/test tools/test gateway/test reporting/test tracing/test
-=======
       - run: sbt ++3.3.3 rootJVM3/test benchmarks/compile
       - save_cache:
           key: sbtcache
@@ -125,7 +114,6 @@
       - restore_cache:
           key: sbtcache
       - run: sbt ++3.3.3 rootJVM3/test benchmarks/compile
->>>>>>> cd5f673c
       - save_cache:
           key: sbtcache
           paths:
