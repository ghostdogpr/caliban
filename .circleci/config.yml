--- conflicted
+++ resolved
@@ -8,11 +8,7 @@
       - restore_cache:
           key: sbtcache
       - run: sbt ++2.13.8 check
-<<<<<<< HEAD
-      - run: sbt ++3.1.2 check
-=======
       - run: sbt ++3.1.3 check
->>>>>>> 83ffedea
       - save_cache:
           key: sbtcache
           paths:
@@ -26,11 +22,7 @@
       - checkout
       - restore_cache:
           key: sbtcache
-<<<<<<< HEAD
       - run: sbt ++2.12.16 core/test http4s/test akkaHttp/test play/test zioHttp/test examples/compile catsInterop/compile benchmarks/compile tools/test codegenSbt/test clientJVM/test monixInterop/compile tapirInterop/test federation/test reporting/test
-=======
-      - run: sbt ++2.12.16! core/test http4s/test akkaHttp/test play/test zioHttp/test examples/compile catsInterop/compile benchmarks/compile tools/test codegenSbt/test clientJVM/test monixInterop/compile tapirInterop/test federation/test reporting/test
->>>>>>> 83ffedea
       - save_cache:
           key: sbtcache
           paths:
@@ -86,11 +78,7 @@
       - checkout
       - restore_cache:
           key: sbtcache
-<<<<<<< HEAD
-      - run: sbt ++3.1.2 core/test catsInterop/compile monixInterop/compile clientJVM/test clientJS/compile zioHttp/test tapirInterop/test http4s/test federation/test reporting/test
-=======
       - run: sbt ++3.1.3 core/test catsInterop/compile monixInterop/compile clientJVM/test clientJS/compile zioHttp/test tapirInterop/test http4s/test federation/test reporting/test
->>>>>>> 83ffedea
       - save_cache:
           key: sbtcache
           paths:
