--- conflicted
+++ resolved
@@ -78,11 +78,7 @@
       - checkout
       - restore_cache:
           key: sbtcache
-<<<<<<< HEAD
-      - run: sbt ++3.1.0! core/test catsInterop/compile clientJVM/test clientJS/compile zioHttp/test tapirInterop/test http4s/test federation/test # monixInterop/compile
-=======
       - run: sbt ++3.1.1! core/test catsInterop/compile monixInterop/compile clientJVM/test clientJS/compile zioHttp/test tapirInterop/test http4s/test federation/test reporting/test
->>>>>>> 0daae339
       - save_cache:
           key: sbtcache
           paths:
