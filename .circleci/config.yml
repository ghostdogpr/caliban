--- conflicted
+++ resolved
@@ -23,11 +23,7 @@
       - checkout
       - restore_cache:
           key: sbtcache
-<<<<<<< HEAD
-      - run: sbt ++2.12.18 core/test http4s/test akkaHttp/test pekkoHttp/test zioHttp/test catsInterop/test tools/test codegenSbt/test clientJVM/test monixInterop/compile tapirInterop/test federation/test reporting/test tracing/test
-=======
-      - run: sbt ++2.12.18 core/test http4s/test akkaHttp/test pekkoHttp/test play/test zioHttp/test quickAdapter/test examples/compile catsInterop/test tools/test codegenSbt/test clientJVM/test monixInterop/compile tapirInterop/test federation/test reporting/test tracing/test
->>>>>>> 1f82b432
+      - run: sbt ++2.12.18 core/test http4s/test akkaHttp/test pekkoHttp/test zioHttp/test quickAdapter/test examples/compile catsInterop/test tools/test codegenSbt/test clientJVM/test monixInterop/compile tapirInterop/test federation/test reporting/test tracing/test
       - save_cache:
           key: sbtcache
           paths:
@@ -102,11 +98,7 @@
       - checkout
       - restore_cache:
           key: sbtcache
-<<<<<<< HEAD
-      - run: sbt ++3.3.1 core/test catsInterop/test benchmarks/compile monixInterop/compile clientJVM/test clientJS/compile zioHttp/test tapirInterop/test pekkoHttp/test http4s/test play/test federation/test tools/test reporting/test tracing/test
-=======
-      - run: sbt ++3.3.1 core/test catsInterop/test benchmarks/compile monixInterop/compile clientJVM/test clientJS/compile zioHttp/test quickAdapter/test tapirInterop/test pekkoHttp/test http4s/test federation/test tools/test reporting/test tracing/test
->>>>>>> 1f82b432
+      - run: sbt ++3.3.1 core/test catsInterop/test benchmarks/compile monixInterop/compile clientJVM/test clientJS/compile zioHttp/test quickAdapter/test tapirInterop/test pekkoHttp/test http4s/test play/test federation/test tools/test reporting/test tracing/test
       - save_cache:
           key: sbtcache
           paths:
@@ -121,11 +113,7 @@
       - checkout
       - restore_cache:
           key: sbtcache
-<<<<<<< HEAD
-      - run: sbt ++3.3.1 core/test catsInterop/test benchmarks/compile monixInterop/compile clientJVM/test clientJS/compile zioHttp/test tapirInterop/test pekkoHttp/test http4s/test play/test federation/test tools/test reporting/test tracing/test
-=======
-      - run: sbt ++3.3.1 core/test catsInterop/test benchmarks/compile monixInterop/compile clientJVM/test clientJS/compile zioHttp/test quickAdapter/test tapirInterop/test pekkoHttp/test http4s/test federation/test tools/test reporting/test tracing/test
->>>>>>> 1f82b432
+      - run: sbt ++3.3.1 core/test catsInterop/test benchmarks/compile monixInterop/compile clientJVM/test clientJS/compile zioHttp/test quickAdapter/test tapirInterop/test pekkoHttp/test http4s/test play/test federation/test tools/test reporting/test tracing/test
       - save_cache:
           key: sbtcache
           paths:
@@ -189,13 +177,8 @@
       - checkout
       - restore_cache:
           key: sbtcache
-<<<<<<< HEAD
-      - run: sbt ++2.13.12 http4s/mimaReportBinaryIssues akkaHttp/mimaReportBinaryIssues pekkoHttp/mimaReportBinaryIssues catsInterop/mimaReportBinaryIssues monixInterop/mimaReportBinaryIssues clientJVM/mimaReportBinaryIssues clientJS/mimaReportBinaryIssues clientLaminextJS/mimaReportBinaryIssues federation/mimaReportBinaryIssues reporting/mimaReportBinaryIssues tracing/mimaReportBinaryIssues tools/mimaReportBinaryIssues core/mimaReportBinaryIssues tapirInterop/mimaReportBinaryIssues # zioHttp/mimaReportBinaryIssues play/mimaReportBinaryIssues
-      - run: sbt ++3.3.1 catsInterop/mimaReportBinaryIssues monixInterop/mimaReportBinaryIssues clientJVM/mimaReportBinaryIssues clientJS/mimaReportBinaryIssues clientLaminextJS/mimaReportBinaryIssues http4s/mimaReportBinaryIssues federation/mimaReportBinaryIssues reporting/mimaReportBinaryIssues tracing/mimaReportBinaryIssues tools/mimaReportBinaryIssues core/mimaReportBinaryIssues tapirInterop/mimaReportBinaryIssues pekkoHttp/mimaReportBinaryIssues # zioHttp/mimaReportBinaryIssues play/mimaReportBinaryIssues
-=======
-      - run: sbt ++2.13.12 http4s/mimaReportBinaryIssues akkaHttp/mimaReportBinaryIssues pekkoHttp/mimaReportBinaryIssues play/mimaReportBinaryIssues zioHttp/mimaReportBinaryIssues catsInterop/mimaReportBinaryIssues monixInterop/mimaReportBinaryIssues clientJVM/mimaReportBinaryIssues clientJS/mimaReportBinaryIssues clientLaminextJS/mimaReportBinaryIssues federation/mimaReportBinaryIssues reporting/mimaReportBinaryIssues tracing/mimaReportBinaryIssues tools/mimaReportBinaryIssues core/mimaReportBinaryIssues tapirInterop/mimaReportBinaryIssues # quickAdapter/mimaReportBinaryIssues
-      - run: sbt ++3.3.1 catsInterop/mimaReportBinaryIssues monixInterop/mimaReportBinaryIssues clientJVM/mimaReportBinaryIssues clientJS/mimaReportBinaryIssues clientLaminextJS/mimaReportBinaryIssues zioHttp/mimaReportBinaryIssues http4s/mimaReportBinaryIssues federation/mimaReportBinaryIssues reporting/mimaReportBinaryIssues tracing/mimaReportBinaryIssues tools/mimaReportBinaryIssues core/mimaReportBinaryIssues tapirInterop/mimaReportBinaryIssues pekkoHttp/mimaReportBinaryIssues # quickAdapter/mimaReportBinaryIssues
->>>>>>> 1f82b432
+      - run: sbt ++2.13.12 http4s/mimaReportBinaryIssues akkaHttp/mimaReportBinaryIssues pekkoHttp/mimaReportBinaryIssues play/mimaReportBinaryIssues zioHttp/mimaReportBinaryIssues catsInterop/mimaReportBinaryIssues monixInterop/mimaReportBinaryIssues clientJVM/mimaReportBinaryIssues clientJS/mimaReportBinaryIssues clientLaminextJS/mimaReportBinaryIssues federation/mimaReportBinaryIssues reporting/mimaReportBinaryIssues tracing/mimaReportBinaryIssues tools/mimaReportBinaryIssues core/mimaReportBinaryIssues tapirInterop/mimaReportBinaryIssues # quickAdapter/mimaReportBinaryIssues zioHttp/mimaReportBinaryIssues play/mimaReportBinaryIssues
+      - run: sbt ++3.3.1 catsInterop/mimaReportBinaryIssues monixInterop/mimaReportBinaryIssues clientJVM/mimaReportBinaryIssues clientJS/mimaReportBinaryIssues clientLaminextJS/mimaReportBinaryIssues zioHttp/mimaReportBinaryIssues http4s/mimaReportBinaryIssues federation/mimaReportBinaryIssues reporting/mimaReportBinaryIssues tracing/mimaReportBinaryIssues tools/mimaReportBinaryIssues core/mimaReportBinaryIssues tapirInterop/mimaReportBinaryIssues pekkoHttp/mimaReportBinaryIssues # quickAdapter/mimaReportBinaryIssues zioHttp/mimaReportBinaryIssues play/mimaReportBinaryIssues
       - save_cache:
           key: sbtcache
           paths:
