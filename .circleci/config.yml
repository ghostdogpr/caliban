version: 2.1
jobs:
  lint:
    docker:
      - image: cimg/openjdk:11.0-node
    steps:
      - checkout
      - restore_cache:
          key: sbtcache
      - run: sbt ++2.13.6! check
      - run: sbt ++3.1.0! check
      - save_cache:
          key: sbtcache
          paths:
            - "~/.ivy2/cache"
            - "~/.sbt"
            - "~/.m2"
  test212_jdk:
    docker:
      - image: cimg/openjdk:11.0-node
    steps:
      - checkout
      - restore_cache:
          key: sbtcache
      - run: sbt ++2.12.14! core/test http4s/test akkaHttp/test play/test zioHttp/test examples/compile catsInterop/compile benchmarks/compile tools/test codegenSbt/test clientJVM/test monixInterop/compile tapirInterop/test federation/test
      - save_cache:
          key: sbtcache
          paths:
            - "~/.ivy2/cache"
            - "~/.sbt"
            - "~/.m2"
  test212_jdk8:
    docker:
      - image: cimg/openjdk:8.0-node
    steps:
      - checkout
      - restore_cache:
          key: sbtcache
      - run: sbt ++2.12.14! core/test http4s/test akkaHttp/test play/test zioHttp/test examples/compile catsInterop/compile benchmarks/compile tools/test codegenSbt/test clientJVM/test monixInterop/compile tapirInterop/test federation/test
      - save_cache:
          key: sbtcache
          paths:
            - "~/.ivy2/cache"
            - "~/.sbt"
            - "~/.m2"
  scripted212_jdk:
    docker:
      - image: cimg/openjdk:11.0-node
    steps:
      - checkout
      - restore_cache:
          key: sbtcache
      - run: sbt ++2.12.14! codegenSbt/scripted
      - save_cache:
          key: sbtcache
          paths:
            - "~/.ivy2/cache"
            - "~/.sbt"
            - "~/.m2"
  test213_jdk:
    docker:
      - image: cimg/openjdk:11.0-node
    steps:
      - checkout
      - restore_cache:
          key: sbtcache
      - run: sbt ++2.13.7! core/test http4s/test akkaHttp/test play/test zioHttp/test examples/compile catsInterop/compile monixInterop/compile tapirInterop/test clientJVM/test federation/test
      - save_cache:
          key: sbtcache
          paths:
            - "~/.ivy2/cache"
            - "~/.sbt"
            - "~/.m2"
  test3_jdk:
    docker:
      - image: cimg/openjdk:11.0-node
    steps:
      - checkout
      - restore_cache:
          key: sbtcache
<<<<<<< HEAD
      - run: sbt ++3.1.0! core/test catsInterop/compile monixInterop/compile clientJVM/test clientJS/compile zioHttp/compile tapirInterop/test http4s/test federation/test
=======
      - run: sbt ++3.1.0! core/test catsInterop/compile monixInterop/compile clientJVM/test clientJS/compile zioHttp/test tapirInterop/test http4s/test federation/test
>>>>>>> 292cd76f
      - save_cache:
          key: sbtcache
          paths:
            - "~/.ivy2/cache"
            - "~/.sbt"
            - "~/.m2"
  test213_js:
    docker:
      - image: cimg/openjdk:11.0-node
    steps:
      - checkout
      - restore_cache:
          key: sbtcache
      - run: sbt ++2.13.7! clientJS/test clientLaminextJS/Test/fastLinkJS
      - save_cache:
          key: sbtcache
          paths:
            - "~/.ivy2/cache"
            - "~/.sbt"
            - "~/.m2"
  release:
    docker:
      - image: cimg/openjdk:11.0-node
    steps:
      - checkout
      - run: git fetch --tags
      - restore_cache:
          key: sbtcache
      - run: |
          mkdir ~/.gnupg && chmod 700 ~/.gnupg
          echo use-agent >> ~/.gnupg/gpg.conf
          echo pinentry-mode loopback >> ~/.gnupg/gpg.conf
          echo allow-loopback-pinentry >> ~/.gnupg/gpg-agent.conf
          chmod 600 ~/.gnupg/*
          echo RELOADAGENT | gpg-connect-agent
          echo $PGP_SECRET | base64 --decode | gpg --import --no-tty --batch --yes
      - run: sbt clean ci-release

  microsite:
    docker:
      - image: cimg/node:16.13
    steps:
      - checkout
      - run: |
          if [ "$(git diff --numstat HEAD^ -- vuepress)" ]; then
            cd vuepress
            npm install
            npm run docs:build
            cd ..
            rm -rf docs
            cp -r vuepress/docs/.vuepress/dist docs
            git add docs
            git config user.name "Pierre Ricadat"
            git config user.email "ghostdogpr@gmail.com"
            git commit -m "[ci skip] update docs"
            git push
          fi

workflows:
  version: 2
  build:
    jobs:
      - lint:
          filters:
            tags:
              only: /^v[0-9]+(\.[0-9]+)*$/
      - test212_jdk:
          requires:
            - lint
          filters:
            tags:
              only: /^v[0-9]+(\.[0-9]+)*$/
      - test212_jdk8:
          requires:
            - lint
          filters:
            tags:
              only: /^v[0-9]+(\.[0-9]+)*$/
      - scripted212_jdk:
          requires:
            - lint
          filters:
            tags:
              only: /^v[0-9]+(\.[0-9]+)*$/
      - test213_js:
          requires:
            - lint
          filters:
            tags:
              only: /^v[0-9]+(\.[0-9]+)*$/
      - test213_jdk:
          requires:
            - lint
          filters:
            tags:
              only: /^v[0-9]+(\.[0-9]+)*$/
      - test3_jdk:
          requires:
            - lint
          filters:
            tags:
              only: /^v[0-9]+(\.[0-9]+)*$/
      - release:
          context: Sonatype
          requires:
            - test212_jdk
            - test212_jdk8
            - scripted212_jdk
            - test213_jdk
            - test213_js
            - test3_jdk
          filters:
            branches:
              only:
                - master
            tags:
              only: /^v[0-9]+(\.[0-9]+)*$/
      - microsite:
          filters:
            branches:
              only:
                - master<|MERGE_RESOLUTION|>--- conflicted
+++ resolved
@@ -78,11 +78,7 @@
       - checkout
       - restore_cache:
           key: sbtcache
-<<<<<<< HEAD
-      - run: sbt ++3.1.0! core/test catsInterop/compile monixInterop/compile clientJVM/test clientJS/compile zioHttp/compile tapirInterop/test http4s/test federation/test
-=======
       - run: sbt ++3.1.0! core/test catsInterop/compile monixInterop/compile clientJVM/test clientJS/compile zioHttp/test tapirInterop/test http4s/test federation/test
->>>>>>> 292cd76f
       - save_cache:
           key: sbtcache
           paths:
