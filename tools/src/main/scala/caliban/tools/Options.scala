--- conflicted
+++ resolved
@@ -1,10 +1,7 @@
 package caliban.tools
 
-<<<<<<< HEAD
 import zio.UIO
-=======
 import zio.config.{ read, ConfigDescriptor, ConfigSource }
->>>>>>> 768de783
 import zio.config._, ConfigDescriptor._
 import zio.config.magnolia._
 
