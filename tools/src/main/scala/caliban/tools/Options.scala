--- conflicted
+++ resolved
@@ -1,9 +1,8 @@
 package caliban.tools
 
-import zio.{ Task, ZIO }
+import zio.{ UIO, ZIO }
 import zio.config.magnolia.Descriptor
 import zio.config.{ read, ConfigDescriptor, ConfigSource }
-import zio.UIO
 
 final case class Options(
   schemaPath: String,
@@ -41,11 +40,7 @@
     preserveInputNames: Option[Boolean]
   )
 
-<<<<<<< HEAD
-  def fromArgs(args: List[String]): Task[Options] =
-=======
   def fromArgs(args: List[String]): UIO[Option[Options]] =
->>>>>>> 50b1a65c
     args match {
       case schemaPath :: toPath :: other =>
         val configSource: ConfigSource                     =
@@ -88,12 +83,7 @@
             rawOpts.extensibleEnums,
             rawOpts.preserveInputNames
           )
-<<<<<<< HEAD
-        }
-      case _                             => ZIO.fail(new Exception(s"Can't parse options from arguments list $args"))
-=======
         }.option
-      case _                             => UIO(None)
->>>>>>> 50b1a65c
+      case _                             => ZIO.none
     }
 }