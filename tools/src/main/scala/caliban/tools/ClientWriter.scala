package caliban.tools

import scala.annotation.tailrec
import caliban.Value.StringValue
import caliban.parsing.adt.Definition.TypeSystemDefinition.TypeDefinition
import caliban.parsing.adt.Definition.TypeSystemDefinition.TypeDefinition._
import caliban.parsing.adt.Type.{ ListType, NamedType }
import caliban.parsing.adt.{ Document, Type }

object ClientWriter {

  def write(
    schema: Document,
    objectName: String = "Client",
    packageName: Option[String] = None,
    effect: String = "zio.UIO"
  ): String =
    write(schema, objectName, packageName, genView = false)

  def write(
    schema: Document,
    objectName: String,
    packageName: Option[String],
    genView: Boolean
  ): String = {
    val schemaDef = schema.schemaDefinition

    val mappingClashedTypeNames = getMappingsClashedNames(
      schema.definitions.collect {
        case ObjectTypeDefinition(_, name, _, _, _)   => name
        case InputObjectTypeDefinition(_, name, _, _) => name
        case EnumTypeDefinition(_, name, _, _)        => name
        case UnionTypeDefinition(_, name, _, _)       => name
        case ScalarTypeDefinition(_, name, _)         => name
        case InterfaceTypeDefinition(_, name, _, _)   => name
      }
    )

    val typesMap: Map[String, TypeDefinition] = schema.definitions.collect {
      case op @ ObjectTypeDefinition(_, name, _, _, _)   => name -> op
      case op @ InputObjectTypeDefinition(_, name, _, _) => name -> op
      case op @ EnumTypeDefinition(_, name, _, _)        => name -> op
      case op @ UnionTypeDefinition(_, name, _, _)       => name -> op
      case op @ ScalarTypeDefinition(_, name, _)         => name -> op
      case op @ InterfaceTypeDefinition(_, name, _, _)   => name -> op
    }.map { case (name, op) =>
      safeTypeName(name, mappingClashedTypeNames) -> op
    }.toMap

    val objects = schema.objectTypeDefinitions
      .filterNot(obj =>
        reservedType(obj) ||
          schemaDef.exists(_.query.getOrElse("Query") == obj.name) ||
          schemaDef.exists(_.mutation.getOrElse("Mutation") == obj.name) ||
          schemaDef.exists(_.subscription.getOrElse("Subscription") == obj.name)
      )
      .map(writeObject(_, typesMap, mappingClashedTypeNames, genView))
      .mkString("\n")

    val inputs = schema.inputObjectTypeDefinitions.map(writeInputObject(_, mappingClashedTypeNames)).mkString("\n")

    val enums = schema.enumTypeDefinitions.map(writeEnum(_, mappingClashedTypeNames)).mkString("\n")

    val scalars = schema.scalarTypeDefinitions
      .filterNot(s => supportedScalars.contains(s.name))
      .map(writeScalar(_, mappingClashedTypeNames))
      .mkString("\n")

    val queries = schema
      .objectTypeDefinition(schemaDef.flatMap(_.query).getOrElse("Query"))
      .map(t => writeRootQuery(t, typesMap, mappingClashedTypeNames))
      .getOrElse("")

    val mutations = schema
      .objectTypeDefinition(schemaDef.flatMap(_.mutation).getOrElse("Mutation"))
      .map(t => writeRootMutation(t, typesMap, mappingClashedTypeNames))
      .getOrElse("")

    val subscriptions = schema
      .objectTypeDefinition(schemaDef.flatMap(_.subscription).getOrElse("Subscription"))
      .map(t => writeRootSubscription(t, typesMap, mappingClashedTypeNames))
      .getOrElse("")

    val imports = s"""${if (enums.nonEmpty)
      """import caliban.client.CalibanClientError.DecodingError
        |""".stripMargin
    else ""}${if (objects.nonEmpty || queries.nonEmpty || mutations.nonEmpty || subscriptions.nonEmpty)
      """import caliban.client.FieldBuilder._
        |import caliban.client.SelectionBuilder._
        |""".stripMargin
    else
      ""}${if (
      enums.nonEmpty || objects.nonEmpty || queries.nonEmpty || mutations.nonEmpty || subscriptions.nonEmpty || inputs.nonEmpty
    )
      """import caliban.client._
        |""".stripMargin
    else ""}${if (queries.nonEmpty || mutations.nonEmpty || subscriptions.nonEmpty)
      """import caliban.client.Operations._
        |""".stripMargin
    else ""}${if (enums.nonEmpty || inputs.nonEmpty)
      """import caliban.client.__Value._
        |""".stripMargin
    else ""}"""

    s"""${packageName.fold("")(p => s"package $p\n\n")}$imports
       |
       |object $objectName {
       |
       |  $scalars
       |  $enums
       |  $objects
       |  $inputs
       |  $queries
       |  $mutations
       |  $subscriptions
       |  
       |}""".stripMargin
  }

  private def getMappingsClashedNames(typeNames: List[String]): Map[String, String] =
    typeNames
      .map(name => name.toLowerCase -> name)
      .groupBy(_._1)
      .collect {
        case (_, (_ :: typeNamesToRename)) if typeNamesToRename.nonEmpty =>
          typeNamesToRename.zipWithIndex.map { case (((_, originalTypeName), index)) =>
            val suffix = "_" * (index + 1)
            originalTypeName -> s"$originalTypeName$suffix"
          }.toMap
      }
      .reduceOption(_ ++ _)
      .getOrElse(Map.empty)

  private def safeTypeName(typeName: String, mappingClashedTypeNames: Map[String, String]): String =
    mappingClashedTypeNames.getOrElse(typeName, typeName)

  def reservedType(typeDefinition: ObjectTypeDefinition): Boolean =
    typeDefinition.name == "Query" || typeDefinition.name == "Mutation" || typeDefinition.name == "Subscription"

  def writeRootQuery(
    typedef: ObjectTypeDefinition,
    typesMap: Map[String, TypeDefinition],
    mappingClashedTypeNames: Map[String, String]
  ): String =
    s"""type ${typedef.name} = RootQuery
       |object ${typedef.name} {
       |  ${typedef.fields.map(writeField(_, "RootQuery", typesMap, mappingClashedTypeNames)).mkString("\n  ")}
       |}
       |""".stripMargin

  def writeRootMutation(
    typedef: ObjectTypeDefinition,
    typesMap: Map[String, TypeDefinition],
    mappingClashedTypeNames: Map[String, String]
  ): String =
    s"""type ${typedef.name} = RootMutation
       |object ${typedef.name} {
       |  ${typedef.fields.map(writeField(_, "RootMutation", typesMap, mappingClashedTypeNames)).mkString("\n  ")}
       |}
       |""".stripMargin

  def writeRootSubscription(
    typedef: ObjectTypeDefinition,
    typesMap: Map[String, TypeDefinition],
    mappingClashedTypeNames: Map[String, String]
  ): String =
    s"""type ${typedef.name} = RootSubscription
       |object ${typedef.name} {
       |  ${typedef.fields.map(writeField(_, "RootSubscription", typesMap, mappingClashedTypeNames)).mkString("\n  ")}
       |}
       |""".stripMargin

  def writeObject(
    typedef: ObjectTypeDefinition,
    typesMap: Map[String, TypeDefinition],
    mappingClashedTypeNames: Map[String, String],
    genView: Boolean
  ): String = {
    val objectName: String = safeTypeName(typedef.name, mappingClashedTypeNames)
    val fields             = typedef.fields.map(collectFieldInfo(_, objectName, typesMap, mappingClashedTypeNames))
    val view               = if (genView) "\n  " + writeView(typedef.name, fields.map(_.typeInfo), mappingClashedTypeNames) else ""

    s"""type $objectName
       |object $objectName {$view
       |  ${fields.map(writeFieldInfo).mkString("\n  ")}
       |}
       |""".stripMargin
  }

  def writeView(
    objectName: String,
    fields: List[FieldTypeInfo],
    mappingClashedTypeNames: Map[String, String]
  ): String = {
    val viewName       = s"${objectName}View"
    val safeObjectName = safeTypeName(objectName, mappingClashedTypeNames)

    def argumentName(fieldName: String, argName: String): String =
      fieldName + argName.capitalize

    def withRoundBrackets(input: List[String]): String =
      if (input.nonEmpty) input.mkString("(", ", ", ")") else ""

    val genericSelectionFields =
      fields.collect {
        case field if field.owner.nonEmpty =>
          field -> s"${field.name}Selection"
      }

    val genericSelectionFieldTypes =
      genericSelectionFields.map { case (field, name) => (field, name.capitalize) }

    val genericSelectionFieldsMap     = genericSelectionFields.toMap
    val genericSelectionFieldTypesMap = genericSelectionFieldTypes.toMap

    val viewFunctionArguments: List[String] =
      fields.collect {
        case field if field.arguments.nonEmpty =>
          writeArgumentFields(
            field.arguments.map(a => a.copy(name = argumentName(field.name, a.name))),
            mappingClashedTypeNames
          )
      }

    val viewFunctionSelectionArguments: List[String] =
      genericSelectionFields.collect {
        case (field @ FieldTypeInfo(_, _, _, Some(owner)), fieldName) =>
          val tpe = genericSelectionFieldTypesMap(field)
          s"$fieldName: SelectionBuilder[$owner, $tpe]"
      }

    val viewClassFields: List[String] =
      fields.map {
        case field @ FieldTypeInfo(_, outputType, _, Some(_)) =>
          val tpeName = genericSelectionFieldTypesMap(field)
          val tpe =
            if (outputType.endsWith("[A]")) outputType.dropRight(3) + "[" + tpeName + "]"
            else outputType.dropRight(1) + tpeName
          s"${field.name}: $tpe"

        case field @ FieldTypeInfo(_, outputType, _, _) =>
          s"${field.name}: $outputType"
      }

    val viewFunctionBody: String =
      fields.map { field =>
        val argsPart      = withRoundBrackets(field.arguments.map(a => argumentName(field.name, a.name)))
        val selectionPart = withRoundBrackets(genericSelectionFieldsMap.get(field).toList)
        s"${field.name}$argsPart$selectionPart"
      }.mkString(" ~ ")

    val viewClassFieldParams: String = withRoundBrackets(viewClassFields)

    val viewFunction: String =
      fields match {
        case head :: Nil =>
          s"$viewFunctionBody.map(${head.name} => $viewName(${head.name}))"

        case other =>
          val unapply = fields.tail.foldLeft(fields.head.name) {
            case (acc, field) => "(" + acc + ", " + field.name + ")"
          }
          s"($viewFunctionBody).map { case $unapply => $viewName(${other.map(_.name).mkString(", ")}) }"
      }

    val typeParams =
      if (genericSelectionFieldTypes.nonEmpty) genericSelectionFieldTypes.map(_._2).mkString("[", ", ", "]") else ""

    val viewFunctionArgs          = withRoundBrackets(viewFunctionArguments)
    val viewFunctionSelectionArgs = withRoundBrackets(viewFunctionSelectionArguments)

    s"""
       |final case class $viewName$typeParams$viewClassFieldParams
       |
       |type ViewSelection$typeParams = SelectionBuilder[$safeObjectName, $viewName$typeParams]
       |
       |def view$typeParams$viewFunctionArgs$viewFunctionSelectionArgs: ViewSelection$typeParams = $viewFunction
       |""".stripMargin
  }

  def writeInputObject(typedef: InputObjectTypeDefinition, mappingClashedTypeNames: Map[String, String]): String = {
    val inputObjectName = safeTypeName(typedef.name, mappingClashedTypeNames)
    s"""case class $inputObjectName(${writeArgumentFields(typedef.fields, mappingClashedTypeNames)})
       |object $inputObjectName {
       |  implicit val encoder: ArgEncoder[$inputObjectName] = new ArgEncoder[$inputObjectName] {
       |    override def encode(value: $inputObjectName): __Value =
       |      __ObjectValue(List(${typedef.fields
      .map(f =>
        s""""${f.name}" -> ${writeInputValue(
             f.ofType,
             s"value.${safeName(f.name)}",
             inputObjectName,
             mappingClashedTypeNames
           )}"""
      )
      .mkString(", ")}))
       |    override def typeName: String = "$inputObjectName"
       |  }
       |}""".stripMargin
  }

  def writeInputValue(
    t: Type,
    fieldName: String,
    typeName: String,
    mappingClashedTypeNames: Map[String, String]
  ): String =
    t match {
      case NamedType(name, true)   =>
        if (name == typeName) s"encode($fieldName)"
        else s"implicitly[ArgEncoder[${mapTypeName(name, mappingClashedTypeNames)}]].encode($fieldName)"
      case NamedType(name, false)  =>
        s"$fieldName.fold(__NullValue: __Value)(value => ${writeInputValue(NamedType(name, nonNull = true), "value", typeName, mappingClashedTypeNames)})"
      case ListType(ofType, true)  =>
        s"__ListValue($fieldName.map(value => ${writeInputValue(ofType, "value", typeName, mappingClashedTypeNames)}))"
      case ListType(ofType, false) =>
        s"$fieldName.fold(__NullValue: __Value)(value => ${writeInputValue(ListType(ofType, nonNull = true), "value", typeName, mappingClashedTypeNames)})"
    }

  def writeEnum(typedef: EnumTypeDefinition, mappingClashedTypeNames: Map[String, String]): String = {

    val enumName = safeTypeName(typedef.name, mappingClashedTypeNames)

    val mappingClashedenumValues = getMappingsClashedNames(
      typedef.enumValuesDefinition.map(_.enumValue)
    )

    def safeEnumValue(enumValue: String): String =
      safeName(mappingClashedenumValues.getOrElse(enumValue, enumValue))

    s"""sealed trait $enumName extends scala.Product with scala.Serializable
        object $enumName {
          ${typedef.enumValuesDefinition
      .map(v => s"case object ${safeEnumValue(v.enumValue)} extends $enumName")
      .mkString("\n")}

          implicit val decoder: ScalarDecoder[$enumName] = {
            ${typedef.enumValuesDefinition
      .map(v => s"""case __StringValue ("${v.enumValue}") => Right($enumName.${safeEnumValue(v.enumValue)})""")
      .mkString("\n")}
            case other => Left(DecodingError(s"Can't build ${typedef.name} from input $$other"))
          }
          implicit val encoder: ArgEncoder[${typedef.name}] = new ArgEncoder[${typedef.name}] {
            override def encode(value: ${enumName}): __Value = value match {
              ${typedef.enumValuesDefinition
      .map(v => s"""case ${typedef.name}.${safeEnumValue(v.enumValue)} => __EnumValue("${v.enumValue}")""")
      .mkString("\n")}
            }
            override def typeName: String = "$enumName"
          }
        }
       """
  }

  def writeScalar(typedef: ScalarTypeDefinition, mappingClashedTypeNames: Map[String, String]): String =
    if (typedef.name == "Json") "type Json = io.circe.Json"
    else s"""type ${safeTypeName(typedef.name, mappingClashedTypeNames)} = String
        """

  def safeName(name: String): String                                                     =
    if (reservedKeywords.contains(name)) s"`$name`"
    else if (caseClassReservedFields.contains(name)) s"${name}_"
    else name
  @tailrec
  def getTypeLetter(typesMap: Map[String, TypeDefinition], letter: String = "A"): String =
    if (!typesMap.contains(letter)) letter else getTypeLetter(typesMap, letter + "A")

  private val tripleQuotes = "\"\"\""
  private val doubleQuotes = "\""

  def writeField(
    field: FieldDefinition,
    typeName: String,
    typesMap: Map[String, TypeDefinition],
    mappingClashedTypeNames: Map[String, String]
<<<<<<< HEAD
  ): String =
    writeFieldInfo(collectFieldInfo(field, typeName, typesMap, mappingClashedTypeNames))

  def writeFieldInfo(fieldInfo: FieldInfo): String = {
    val FieldInfo(
      name,
      safeName,
      description,
      deprecated,
      typeName,
      typeParam,
      args,
      innerSelection,
      outputType,
      builder,
      argBuilder,
      _
    ) =
      fieldInfo

    s"""$description${deprecated}def $safeName$typeParam$args$innerSelection: SelectionBuilder[$typeName, $outputType] = Field("$name", $builder$argBuilder)"""
  }

  def collectFieldInfo(
    field: FieldDefinition,
    typeName: String,
    typesMap: Map[String, TypeDefinition],
    mappingClashedTypeNames: Map[String, String]
  ): FieldInfo = {
    val name = safeName(field.name)
    val description = field.description match {
=======
  ): String = {
    val name                                             = safeName(field.name)
    val description                                      = field.description match {
>>>>>>> 660beeae
      case Some(d) if d.trim.nonEmpty => s"/**\n * ${d.trim}\n */\n"
      case _                          => ""
    }
    val deprecated                                       = field.directives.find(_.name == "deprecated") match {
      case None            => ""
      case Some(directive) =>
        val body =
          directive.arguments.collectFirst { case ("reason", StringValue(reason)) =>
            reason
          }.getOrElse("")

        val quotes =
          if (body.contains("\n")) tripleQuotes
          else doubleQuotes

        "@deprecated(" + quotes + body + quotes + """, "")""" + "\n"
    }
    val fieldType                                        = safeTypeName(getTypeName(field.ofType), mappingClashedTypeNames)
    val isScalar                                         = typesMap
      .get(fieldType)
      .collect {
        case _: ScalarTypeDefinition => true
        case _: EnumTypeDefinition   => true
        case _                       => false
      }
      .getOrElse(true)
    val unionTypes                                       = typesMap
      .get(fieldType)
      .collect { case UnionTypeDefinition(_, _, _, memberTypes) =>
        memberTypes.flatMap(name => typesMap.get(safeTypeName(name, mappingClashedTypeNames)))
      }
      .getOrElse(Nil)
      .collect { case o: ObjectTypeDefinition =>
        o
      }
    val interfaceTypes                                   = typesMap
      .get(fieldType)
      .collect { case InterfaceTypeDefinition(_, name, _, _) =>
        name
      }
      .map(interface =>
        typesMap.values.collect {
          case o @ ObjectTypeDefinition(_, _, implements, _, _) if implements.exists(_.name == interface) => o
        }
      )
      .getOrElse(Nil)
    val typeLetter                                       = getTypeLetter(typesMap)
    val (typeParam, innerSelection, outputType, builder) =
      if (isScalar) {
        (
          "",
          "",
          writeType(field.ofType, mappingClashedTypeNames),
          writeTypeBuilder(field.ofType, "Scalar()")
        )
      } else if (unionTypes.nonEmpty) {
        (
          s"[$typeLetter]",
          s"(${unionTypes.map(t => s"""on${t.name}: SelectionBuilder[${safeTypeName(t.name, mappingClashedTypeNames)}, $typeLetter]""").mkString(", ")})",
          writeType(field.ofType, mappingClashedTypeNames).replace(fieldType, typeLetter),
          writeTypeBuilder(
            field.ofType,
            s"ChoiceOf(Map(${unionTypes.map(t => s""""${t.name}" -> Obj(on${t.name})""").mkString(", ")}))"
          )
        )
      } else if (interfaceTypes.nonEmpty) {
        (
          s"[$typeLetter]",
          s"(${interfaceTypes.map(t => s"""on${t.name}: Option[SelectionBuilder[${safeTypeName(t.name, mappingClashedTypeNames)}, $typeLetter]] = None""").mkString(", ")})",
          writeType(field.ofType, mappingClashedTypeNames).replace(fieldType, typeLetter),
          writeTypeBuilder(
            field.ofType,
            s"ChoiceOf(Map(${interfaceTypes.map(t => s""""${t.name}" -> on${t.name}""").mkString(", ")}).collect { case (k, Some(v)) => k -> Obj(v)})"
          )
        )
      } else {
        (
          s"[$typeLetter]",
          s"(innerSelection: SelectionBuilder[$fieldType, $typeLetter])",
          writeType(field.ofType, mappingClashedTypeNames).replace(fieldType, typeLetter),
          writeTypeBuilder(field.ofType, "Obj(innerSelection)")
        )
      }
    val args                                             = field.args match {
      case Nil  => ""
      case list => s"(${writeArgumentFields(list, mappingClashedTypeNames)})"
    }
    val argBuilder                                       = field.args match {
      case Nil  => ""
      case list =>
        s", arguments = List(${list.map(arg => s"""Argument("${arg.name}", ${safeName(arg.name)})""").mkString(", ")})"
    }

    val owner         = if (typeParam.nonEmpty) Some(fieldType) else None
    val fieldTypeInfo = FieldTypeInfo(name, outputType, field.args, owner)
    FieldInfo(
      field.name,
      name,
      description,
      deprecated,
      typeName,
      typeParam,
      args,
      innerSelection,
      outputType,
      builder,
      argBuilder,
      fieldTypeInfo
    )
  }

  def writeArgumentFields(args: List[InputValueDefinition], mappingClashedTypeNames: Map[String, String]): String =
    s"${args.map(arg => s"${safeName(arg.name)} : ${writeType(arg.ofType, mappingClashedTypeNames)}${writeDefaultArgument(arg)}").mkString(", ")}"

  def writeDefaultArgument(arg: InputValueDefinition): String =
    arg.ofType match {
      case t if t.nullable => " = None"
      case ListType(_, _)  => " = Nil"
      case _               => ""
    }

  def writeDescription(description: Option[String]): String =
    description.fold("")(d => s"""@GQLDescription("$d")
                                 |""".stripMargin)

  def mapTypeName(s: String, mappingClashedTypeNames: Map[String, String]): String = s match {
    case "Float" => "Double"
    case "ID"    => "String"
    case other   => safeTypeName(other, mappingClashedTypeNames)
  }

  def writeType(t: Type, mappingClashedTypeNames: Map[String, String]): String =
    t match {
      case NamedType(name, true)   => mapTypeName(name, mappingClashedTypeNames)
      case NamedType(name, false)  => s"Option[${mapTypeName(name, mappingClashedTypeNames)}]"
      case ListType(ofType, true)  => s"List[${writeType(ofType, mappingClashedTypeNames)}]"
      case ListType(ofType, false) => s"Option[List[${writeType(ofType, mappingClashedTypeNames)}]]"
    }

  def writeTypeBuilder(t: Type, inner: String): String =
    t match {
      case NamedType(_, true)  => inner
      case NamedType(_, false) => s"OptionOf($inner)"
      case ListType(of, true)  => s"ListOf(${writeTypeBuilder(of, inner)})"
      case ListType(of, false) => s"OptionOf(ListOf(${writeTypeBuilder(of, inner)}))"
    }

  @tailrec
  def getTypeName(t: Type): String = t match {
    case NamedType(name, _)  => name
    case ListType(ofType, _) => getTypeName(ofType)
  }

  val supportedScalars =
    Set("Int", "Float", "Double", "Long", "Unit", "String", "Boolean", "BigInt", "BigDecimal")

  val reservedKeywords = Set(
    "abstract",
    "case",
    "catch",
    "class",
    "def",
    "do",
    "else",
    "extends",
    "false",
    "final",
    "finally",
    "for",
    "forSome",
    "if",
    "implicit",
    "import",
    "lazy",
    "match",
    "new",
    "null",
    "object",
    "override",
    "package",
    "private",
    "protected",
    "return",
    "sealed",
    "super",
    "this",
    "throw",
    "trait",
    "try",
    "true",
    "type",
    "val",
    "var",
    "while",
    "with",
    "yield",
    "_"
  )

  val caseClassReservedFields =
    Set("wait", "notify", "toString", "notifyAll", "hashCode", "getClass", "finalize", "equals", "clone")

  final case class FieldTypeInfo(
    name: String,
    outputType: String,
    arguments: List[InputValueDefinition],
    owner: Option[String]
  )

  final case class FieldInfo(
    name: String,
    safeName: String,
    description: String,
    deprecated: String,
    typeName: String,
    typeParam: String,
    args: String,
    innerSelection: String,
    outputType: String,
    builder: String,
    argBuilder: String,
    typeInfo: FieldTypeInfo
  )
}<|MERGE_RESOLUTION|>--- conflicted
+++ resolved
@@ -373,7 +373,6 @@
     typeName: String,
     typesMap: Map[String, TypeDefinition],
     mappingClashedTypeNames: Map[String, String]
-<<<<<<< HEAD
   ): String =
     writeFieldInfo(collectFieldInfo(field, typeName, typesMap, mappingClashedTypeNames))
 
@@ -403,13 +402,8 @@
     typesMap: Map[String, TypeDefinition],
     mappingClashedTypeNames: Map[String, String]
   ): FieldInfo = {
-    val name = safeName(field.name)
-    val description = field.description match {
-=======
-  ): String = {
     val name                                             = safeName(field.name)
     val description                                      = field.description match {
->>>>>>> 660beeae
       case Some(d) if d.trim.nonEmpty => s"/**\n * ${d.trim}\n */\n"
       case _                          => ""
     }
