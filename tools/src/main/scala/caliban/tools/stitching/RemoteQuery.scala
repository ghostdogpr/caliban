--- conflicted
+++ resolved
@@ -1,21 +1,11 @@
 package caliban.tools.stitching
 
+import caliban._
 import caliban.execution.Field
-<<<<<<< HEAD
-import caliban.{ GraphQLRequest, InputValue }
-=======
-import caliban.Value._
-import caliban.InputValue._
-import caliban.Value.FloatValue._
-import caliban.Value.IntValue._
 import caliban.parsing.SourceMapper
 import caliban.parsing.adt.Definition.ExecutableDefinition.OperationDefinition
-import caliban.parsing.adt.Type.NamedType
-import caliban.parsing.adt.{ Document, OperationType, Selection }
+import caliban.parsing.adt.{ Document, OperationType }
 import caliban.rendering.DocumentRenderer
-
-import scala.collection.mutable
->>>>>>> 78965918
 
 case class RemoteQuery(field: Field) { self =>
   def toGraphQLRequest: GraphQLRequest =
@@ -39,50 +29,10 @@
 
 object RemoteQuery {
   object QueryRenderer {
-<<<<<<< HEAD
-    def render(r: RemoteMutation): String = {
-      val s = renderField(r.field)
-      if (r.field.name.isEmpty) s"mutation $s" else s"mutation { $s }"
-    }
-    def render(r: RemoteQuery): String    = {
-      val s = renderField(r.field)
-      if (r.field.name.isEmpty) s"query $s" else s"query { $s }"
-    }
-
-    def renderField(field: Field, ignoreArguments: Boolean = false): String = {
-      val children = renderFields(field)
-      val args     = if (ignoreArguments) "" else renderArguments(field.arguments)
-      val alias    = field.alias.map(a => s"$a: ").getOrElse("")
-      val str      = s"$alias${field.name}$args$children"
-
-      field.targets
-        .map(typeConditions => typeConditions.map(condition => s"...on $condition { $str }").mkString("\n"))
-        .getOrElse(str)
-    }
-
-    private def renderFields(f: Field): String =
-      if (f.fields.isEmpty) ""
-      else {
-        val isRoot = f.parentType.isEmpty
-        val fields = if (isRoot) f.fields.map(renderField(_)) else "__typename" :: f.fields.map(renderField(_))
-        fields.mkString(" { ", " ", " }")
-      }
-
-    private def renderArguments(args: Map[String, InputValue]): String =
-      if (args.isEmpty) ""
-      else
-        args.map { case (k, v) =>
-          k.split('.').toList.reverse match {
-            case Nil          => ""
-            case head :: tail => tail.foldLeft(s"$head: ${v.toInputString}")((acc, elem) => s"$elem: { $acc }")
-          }
-        }.mkString("(", ", ", ")")
-=======
     def render(r: RemoteMutation): String =
       DocumentRenderer.renderCompact(r.toDocument)
     def render(r: RemoteQuery): String    =
       DocumentRenderer.renderCompact(r.toDocument)
->>>>>>> 78965918
   }
 
   def toDocument(operationType: OperationType, field: Field): Document =
@@ -93,7 +43,7 @@
           None,
           Nil,
           Nil,
-          List(field.toSelection)
+          field.fields.map(_.toSelection)
         )
       ),
       SourceMapper.empty
