package caliban.tools

import caliban._
import caliban.introspection.adt._
import caliban.schema._
import caliban.schema.Schema.auto._
import zio._
import zio.test.Assertion._
import zio.test._
import schema.Annotations._
import caliban.Macros.gqldoc
import caliban.execution.Feature
import caliban.transformers.Transformer

object RemoteSchemaSpec extends ZIOSpecDefault {
  sealed trait EnumType  extends Product with Serializable
  case object EnumValue1 extends EnumType
  case object EnumValue2 extends EnumType

  sealed trait UnionType                extends Product with Serializable
  case class UnionValue1(field: String) extends UnionType

  case class Object(
    field: Int,
    optionalField: Option[Float],
    withDefault: Option[String] = Some("defaultValue"),
    enumField: EnumType,
    unionField: UnionType
  )

  object Resolvers {
    def getObject(arg: String = "defaultValue"): Object =
      Object(
        field = 1,
        optionalField = None,
        enumField = EnumValue1,
        unionField = UnionValue1("value")
      )
  }

  case class Queries(
    getObject: String => Object
  )

  val queries = Queries(
    getObject = Resolvers.getObject
  )

  val api = graphQL(
    RootResolver(
      queries
    )
  )

  def spec = suite("ParserSpec")(
    test("is isomorphic") {
      for {
        introspected <- SchemaLoader.fromCaliban(api).load
        remoteSchema <- ZIO.fromOption(RemoteSchema.parseRemoteSchema(introspected))
        remoteAPI    <- ZIO.succeed(fromRemoteSchema(remoteSchema))
        sdl           = api.render
        remoteSDL     = remoteAPI.render
      } yield assertTrue(remoteSDL == sdl)
    },
    test("properly resolves interface types") {
      @GQLInterface
      sealed trait Node

      sealed trait Viewer
      case class User(id: String, email: String) extends Node with Viewer
      case class Superuser(id: String)           extends Node with Viewer

      case class Queries(
        whoAmI: Node = User("1", "foo@bar.com")
      )

      val api   = graphQL(RootResolver(Queries()))
      val query = gqldoc("""
             query {
               whoAmI {
                 ...on User {
                   email
                 }
                 ...on Node {
                   id
                 }
               }
              }""")

      for {
        introspected <- SchemaLoader.fromCaliban(api).load
        remoteSchema <- ZIO.fromOption(RemoteSchema.parseRemoteSchema(introspected))
        remoteAPI    <- ZIO.succeed(fromRemoteSchema(remoteSchema))
        interpreter  <- remoteAPI.interpreter
        res          <- interpreter.check(query)
      } yield assert(res)(isUnit)
    }
  )

  def fromRemoteSchema(s: __Schema): GraphQL[Any] =
    new GraphQL[Any] {
      protected val schemaBuilder                                 =
        RootSchemaBuilder(
          query = Some(
            Operation[Any](
              s.queryType,
              Step.NullStep
            )
          ),
          mutation = None,
          subscription = None
        )
<<<<<<< HEAD
      protected val additionalDirectives: List[__Directive]       = Nil
      protected val wrappers: List[caliban.wrappers.Wrapper[Any]] = Nil
      protected val features: Set[Feature]                        = Set.empty
      protected val transformers: List[Transformer[Any]]          = Nil
=======
      protected val additionalDirectives: List[__Directive]       = List()
      protected val wrappers: List[caliban.wrappers.Wrapper[Any]] = List()
      protected val features: Set[Feature]                        = Set.empty
      protected val transformer: Transformer[Any]                 = Transformer.empty
>>>>>>> a34debe8
    }

}<|MERGE_RESOLUTION|>--- conflicted
+++ resolved
@@ -110,17 +110,10 @@
           mutation = None,
           subscription = None
         )
-<<<<<<< HEAD
       protected val additionalDirectives: List[__Directive]       = Nil
       protected val wrappers: List[caliban.wrappers.Wrapper[Any]] = Nil
       protected val features: Set[Feature]                        = Set.empty
-      protected val transformers: List[Transformer[Any]]          = Nil
-=======
-      protected val additionalDirectives: List[__Directive]       = List()
-      protected val wrappers: List[caliban.wrappers.Wrapper[Any]] = List()
-      protected val features: Set[Feature]                        = Set.empty
       protected val transformer: Transformer[Any]                 = Transformer.empty
->>>>>>> a34debe8
     }
 
 }