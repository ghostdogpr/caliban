package caliban.tools

import caliban.parsing.Parser
<<<<<<< HEAD
import zio.Task
=======
import zio.RIO
import zio.blocking.Blocking
import zio.console.putStrLn
>>>>>>> 50b1a65c
import zio.test.Assertion._
import zio.test._

object ClientWriterViewSpec extends ZIOSpecDefault {

  val gen: String => Task[String] = (schema: String) =>
    Parser
      .parseQuery(schema)
      .flatMap(doc => Formatter.format(ClientWriter.write(doc, genView = true, scalarMappings = None).head._2, None))

  override def spec =
    suite("ClientWriterViewSpec")(
      test("simple object type") {
        val schema =
          """
             type Character {
               name: String!
               age: Int!
               nicknames: [String!]!
             }
            """.stripMargin

        gen(schema).map { str =>
          assertTrue(
            str ==
              """import caliban.client.FieldBuilder._
import caliban.client._

object Client {

  type Character
  object Character {

    final case class CharacterView(name: String, age: Int, nicknames: List[String])

    type ViewSelection = SelectionBuilder[Character, CharacterView]

    def view: ViewSelection = (name ~ age ~ nicknames).map { case (name, age, nicknames) =>
      CharacterView(name, age, nicknames)
    }

    def name: SelectionBuilder[Character, String]            = _root_.caliban.client.SelectionBuilder.Field("name", Scalar())
    def age: SelectionBuilder[Character, Int]                = _root_.caliban.client.SelectionBuilder.Field("age", Scalar())
    def nicknames: SelectionBuilder[Character, List[String]] =
      _root_.caliban.client.SelectionBuilder.Field("nicknames", ListOf(Scalar()))
  }

}
"""
          )
        }
      },
      test("nested object type") {
        val schema =
          """
             type Q {
               users: [User!]!
             }

             type Character {
               name: String!
               age: Int!
               nicknames(arg: Int): [String!]!
             }

             type User {
               characters(name: String!): [Character!]!
             }
            """.stripMargin

        gen(schema).map { str =>
          assertTrue(
            str ==
              """import caliban.client.FieldBuilder._
import caliban.client._

object Client {

  type Q
  object Q {

    final case class QView[UsersSelection](users: List[UsersSelection])

    type ViewSelection[UsersSelection] = SelectionBuilder[Q, QView[UsersSelection]]

    def view[UsersSelection](usersSelection: SelectionBuilder[User, UsersSelection]): ViewSelection[UsersSelection] =
      users(usersSelection).map(users => QView(users))

    def users[A](innerSelection: SelectionBuilder[User, A]): SelectionBuilder[Q, List[A]] =
      _root_.caliban.client.SelectionBuilder.Field("users", ListOf(Obj(innerSelection)))
  }

  type Character
  object Character {

    final case class CharacterView(name: String, age: Int, nicknames: List[String])

    type ViewSelection = SelectionBuilder[Character, CharacterView]

    def view(nicknamesArg: scala.Option[Int] = None): ViewSelection = (name ~ age ~ nicknames(nicknamesArg)).map {
      case (name, age, nicknames) => CharacterView(name, age, nicknames)
    }

    def name: SelectionBuilder[Character, String] = _root_.caliban.client.SelectionBuilder.Field("name", Scalar())
    def age: SelectionBuilder[Character, Int]     = _root_.caliban.client.SelectionBuilder.Field("age", Scalar())
    def nicknames(arg: scala.Option[Int] = None)(implicit
      encoder0: ArgEncoder[scala.Option[Int]]
    ): SelectionBuilder[Character, List[String]] = _root_.caliban.client.SelectionBuilder
      .Field("nicknames", ListOf(Scalar()), arguments = List(Argument("arg", arg, "Int")(encoder0)))
  }

  type User
  object User {

    final case class UserView[CharactersSelection](characters: List[CharactersSelection])

    type ViewSelection[CharactersSelection] = SelectionBuilder[User, UserView[CharactersSelection]]

    def view[CharactersSelection](
      charactersName: String
    )(charactersSelection: SelectionBuilder[Character, CharactersSelection]): ViewSelection[CharactersSelection] =
      characters(charactersName)(charactersSelection).map(characters => UserView(characters))

    def characters[A](name: String)(
      innerSelection: SelectionBuilder[Character, A]
    )(implicit encoder0: ArgEncoder[String]): SelectionBuilder[User, List[A]] = _root_.caliban.client.SelectionBuilder
      .Field("characters", ListOf(Obj(innerSelection)), arguments = List(Argument("name", name, "String!")(encoder0)))
  }

}
"""
          )
        }
      },
      test("recursive object type") {
        val schema =
          """
             type Character {
               name: String!
               age: Int!
               friends(filter: String): [Character!]!
             }
            """.stripMargin

        gen(schema).map { str =>
          assertTrue(
            str ==
              """import caliban.client.FieldBuilder._
import caliban.client._

object Client {

  type Character
  object Character {

    final case class CharacterView[FriendsSelection](name: String, age: Int, friends: List[FriendsSelection])

    type ViewSelection[FriendsSelection] = SelectionBuilder[Character, CharacterView[FriendsSelection]]

    def view[FriendsSelection](friendsFilter: scala.Option[String] = None)(
      friendsSelection: SelectionBuilder[Character, FriendsSelection]
    ): ViewSelection[FriendsSelection] = (name ~ age ~ friends(friendsFilter)(friendsSelection)).map {
      case (name, age, friends) => CharacterView(name, age, friends)
    }

    def name: SelectionBuilder[Character, String] = _root_.caliban.client.SelectionBuilder.Field("name", Scalar())
    def age: SelectionBuilder[Character, Int]     = _root_.caliban.client.SelectionBuilder.Field("age", Scalar())
    def friends[A](filter: scala.Option[String] = None)(innerSelection: SelectionBuilder[Character, A])(implicit
      encoder0: ArgEncoder[scala.Option[String]]
    ): SelectionBuilder[Character, List[A]] = _root_.caliban.client.SelectionBuilder
      .Field("friends", ListOf(Obj(innerSelection)), arguments = List(Argument("filter", filter, "String")(encoder0)))
  }

}
"""
          )
        }
      },
<<<<<<< HEAD
      test("generic view for Option[List[Option[A]] types") {
=======
      testM("generic view for scala.Option[List[scala.Option[A]] types") {
>>>>>>> 50b1a65c
        val schema =
          """
            type ProjectMember {
              id: Int
              name: String
            }

            type ProjectMemberEdge {
              cursor: String!
              node: ProjectMember
            }

            type PageInfo {
              endCursor: String
              hasNextPage: Boolean!
              hasPreviousPage: Boolean!
              startCursor: String
            }

            type ProjectMemberConnection {
              edges: [ProjectMemberEdge]
              nodes: [ProjectMember]
              pageInfo: PageInfo!
            }
            """

        gen(schema).map { str =>
          assertTrue(
            str ==
              """import caliban.client.FieldBuilder._
import caliban.client._

object Client {

  type ProjectMember
  object ProjectMember {

    final case class ProjectMemberView(id: scala.Option[Int], name: scala.Option[String])

    type ViewSelection = SelectionBuilder[ProjectMember, ProjectMemberView]

    def view: ViewSelection = (id ~ name).map { case (id, name) => ProjectMemberView(id, name) }

    def id: SelectionBuilder[ProjectMember, scala.Option[Int]]      =
      _root_.caliban.client.SelectionBuilder.Field("id", OptionOf(Scalar()))
    def name: SelectionBuilder[ProjectMember, scala.Option[String]] =
      _root_.caliban.client.SelectionBuilder.Field("name", OptionOf(Scalar()))
  }

  type ProjectMemberEdge
  object ProjectMemberEdge {

    final case class ProjectMemberEdgeView[NodeSelection](cursor: String, node: scala.Option[NodeSelection])

    type ViewSelection[NodeSelection] = SelectionBuilder[ProjectMemberEdge, ProjectMemberEdgeView[NodeSelection]]

    def view[NodeSelection](
      nodeSelection: SelectionBuilder[ProjectMember, NodeSelection]
    ): ViewSelection[NodeSelection] = (cursor ~ node(nodeSelection)).map { case (cursor, node) =>
      ProjectMemberEdgeView(cursor, node)
    }

    def cursor: SelectionBuilder[ProjectMemberEdge, String] =
      _root_.caliban.client.SelectionBuilder.Field("cursor", Scalar())
    def node[A](
      innerSelection: SelectionBuilder[ProjectMember, A]
    ): SelectionBuilder[ProjectMemberEdge, scala.Option[A]] =
      _root_.caliban.client.SelectionBuilder.Field("node", OptionOf(Obj(innerSelection)))
  }

  type PageInfo
  object PageInfo {

    final case class PageInfoView(
      endCursor: scala.Option[String],
      hasNextPage: Boolean,
      hasPreviousPage: Boolean,
      startCursor: scala.Option[String]
    )

    type ViewSelection = SelectionBuilder[PageInfo, PageInfoView]

    def view: ViewSelection = (endCursor ~ hasNextPage ~ hasPreviousPage ~ startCursor).map {
      case (endCursor, hasNextPage, hasPreviousPage, startCursor) =>
        PageInfoView(endCursor, hasNextPage, hasPreviousPage, startCursor)
    }

    def endCursor: SelectionBuilder[PageInfo, scala.Option[String]]   =
      _root_.caliban.client.SelectionBuilder.Field("endCursor", OptionOf(Scalar()))
    def hasNextPage: SelectionBuilder[PageInfo, Boolean]              =
      _root_.caliban.client.SelectionBuilder.Field("hasNextPage", Scalar())
    def hasPreviousPage: SelectionBuilder[PageInfo, Boolean]          =
      _root_.caliban.client.SelectionBuilder.Field("hasPreviousPage", Scalar())
    def startCursor: SelectionBuilder[PageInfo, scala.Option[String]] =
      _root_.caliban.client.SelectionBuilder.Field("startCursor", OptionOf(Scalar()))
  }

  type ProjectMemberConnection
  object ProjectMemberConnection {

    final case class ProjectMemberConnectionView[EdgesSelection, NodesSelection, PageInfoSelection](
      edges: scala.Option[List[scala.Option[EdgesSelection]]],
      nodes: scala.Option[List[scala.Option[NodesSelection]]],
      pageInfo: PageInfoSelection
    )

    type ViewSelection[EdgesSelection, NodesSelection, PageInfoSelection] = SelectionBuilder[
      ProjectMemberConnection,
      ProjectMemberConnectionView[EdgesSelection, NodesSelection, PageInfoSelection]
    ]

    def view[EdgesSelection, NodesSelection, PageInfoSelection](
      edgesSelection: SelectionBuilder[ProjectMemberEdge, EdgesSelection],
      nodesSelection: SelectionBuilder[ProjectMember, NodesSelection],
      pageInfoSelection: SelectionBuilder[PageInfo, PageInfoSelection]
    ): ViewSelection[EdgesSelection, NodesSelection, PageInfoSelection] =
      (edges(edgesSelection) ~ nodes(nodesSelection) ~ pageInfo(pageInfoSelection)).map {
        case (edges, nodes, pageInfo) => ProjectMemberConnectionView(edges, nodes, pageInfo)
      }

    def edges[A](
      innerSelection: SelectionBuilder[ProjectMemberEdge, A]
    ): SelectionBuilder[ProjectMemberConnection, scala.Option[List[scala.Option[A]]]] =
      _root_.caliban.client.SelectionBuilder.Field("edges", OptionOf(ListOf(OptionOf(Obj(innerSelection)))))
    def nodes[A](
      innerSelection: SelectionBuilder[ProjectMember, A]
    ): SelectionBuilder[ProjectMemberConnection, scala.Option[List[scala.Option[A]]]] =
      _root_.caliban.client.SelectionBuilder.Field("nodes", OptionOf(ListOf(OptionOf(Obj(innerSelection)))))
    def pageInfo[A](innerSelection: SelectionBuilder[PageInfo, A]): SelectionBuilder[ProjectMemberConnection, A] =
      _root_.caliban.client.SelectionBuilder.Field("pageInfo", Obj(innerSelection))
  }

}
"""
          )
        }
      },
      test("generic view for scala keywords") {
        val schema =
          """
          type package {
            name: String
          }

          type match {
            package: package
            version: String
          }
            """

        gen(schema).map { str =>
          assertTrue(
            str ==
              """import caliban.client.FieldBuilder._
import caliban.client._

object Client {

  type `package`
  object `package` {

    final case class packageView(name: scala.Option[String])

    type ViewSelection = SelectionBuilder[`package`, packageView]

    def view: ViewSelection = name.map(name => packageView(name))

    def name: SelectionBuilder[`package`, scala.Option[String]] =
      _root_.caliban.client.SelectionBuilder.Field("name", OptionOf(Scalar()))
  }

  type `match`
  object `match` {

    final case class matchView[PackageSelection](
      `package`: scala.Option[PackageSelection],
      version: scala.Option[String]
    )

    type ViewSelection[PackageSelection] = SelectionBuilder[`match`, matchView[PackageSelection]]

    def view[PackageSelection](
      packageSelection: SelectionBuilder[`package`, PackageSelection]
    ): ViewSelection[PackageSelection] = (`package`(packageSelection) ~ version).map { case (package$, version) =>
      matchView(package$, version)
    }

    def `package`[A](innerSelection: SelectionBuilder[`package`, A]): SelectionBuilder[`match`, scala.Option[A]] =
      _root_.caliban.client.SelectionBuilder.Field("package", OptionOf(Obj(innerSelection)))
    def version: SelectionBuilder[`match`, scala.Option[String]]                                                 =
      _root_.caliban.client.SelectionBuilder.Field("version", OptionOf(Scalar()))
  }

}
"""
          )
        }
      },
      test("generic view for capital fields") {
        val schema =
          """
          type TypeWithCapitalFields {
            Name: String,
            Value: String
          }
            """

        gen(schema).map { str =>
          assertTrue(
            str ==
              """import caliban.client.FieldBuilder._
import caliban.client._

object Client {

  type TypeWithCapitalFields
  object TypeWithCapitalFields {

    final case class TypeWithCapitalFieldsView(Name: scala.Option[String], Value: scala.Option[String])

    type ViewSelection = SelectionBuilder[TypeWithCapitalFields, TypeWithCapitalFieldsView]

    def view: ViewSelection = (Name ~ Value).map { case (name$, value$) => TypeWithCapitalFieldsView(name$, value$) }

    def Name: SelectionBuilder[TypeWithCapitalFields, scala.Option[String]]  =
      _root_.caliban.client.SelectionBuilder.Field("Name", OptionOf(Scalar()))
    def Value: SelectionBuilder[TypeWithCapitalFields, scala.Option[String]] =
      _root_.caliban.client.SelectionBuilder.Field("Value", OptionOf(Scalar()))
  }

}
"""
          )
        }
      },
      test("union case") {
        val schema =
          """
          type Character {
              name: String!
              nicknames: [String!]!
              role: Role
          }

          union Role = Captain | Pilot
          type Captain {
              shipName: String!
          }
          type Pilot {
              shipName: String!
          }
            """

        gen(schema).map { str =>
          assertTrue(
            str ==
              """import caliban.client.FieldBuilder._
import caliban.client._

object Client {

  type Character
  object Character {

    final case class CharacterView[RoleSelection](
      name: String,
      nicknames: List[String],
      role: scala.Option[RoleSelection]
    )

    type ViewSelection[RoleSelection] = SelectionBuilder[Character, CharacterView[RoleSelection]]

    def view[RoleSelection](
      roleSelectionOnCaptain: SelectionBuilder[Captain, RoleSelection],
      roleSelectionOnPilot: SelectionBuilder[Pilot, RoleSelection]
    ): ViewSelection[RoleSelection] = (name ~ nicknames ~ role(roleSelectionOnCaptain, roleSelectionOnPilot)).map {
      case (name, nicknames, role) => CharacterView(name, nicknames, role)
    }

    def name: SelectionBuilder[Character, String]            = _root_.caliban.client.SelectionBuilder.Field("name", Scalar())
    def nicknames: SelectionBuilder[Character, List[String]] =
      _root_.caliban.client.SelectionBuilder.Field("nicknames", ListOf(Scalar()))
    def role[A](
      onCaptain: SelectionBuilder[Captain, A],
      onPilot: SelectionBuilder[Pilot, A]
    ): SelectionBuilder[Character, scala.Option[A]] = _root_.caliban.client.SelectionBuilder
      .Field("role", OptionOf(ChoiceOf(Map("Captain" -> Obj(onCaptain), "Pilot" -> Obj(onPilot)))))
    def roleOption[A](
      onCaptain: scala.Option[SelectionBuilder[Captain, A]] = None,
      onPilot: scala.Option[SelectionBuilder[Pilot, A]] = None
    ): SelectionBuilder[Character, scala.Option[scala.Option[A]]] = _root_.caliban.client.SelectionBuilder.Field(
      "role",
      OptionOf(
        ChoiceOf(
          Map(
            "Captain" -> onCaptain.fold[FieldBuilder[scala.Option[A]]](NullField)(a => OptionOf(Obj(a))),
            "Pilot"   -> onPilot.fold[FieldBuilder[scala.Option[A]]](NullField)(a => OptionOf(Obj(a)))
          )
        )
      )
    )
  }

  type Captain
  object Captain {

    final case class CaptainView(shipName: String)

    type ViewSelection = SelectionBuilder[Captain, CaptainView]

    def view: ViewSelection = shipName.map(shipName => CaptainView(shipName))

    def shipName: SelectionBuilder[Captain, String] = _root_.caliban.client.SelectionBuilder.Field("shipName", Scalar())
  }

  type Pilot
  object Pilot {

    final case class PilotView(shipName: String)

    type ViewSelection = SelectionBuilder[Pilot, PilotView]

    def view: ViewSelection = shipName.map(shipName => PilotView(shipName))

    def shipName: SelectionBuilder[Pilot, String] = _root_.caliban.client.SelectionBuilder.Field("shipName", Scalar())
  }

}
"""
          )
        }
      },
      test("type with more than 22 fields / function args / selection args") {
        val schema =
          """
             type Big {
               user1: User!
               user2: User!
               user3: User!
               user4: User!
               user5: User!
               user6: User!
               user7: User!
               user8: User!
               user9: User!
               user10: User!
               user11: User!
               user12: User!
               user13: User!
               user14: User!
               user15: User!
               user16: User!
               user17: User!
               user18: User!
               user19: User!
               user20: User!
               user21: User!
               user22: User!
               user23: User!
             }

             type User {
               character1(name: String!): String!
               character2(name: String!): String!
               character3(name: String!): String!
               character4(name: String!): String!
               character5(name: String!): String!
               character6(name: String!): String!
               character7(name: String!): String!
               character8(name: String!): String!
               character9(name: String!): String!
               character10(name: String!): String!
               character11(name: String!): String!
               character12(name: String!): String!
               character13(name: String!): String!
               character14(name: String!): String!
               character15(name: String!): String!
               character16(name: String!): String!
               character17(name: String!): String!
               character18(name: String!): String!
               character19(name: String!): String!
               character20(name: String!): String!
               character21(name: String!): String!
               character22(name: String!): String!
               character23(name: String!): String!
             }
            """.stripMargin

        gen(schema).map { str =>
          assertTrue(
            str ==
              """import caliban.client.FieldBuilder._
import caliban.client._

object Client {

  type Big
  object Big {

    final case class BigView[
      User1Selection,
      User2Selection,
      User3Selection,
      User4Selection,
      User5Selection,
      User6Selection,
      User7Selection,
      User8Selection,
      User9Selection,
      User10Selection,
      User11Selection,
      User12Selection,
      User13Selection,
      User14Selection,
      User15Selection,
      User16Selection,
      User17Selection,
      User18Selection,
      User19Selection,
      User20Selection,
      User21Selection,
      User22Selection,
      User23Selection
    ](
      user1: User1Selection,
      user2: User2Selection,
      user3: User3Selection,
      user4: User4Selection,
      user5: User5Selection,
      user6: User6Selection,
      user7: User7Selection,
      user8: User8Selection,
      user9: User9Selection,
      user10: User10Selection,
      user11: User11Selection,
      user12: User12Selection,
      user13: User13Selection,
      user14: User14Selection,
      user15: User15Selection,
      user16: User16Selection,
      user17: User17Selection,
      user18: User18Selection,
      user19: User19Selection,
      user20: User20Selection,
      user21: User21Selection,
      user22: User22Selection,
      user23: User23Selection
    )

    final case class BigViewSelectionArgs[
      User1Selection,
      User2Selection,
      User3Selection,
      User4Selection,
      User5Selection,
      User6Selection,
      User7Selection,
      User8Selection,
      User9Selection,
      User10Selection,
      User11Selection,
      User12Selection,
      User13Selection,
      User14Selection,
      User15Selection,
      User16Selection,
      User17Selection,
      User18Selection,
      User19Selection,
      User20Selection,
      User21Selection,
      User22Selection,
      User23Selection
    ](
      user1Selection: SelectionBuilder[User, User1Selection],
      user2Selection: SelectionBuilder[User, User2Selection],
      user3Selection: SelectionBuilder[User, User3Selection],
      user4Selection: SelectionBuilder[User, User4Selection],
      user5Selection: SelectionBuilder[User, User5Selection],
      user6Selection: SelectionBuilder[User, User6Selection],
      user7Selection: SelectionBuilder[User, User7Selection],
      user8Selection: SelectionBuilder[User, User8Selection],
      user9Selection: SelectionBuilder[User, User9Selection],
      user10Selection: SelectionBuilder[User, User10Selection],
      user11Selection: SelectionBuilder[User, User11Selection],
      user12Selection: SelectionBuilder[User, User12Selection],
      user13Selection: SelectionBuilder[User, User13Selection],
      user14Selection: SelectionBuilder[User, User14Selection],
      user15Selection: SelectionBuilder[User, User15Selection],
      user16Selection: SelectionBuilder[User, User16Selection],
      user17Selection: SelectionBuilder[User, User17Selection],
      user18Selection: SelectionBuilder[User, User18Selection],
      user19Selection: SelectionBuilder[User, User19Selection],
      user20Selection: SelectionBuilder[User, User20Selection],
      user21Selection: SelectionBuilder[User, User21Selection],
      user22Selection: SelectionBuilder[User, User22Selection],
      user23Selection: SelectionBuilder[User, User23Selection]
    )

    type ViewSelection[
      User1Selection,
      User2Selection,
      User3Selection,
      User4Selection,
      User5Selection,
      User6Selection,
      User7Selection,
      User8Selection,
      User9Selection,
      User10Selection,
      User11Selection,
      User12Selection,
      User13Selection,
      User14Selection,
      User15Selection,
      User16Selection,
      User17Selection,
      User18Selection,
      User19Selection,
      User20Selection,
      User21Selection,
      User22Selection,
      User23Selection
    ] = SelectionBuilder[Big, BigView[
      User1Selection,
      User2Selection,
      User3Selection,
      User4Selection,
      User5Selection,
      User6Selection,
      User7Selection,
      User8Selection,
      User9Selection,
      User10Selection,
      User11Selection,
      User12Selection,
      User13Selection,
      User14Selection,
      User15Selection,
      User16Selection,
      User17Selection,
      User18Selection,
      User19Selection,
      User20Selection,
      User21Selection,
      User22Selection,
      User23Selection
    ]]

    def view[
      User1Selection,
      User2Selection,
      User3Selection,
      User4Selection,
      User5Selection,
      User6Selection,
      User7Selection,
      User8Selection,
      User9Selection,
      User10Selection,
      User11Selection,
      User12Selection,
      User13Selection,
      User14Selection,
      User15Selection,
      User16Selection,
      User17Selection,
      User18Selection,
      User19Selection,
      User20Selection,
      User21Selection,
      User22Selection,
      User23Selection
    ](
      selectionArgs: BigViewSelectionArgs[
        User1Selection,
        User2Selection,
        User3Selection,
        User4Selection,
        User5Selection,
        User6Selection,
        User7Selection,
        User8Selection,
        User9Selection,
        User10Selection,
        User11Selection,
        User12Selection,
        User13Selection,
        User14Selection,
        User15Selection,
        User16Selection,
        User17Selection,
        User18Selection,
        User19Selection,
        User20Selection,
        User21Selection,
        User22Selection,
        User23Selection
      ]
    ): ViewSelection[
      User1Selection,
      User2Selection,
      User3Selection,
      User4Selection,
      User5Selection,
      User6Selection,
      User7Selection,
      User8Selection,
      User9Selection,
      User10Selection,
      User11Selection,
      User12Selection,
      User13Selection,
      User14Selection,
      User15Selection,
      User16Selection,
      User17Selection,
      User18Selection,
      User19Selection,
      User20Selection,
      User21Selection,
      User22Selection,
      User23Selection
    ] = (((user1(selectionArgs.user1Selection) ~ user2(selectionArgs.user2Selection) ~ user3(
      selectionArgs.user3Selection
    ) ~ user4(selectionArgs.user4Selection) ~ user5(selectionArgs.user5Selection) ~ user6(
      selectionArgs.user6Selection
    ) ~ user7(selectionArgs.user7Selection) ~ user8(selectionArgs.user8Selection) ~ user9(
      selectionArgs.user9Selection
    ) ~ user10(selectionArgs.user10Selection) ~ user11(selectionArgs.user11Selection) ~ user12(
      selectionArgs.user12Selection
    ) ~ user13(selectionArgs.user13Selection) ~ user14(selectionArgs.user14Selection) ~ user15(
      selectionArgs.user15Selection
    ) ~ user16(selectionArgs.user16Selection) ~ user17(selectionArgs.user17Selection) ~ user18(
      selectionArgs.user18Selection
    ) ~ user19(selectionArgs.user19Selection) ~ user20(selectionArgs.user20Selection) ~ user21(
      selectionArgs.user21Selection
    ) ~ user22(selectionArgs.user22Selection)) ~ (user23(selectionArgs.user23Selection)))).map {
      case (
            (
              user1,
              user2,
              user3,
              user4,
              user5,
              user6,
              user7,
              user8,
              user9,
              user10,
              user11,
              user12,
              user13,
              user14,
              user15,
              user16,
              user17,
              user18,
              user19,
              user20,
              user21,
              user22
            ),
            (user23)
          ) =>
        BigView(
          user1,
          user2,
          user3,
          user4,
          user5,
          user6,
          user7,
          user8,
          user9,
          user10,
          user11,
          user12,
          user13,
          user14,
          user15,
          user16,
          user17,
          user18,
          user19,
          user20,
          user21,
          user22,
          user23
        )
    }

    def user1[A](innerSelection: SelectionBuilder[User, A]): SelectionBuilder[Big, A]  =
      _root_.caliban.client.SelectionBuilder.Field("user1", Obj(innerSelection))
    def user2[A](innerSelection: SelectionBuilder[User, A]): SelectionBuilder[Big, A]  =
      _root_.caliban.client.SelectionBuilder.Field("user2", Obj(innerSelection))
    def user3[A](innerSelection: SelectionBuilder[User, A]): SelectionBuilder[Big, A]  =
      _root_.caliban.client.SelectionBuilder.Field("user3", Obj(innerSelection))
    def user4[A](innerSelection: SelectionBuilder[User, A]): SelectionBuilder[Big, A]  =
      _root_.caliban.client.SelectionBuilder.Field("user4", Obj(innerSelection))
    def user5[A](innerSelection: SelectionBuilder[User, A]): SelectionBuilder[Big, A]  =
      _root_.caliban.client.SelectionBuilder.Field("user5", Obj(innerSelection))
    def user6[A](innerSelection: SelectionBuilder[User, A]): SelectionBuilder[Big, A]  =
      _root_.caliban.client.SelectionBuilder.Field("user6", Obj(innerSelection))
    def user7[A](innerSelection: SelectionBuilder[User, A]): SelectionBuilder[Big, A]  =
      _root_.caliban.client.SelectionBuilder.Field("user7", Obj(innerSelection))
    def user8[A](innerSelection: SelectionBuilder[User, A]): SelectionBuilder[Big, A]  =
      _root_.caliban.client.SelectionBuilder.Field("user8", Obj(innerSelection))
    def user9[A](innerSelection: SelectionBuilder[User, A]): SelectionBuilder[Big, A]  =
      _root_.caliban.client.SelectionBuilder.Field("user9", Obj(innerSelection))
    def user10[A](innerSelection: SelectionBuilder[User, A]): SelectionBuilder[Big, A] =
      _root_.caliban.client.SelectionBuilder.Field("user10", Obj(innerSelection))
    def user11[A](innerSelection: SelectionBuilder[User, A]): SelectionBuilder[Big, A] =
      _root_.caliban.client.SelectionBuilder.Field("user11", Obj(innerSelection))
    def user12[A](innerSelection: SelectionBuilder[User, A]): SelectionBuilder[Big, A] =
      _root_.caliban.client.SelectionBuilder.Field("user12", Obj(innerSelection))
    def user13[A](innerSelection: SelectionBuilder[User, A]): SelectionBuilder[Big, A] =
      _root_.caliban.client.SelectionBuilder.Field("user13", Obj(innerSelection))
    def user14[A](innerSelection: SelectionBuilder[User, A]): SelectionBuilder[Big, A] =
      _root_.caliban.client.SelectionBuilder.Field("user14", Obj(innerSelection))
    def user15[A](innerSelection: SelectionBuilder[User, A]): SelectionBuilder[Big, A] =
      _root_.caliban.client.SelectionBuilder.Field("user15", Obj(innerSelection))
    def user16[A](innerSelection: SelectionBuilder[User, A]): SelectionBuilder[Big, A] =
      _root_.caliban.client.SelectionBuilder.Field("user16", Obj(innerSelection))
    def user17[A](innerSelection: SelectionBuilder[User, A]): SelectionBuilder[Big, A] =
      _root_.caliban.client.SelectionBuilder.Field("user17", Obj(innerSelection))
    def user18[A](innerSelection: SelectionBuilder[User, A]): SelectionBuilder[Big, A] =
      _root_.caliban.client.SelectionBuilder.Field("user18", Obj(innerSelection))
    def user19[A](innerSelection: SelectionBuilder[User, A]): SelectionBuilder[Big, A] =
      _root_.caliban.client.SelectionBuilder.Field("user19", Obj(innerSelection))
    def user20[A](innerSelection: SelectionBuilder[User, A]): SelectionBuilder[Big, A] =
      _root_.caliban.client.SelectionBuilder.Field("user20", Obj(innerSelection))
    def user21[A](innerSelection: SelectionBuilder[User, A]): SelectionBuilder[Big, A] =
      _root_.caliban.client.SelectionBuilder.Field("user21", Obj(innerSelection))
    def user22[A](innerSelection: SelectionBuilder[User, A]): SelectionBuilder[Big, A] =
      _root_.caliban.client.SelectionBuilder.Field("user22", Obj(innerSelection))
    def user23[A](innerSelection: SelectionBuilder[User, A]): SelectionBuilder[Big, A] =
      _root_.caliban.client.SelectionBuilder.Field("user23", Obj(innerSelection))
  }

  type User
  object User {

    final case class UserView(
      character1: String,
      character2: String,
      character3: String,
      character4: String,
      character5: String,
      character6: String,
      character7: String,
      character8: String,
      character9: String,
      character10: String,
      character11: String,
      character12: String,
      character13: String,
      character14: String,
      character15: String,
      character16: String,
      character17: String,
      character18: String,
      character19: String,
      character20: String,
      character21: String,
      character22: String,
      character23: String
    )

    final case class UserViewArgs(
      character1Name: String,
      character2Name: String,
      character3Name: String,
      character4Name: String,
      character5Name: String,
      character6Name: String,
      character7Name: String,
      character8Name: String,
      character9Name: String,
      character10Name: String,
      character11Name: String,
      character12Name: String,
      character13Name: String,
      character14Name: String,
      character15Name: String,
      character16Name: String,
      character17Name: String,
      character18Name: String,
      character19Name: String,
      character20Name: String,
      character21Name: String,
      character22Name: String,
      character23Name: String
    )

    type ViewSelection = SelectionBuilder[User, UserView]

    def view(args: UserViewArgs): ViewSelection =
      (((character1(args.character1Name) ~ character2(args.character2Name) ~ character3(
        args.character3Name
      ) ~ character4(args.character4Name) ~ character5(args.character5Name) ~ character6(
        args.character6Name
      ) ~ character7(args.character7Name) ~ character8(args.character8Name) ~ character9(
        args.character9Name
      ) ~ character10(args.character10Name) ~ character11(args.character11Name) ~ character12(
        args.character12Name
      ) ~ character13(args.character13Name) ~ character14(args.character14Name) ~ character15(
        args.character15Name
      ) ~ character16(args.character16Name) ~ character17(args.character17Name) ~ character18(
        args.character18Name
      ) ~ character19(args.character19Name) ~ character20(args.character20Name) ~ character21(
        args.character21Name
      ) ~ character22(args.character22Name)) ~ (character23(args.character23Name)))).map {
        case (
              (
                character1,
                character2,
                character3,
                character4,
                character5,
                character6,
                character7,
                character8,
                character9,
                character10,
                character11,
                character12,
                character13,
                character14,
                character15,
                character16,
                character17,
                character18,
                character19,
                character20,
                character21,
                character22
              ),
              (character23)
            ) =>
          UserView(
            character1,
            character2,
            character3,
            character4,
            character5,
            character6,
            character7,
            character8,
            character9,
            character10,
            character11,
            character12,
            character13,
            character14,
            character15,
            character16,
            character17,
            character18,
            character19,
            character20,
            character21,
            character22,
            character23
          )
      }

    def character1(name: String)(implicit encoder0: ArgEncoder[String]): SelectionBuilder[User, String]  =
      _root_.caliban.client.SelectionBuilder
        .Field("character1", Scalar(), arguments = List(Argument("name", name, "String!")(encoder0)))
    def character2(name: String)(implicit encoder0: ArgEncoder[String]): SelectionBuilder[User, String]  =
      _root_.caliban.client.SelectionBuilder
        .Field("character2", Scalar(), arguments = List(Argument("name", name, "String!")(encoder0)))
    def character3(name: String)(implicit encoder0: ArgEncoder[String]): SelectionBuilder[User, String]  =
      _root_.caliban.client.SelectionBuilder
        .Field("character3", Scalar(), arguments = List(Argument("name", name, "String!")(encoder0)))
    def character4(name: String)(implicit encoder0: ArgEncoder[String]): SelectionBuilder[User, String]  =
      _root_.caliban.client.SelectionBuilder
        .Field("character4", Scalar(), arguments = List(Argument("name", name, "String!")(encoder0)))
    def character5(name: String)(implicit encoder0: ArgEncoder[String]): SelectionBuilder[User, String]  =
      _root_.caliban.client.SelectionBuilder
        .Field("character5", Scalar(), arguments = List(Argument("name", name, "String!")(encoder0)))
    def character6(name: String)(implicit encoder0: ArgEncoder[String]): SelectionBuilder[User, String]  =
      _root_.caliban.client.SelectionBuilder
        .Field("character6", Scalar(), arguments = List(Argument("name", name, "String!")(encoder0)))
    def character7(name: String)(implicit encoder0: ArgEncoder[String]): SelectionBuilder[User, String]  =
      _root_.caliban.client.SelectionBuilder
        .Field("character7", Scalar(), arguments = List(Argument("name", name, "String!")(encoder0)))
    def character8(name: String)(implicit encoder0: ArgEncoder[String]): SelectionBuilder[User, String]  =
      _root_.caliban.client.SelectionBuilder
        .Field("character8", Scalar(), arguments = List(Argument("name", name, "String!")(encoder0)))
    def character9(name: String)(implicit encoder0: ArgEncoder[String]): SelectionBuilder[User, String]  =
      _root_.caliban.client.SelectionBuilder
        .Field("character9", Scalar(), arguments = List(Argument("name", name, "String!")(encoder0)))
    def character10(name: String)(implicit encoder0: ArgEncoder[String]): SelectionBuilder[User, String] =
      _root_.caliban.client.SelectionBuilder
        .Field("character10", Scalar(), arguments = List(Argument("name", name, "String!")(encoder0)))
    def character11(name: String)(implicit encoder0: ArgEncoder[String]): SelectionBuilder[User, String] =
      _root_.caliban.client.SelectionBuilder
        .Field("character11", Scalar(), arguments = List(Argument("name", name, "String!")(encoder0)))
    def character12(name: String)(implicit encoder0: ArgEncoder[String]): SelectionBuilder[User, String] =
      _root_.caliban.client.SelectionBuilder
        .Field("character12", Scalar(), arguments = List(Argument("name", name, "String!")(encoder0)))
    def character13(name: String)(implicit encoder0: ArgEncoder[String]): SelectionBuilder[User, String] =
      _root_.caliban.client.SelectionBuilder
        .Field("character13", Scalar(), arguments = List(Argument("name", name, "String!")(encoder0)))
    def character14(name: String)(implicit encoder0: ArgEncoder[String]): SelectionBuilder[User, String] =
      _root_.caliban.client.SelectionBuilder
        .Field("character14", Scalar(), arguments = List(Argument("name", name, "String!")(encoder0)))
    def character15(name: String)(implicit encoder0: ArgEncoder[String]): SelectionBuilder[User, String] =
      _root_.caliban.client.SelectionBuilder
        .Field("character15", Scalar(), arguments = List(Argument("name", name, "String!")(encoder0)))
    def character16(name: String)(implicit encoder0: ArgEncoder[String]): SelectionBuilder[User, String] =
      _root_.caliban.client.SelectionBuilder
        .Field("character16", Scalar(), arguments = List(Argument("name", name, "String!")(encoder0)))
    def character17(name: String)(implicit encoder0: ArgEncoder[String]): SelectionBuilder[User, String] =
      _root_.caliban.client.SelectionBuilder
        .Field("character17", Scalar(), arguments = List(Argument("name", name, "String!")(encoder0)))
    def character18(name: String)(implicit encoder0: ArgEncoder[String]): SelectionBuilder[User, String] =
      _root_.caliban.client.SelectionBuilder
        .Field("character18", Scalar(), arguments = List(Argument("name", name, "String!")(encoder0)))
    def character19(name: String)(implicit encoder0: ArgEncoder[String]): SelectionBuilder[User, String] =
      _root_.caliban.client.SelectionBuilder
        .Field("character19", Scalar(), arguments = List(Argument("name", name, "String!")(encoder0)))
    def character20(name: String)(implicit encoder0: ArgEncoder[String]): SelectionBuilder[User, String] =
      _root_.caliban.client.SelectionBuilder
        .Field("character20", Scalar(), arguments = List(Argument("name", name, "String!")(encoder0)))
    def character21(name: String)(implicit encoder0: ArgEncoder[String]): SelectionBuilder[User, String] =
      _root_.caliban.client.SelectionBuilder
        .Field("character21", Scalar(), arguments = List(Argument("name", name, "String!")(encoder0)))
    def character22(name: String)(implicit encoder0: ArgEncoder[String]): SelectionBuilder[User, String] =
      _root_.caliban.client.SelectionBuilder
        .Field("character22", Scalar(), arguments = List(Argument("name", name, "String!")(encoder0)))
    def character23(name: String)(implicit encoder0: ArgEncoder[String]): SelectionBuilder[User, String] =
      _root_.caliban.client.SelectionBuilder
        .Field("character23", Scalar(), arguments = List(Argument("name", name, "String!")(encoder0)))
  }

}
"""
          )
        }
      },
      test("root schema optional interface") {
        val schema =
          """
          schema {
            query: Queries
            mutation: Mutations
            subscription: Subscriptions
          }

          type Queries {
            node(id: ID!): Node
          }

          type Mutations {
            updateNode(id: ID!, name: String): Node
          }

          type Subscriptions {
            node(id: ID!): Node
          }

          interface Node {
            id: ID!
          }
          type NodeA implements Node {
            id: ID!
            a: String
          }
          type NodeB implements Node {
            id: ID!
            b: Int
          }
          """

        gen(schema).map { str =>
          assertTrue(str == """import caliban.client.FieldBuilder._
import caliban.client._

object Client {

  type Node
  object Node {

    final case class NodeView(id: String)

    type ViewSelection = SelectionBuilder[Node, NodeView]

    def view: ViewSelection = id.map(id => NodeView(id))

    def id: SelectionBuilder[Node, String] = _root_.caliban.client.SelectionBuilder.Field("id", Scalar())
  }

  type NodeA
  object NodeA {

    final case class NodeAView(id: String, a: scala.Option[String])

    type ViewSelection = SelectionBuilder[NodeA, NodeAView]

    def view: ViewSelection = (id ~ a).map { case (id, a) => NodeAView(id, a) }

    def id: SelectionBuilder[NodeA, String]              = _root_.caliban.client.SelectionBuilder.Field("id", Scalar())
    def a: SelectionBuilder[NodeA, scala.Option[String]] =
      _root_.caliban.client.SelectionBuilder.Field("a", OptionOf(Scalar()))
  }

  type NodeB
  object NodeB {

    final case class NodeBView(id: String, b: scala.Option[Int])

    type ViewSelection = SelectionBuilder[NodeB, NodeBView]

    def view: ViewSelection = (id ~ b).map { case (id, b) => NodeBView(id, b) }

    def id: SelectionBuilder[NodeB, String]           = _root_.caliban.client.SelectionBuilder.Field("id", Scalar())
    def b: SelectionBuilder[NodeB, scala.Option[Int]] =
      _root_.caliban.client.SelectionBuilder.Field("b", OptionOf(Scalar()))
  }

  type Queries = _root_.caliban.client.Operations.RootQuery
  object Queries {
    def node[A](id: String)(onNodeA: SelectionBuilder[NodeA, A], onNodeB: SelectionBuilder[NodeB, A])(implicit
      encoder0: ArgEncoder[String]
    ): SelectionBuilder[_root_.caliban.client.Operations.RootQuery, scala.Option[A]] =
      _root_.caliban.client.SelectionBuilder.Field(
        "node",
        OptionOf(ChoiceOf(Map("NodeA" -> Obj(onNodeA), "NodeB" -> Obj(onNodeB)))),
        arguments = List(Argument("id", id, "ID!")(encoder0))
      )
    def nodeOption[A](id: String)(
      onNodeA: scala.Option[SelectionBuilder[NodeA, A]] = None,
      onNodeB: scala.Option[SelectionBuilder[NodeB, A]] = None
    )(implicit
      encoder0: ArgEncoder[String]
    ): SelectionBuilder[_root_.caliban.client.Operations.RootQuery, scala.Option[scala.Option[A]]] =
      _root_.caliban.client.SelectionBuilder.Field(
        "node",
        OptionOf(
          ChoiceOf(
            Map(
              "NodeA" -> onNodeA.fold[FieldBuilder[scala.Option[A]]](NullField)(a => OptionOf(Obj(a))),
              "NodeB" -> onNodeB.fold[FieldBuilder[scala.Option[A]]](NullField)(a => OptionOf(Obj(a)))
            )
          )
        ),
        arguments = List(Argument("id", id, "ID!")(encoder0))
      )
  }

  type Mutations = _root_.caliban.client.Operations.RootMutation
  object Mutations {
    def updateNode[A](
      id: String,
      name: scala.Option[String] = None
    )(onNodeA: SelectionBuilder[NodeA, A], onNodeB: SelectionBuilder[NodeB, A])(implicit
      encoder0: ArgEncoder[String],
      encoder1: ArgEncoder[scala.Option[String]]
    ): SelectionBuilder[_root_.caliban.client.Operations.RootMutation, scala.Option[A]] =
      _root_.caliban.client.SelectionBuilder.Field(
        "updateNode",
        OptionOf(ChoiceOf(Map("NodeA" -> Obj(onNodeA), "NodeB" -> Obj(onNodeB)))),
        arguments = List(Argument("id", id, "ID!")(encoder0), Argument("name", name, "String")(encoder1))
      )
    def updateNodeOption[A](id: String, name: scala.Option[String] = None)(
      onNodeA: scala.Option[SelectionBuilder[NodeA, A]] = None,
      onNodeB: scala.Option[SelectionBuilder[NodeB, A]] = None
    )(implicit
      encoder0: ArgEncoder[String],
      encoder1: ArgEncoder[scala.Option[String]]
    ): SelectionBuilder[_root_.caliban.client.Operations.RootMutation, scala.Option[scala.Option[A]]] =
      _root_.caliban.client.SelectionBuilder.Field(
        "updateNode",
        OptionOf(
          ChoiceOf(
            Map(
              "NodeA" -> onNodeA.fold[FieldBuilder[scala.Option[A]]](NullField)(a => OptionOf(Obj(a))),
              "NodeB" -> onNodeB.fold[FieldBuilder[scala.Option[A]]](NullField)(a => OptionOf(Obj(a)))
            )
          )
        ),
        arguments = List(Argument("id", id, "ID!")(encoder0), Argument("name", name, "String")(encoder1))
      )
  }

  type Subscriptions = _root_.caliban.client.Operations.RootSubscription
  object Subscriptions {
    def node[A](id: String)(onNodeA: SelectionBuilder[NodeA, A], onNodeB: SelectionBuilder[NodeB, A])(implicit
      encoder0: ArgEncoder[String]
    ): SelectionBuilder[_root_.caliban.client.Operations.RootSubscription, scala.Option[A]] =
      _root_.caliban.client.SelectionBuilder.Field(
        "node",
        OptionOf(ChoiceOf(Map("NodeA" -> Obj(onNodeA), "NodeB" -> Obj(onNodeB)))),
        arguments = List(Argument("id", id, "ID!")(encoder0))
      )
    def nodeOption[A](id: String)(
      onNodeA: scala.Option[SelectionBuilder[NodeA, A]] = None,
      onNodeB: scala.Option[SelectionBuilder[NodeB, A]] = None
    )(implicit
      encoder0: ArgEncoder[String]
    ): SelectionBuilder[_root_.caliban.client.Operations.RootSubscription, scala.Option[scala.Option[A]]] =
      _root_.caliban.client.SelectionBuilder.Field(
        "node",
        OptionOf(
          ChoiceOf(
            Map(
              "NodeA" -> onNodeA.fold[FieldBuilder[scala.Option[A]]](NullField)(a => OptionOf(Obj(a))),
              "NodeB" -> onNodeB.fold[FieldBuilder[scala.Option[A]]](NullField)(a => OptionOf(Obj(a)))
            )
          )
        ),
        arguments = List(Argument("id", id, "ID!")(encoder0))
      )
  }

}
""")
        }
      }
    ) @@ TestAspect.sequential
}<|MERGE_RESOLUTION|>--- conflicted
+++ resolved
@@ -1,14 +1,7 @@
 package caliban.tools
 
 import caliban.parsing.Parser
-<<<<<<< HEAD
 import zio.Task
-=======
-import zio.RIO
-import zio.blocking.Blocking
-import zio.console.putStrLn
->>>>>>> 50b1a65c
-import zio.test.Assertion._
 import zio.test._
 
 object ClientWriterViewSpec extends ZIOSpecDefault {
@@ -186,11 +179,7 @@
           )
         }
       },
-<<<<<<< HEAD
-      test("generic view for Option[List[Option[A]] types") {
-=======
-      testM("generic view for scala.Option[List[scala.Option[A]] types") {
->>>>>>> 50b1a65c
+      test("generic view for scala.Option[List[scala.Option[A]] types") {
         val schema =
           """
             type ProjectMember {
